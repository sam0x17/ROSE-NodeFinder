#include "LTLChecker.h"
#include "AType.h"
#include <boost/graph/graph_traits.hpp>
#include <boost/graph/adjacency_list.hpp>

//  Written 2012 by Adrian Prantl <adrian@llnl.gov>.

using namespace LTL;
using namespace boost;
using namespace std;
using namespace AType;

typedef vector< map<const Expr*, BoolLattice> > LTLProperties;
typedef adjacency_list<vecS, vecS, bidirectionalS, const EState*> BoostTransitionGraph;
typedef graph_traits<BoostTransitionGraph> GraphTraits;

#define FOR_EACH_TRANSITION(TRANSITION)				     \
  for (TransitionGraph::const_iterator TRANSITION=transitionGraph.begin(); \
       TRANSITION != transitionGraph.end();			     \
       ++TRANSITION)						     

#define FOR_EACH_STATE(STATE, LABEL)			             \
  Label LABEL=0;                                                     \
  for (EStateSet::const_iterator STATE=eStateSet.begin();     	     \
       STATE != eStateSet.end();				     \
       ++STATE, ++LABEL)						     
#define props ltl_properties[label]


/**
 * DOT visualization of the LTL Checker result
 */
class Visualizer: public TopDownVisitor {
public: 
  Visualizer(LTLProperties& p, Label state)
    : ltl_properties(p), label(state), n(1234567) {}
  LTLProperties& ltl_properties;
  Label label;
  stringstream s;
  int n; // consecutive labeling of dot node
  static const int shift = 16777216;

  struct Attr: public InheritedAttribute { 
    Attr(int i) : dot_label(i) {}
    int dot_label;
  };
  static Attr* get(IAttr a) { return static_cast<Attr*>(a.get()); }
  static IAttr newAttr(int n)  { return IAttr((InheritedAttribute*)new Attr(n)); }
  int newNode(IAttr a) { 
    int node = label*shift+n++;
    s<<node<<" -> "<<get(a)->dot_label<<" [color=green];\n  "; 
    return node;
  }
  static string color(BoolLattice green) {
    return green.isTrue() ? "color=green" : "color=red";
  }

  IAttr visit(const InputSymbol* e, IAttr a)  {
    int node = newNode(a);
    s<<node<<" ["<<color(props[e])<<",label=\"Input "<<string(1, e->c)
     <<" = "<<props[e]<<"\"];\n  ";
    return newAttr(node);
  }
  IAttr visit(const OutputSymbol* e, IAttr a) {
    int node = newNode(a);
    s<<node<<" ["<<color(props[e])<<",label=\"Output "<<string(1, e->c)
     <<" = "<<props[e]<<"\"];\n  ";
    return newAttr(node);
  }
  IAttr visit(const Not* e, IAttr a) {
    int node = newNode(a);
    s<<node<<" ["<<color(props[e])<<",label=\""<<props[e]
     <<" = "<<"!"<<props[e->expr]<<"\"];\n  ";
    return newAttr(node);
  }
  IAttr visit(const Next* e, IAttr a) {
    int node = newNode(a);
    s<<node<<" ["<<color(props[e])<<",label=\""<<"("<<props[e]
     <<" = "<<"X "<<props[e->expr]<<")\"];\n  ";
    return newAttr(node);
  }
  IAttr visit(const Eventually* e, IAttr a) {
    int node = newNode(a);
    s<<node<<" ["<<color(props[e])<<",label=\""<<"("<<props[e]
     <<" = "<<"F "<<props[e->expr]<<")\"];\n  ";
    return newAttr(node);
  }
  IAttr visit(const Globally* e, IAttr a) {
    int node = newNode(a);
    s<<node<<" ["<<color(props[e])<<",label=\""<<"("<<props[e]
     <<" = "<<"G "<<props[e->expr]<<")\"];\n  ";
    return newAttr(node);
  }
  IAttr visit(const And* e, IAttr a) {
    int node = newNode(a);
    s<<node<<" ["<<color(props[e])<<",label=\""<<"("<<props[e]
     <<" = "<<props[e->expr1]<<" & "<<props[e->expr2]<<")\"];\n  ";
    return newAttr(node);
  }
  IAttr visit(const Or* e, IAttr a) {
    int node = newNode(a);
    s<<node<<" ["<<color(props[e])<<",label=\""<<"("<<props[e]
     <<" = "<<props[e->expr1]<<" | "<<props[e->expr2]<<")\"];\n  ";
    return newAttr(node);
  }
  IAttr visit(const Until* e, IAttr a)	{
    int node = newNode(a);
    s<<node<<" ["<<color(props[e])<<",label=\""<<"("<<props[e]
     <<" = "<<props[e->expr1]<<" U "<<props[e->expr2]<<")\"];\n  ";
    return newAttr(node);
  }
  IAttr visit(const WeakUntil* e, IAttr a) {
    int node = newNode(a);
    s<<node<<" ["<<color(props[e])<<",label=\""<<"("<<props[e]
     <<" = "<<props[e->expr1]<<" WU "<<props[e->expr2]<<")\"];\n  ";
    return newAttr(node);
  }
  IAttr visit(const Release* e, IAttr a) {
    int node = newNode(a);
    s<<node<<" ["<<color(props[e])<<",label=\""<<"("<<props[e]
     <<" = "<<props[e->expr1]<<" R "<<props[e->expr2]<<")\"];\n  ";
    return newAttr(node);
  }
};

Checker::Checker(EStateSet& ess, TransitionGraph& g)
  : transitionGraph(g),
    eStateSet(ess)
{
}


/**
 * We perform the verification of the LTL formula by traversing it
 * bottom-up and verifying all the properties as we move upwards.
 *   This requires up to N fixpoint iterations over the transition
 * graph, where N is the number of sub-expressions in f.
 *
 * We distinguish two kinds of LTL operators:
 * * constant(?) operators (!, &, |, iX, oX, G)
 * * monotone(?) operators (X, F, E, WU, U), these require a
 *   fixpoint iteration over the entire transition graph.
 *
 * TODO: Are there better anmes for these classes?
 * JOINS should have the same information
 */
class Verifier: public BottomUpVisitor {
  EStateSet& eStateSet;
  BoostTransitionGraph& g;
  Label start;
public:
  LTLProperties ltl_properties;

  Verifier(EStateSet& ess, BoostTransitionGraph& btg, Label start_label, int max_label) 
    : eStateSet(ess), g(btg), start(start_label) {
    // reserve a result map for each label
    // it maps an analysis result to each sub-expression of the ltl formula
    ltl_properties.resize(max_label);
    
  }

  /**
   * perform a forward-directed fixpoint iteration over all states
   *
   * FIXME: rewrite this as a template
   */
# define fixpoint(INIT, JOIN, CALC) {					\
    FOR_EACH_STATE(state, label)					\
      props[e] = INIT;							\
    									\
    stack<Label> workset;						\
    workset.push(start);						\
    									\
    while (!workset.empty()) {						\
      Label label = workset.top(); workset.pop();			\
      /*cerr<<"Visiting state "<<label<<endl;*/				\
      const EState* state = g[label];					\
      assert(state);							\
      									\
      /* Merge result of incoming edges */				\
      BoolLattice joined_preds = true;					\
      bool has_preds = false;						\
      /* for each predecessor */					\
      GraphTraits::in_edge_iterator in_i, in_end;			\
      for (tie(in_i, in_end) = in_edges(label, g); in_i != in_end; ++in_i) { \
	Label pred = source(*in_i, g);					\
	BoolLattice pred_prop = ltl_properties[pred][e];		\
	/*cerr<<"  pred: "<<pred<<" = "<<pred_prop<<endl;*/		\
									\
	joined_preds = joined_preds JOIN pred_prop;			\
	has_preds = true;						\
      }									\
      if (!has_preds) joined_preds = false;				\
      									\
      /* Calculate property for this node */				\
      /*assert(props.find(e->expr) != props.end());*/			\
      BoolLattice old_val = props[e];					\
      props[e] = old_val JOIN ( CALC );					\
      /* cerr<<"  "<<label<<" <- "<<props[e]<<endl; */			\
      bool no_fixpoint = (old_val == INIT || old_val != props[e]);	\
      if (no_fixpoint) {						\
	/* for each successor */					\
	GraphTraits::out_edge_iterator out_i, out_end;			\
	for (tie(out_i, out_end) = out_edges(label, g); out_i != out_end; ++out_i) { \
	  Label succ = target(*out_i, g);				\
	  /*cerr<<"  succ: "<<succ<<endl;*/				\
	  workset.push(succ);						\
	}								\
      } else {								\
	/*cerr<<"FIX!"<<endl;*/						\
      }									\
    }									\
  }

  /**
   * perform a backward-directed fixpoint iteration over all states
   *
   * since our programs do not necessarily have exit nodes, we start
   * the working set with all nodes where START == true.
   *
   * FIXME: rewrite this as a template
   */
# define bw_fixpoint(INIT, START, JOIN, CALC) {				\
    stack<Label> workset;						\
    FOR_EACH_STATE(state, label) {					\
      props[e] = INIT;							\
      if (START) workset.push(label);					\
    }									\
    									\
    while (!workset.empty()) {						\
      Label label = workset.top(); workset.pop();			\
      /*cerr<<"Visiting state "<<label<<endl;*/				\
      const EState* state = g[label];					\
      assert(state);							\
      									\
      /* Merge result of incoming edges */				\
      BoolLattice joined_succs = true;					\
      bool has_succs = false;						\
      /* for each successor */						\
      GraphTraits::out_edge_iterator out_i, out_end;			\
      for (tie(out_i, out_end) = out_edges(label, g); out_i != out_end; ++out_i) { \
	Label succ = target(*out_i, g);					\
	BoolLattice succ_prop = ltl_properties[succ][e];		\
	/*cerr<<"  succ: "<<succ<<" = "<<succ_prop<<endl;*/		\
									\
	joined_succs = joined_succs JOIN succ_prop;			\
	has_succs = true;						\
      }									\
      if (!has_succs)							\
	joined_succs = false;						\
      									\
      /* Calculate property for this node */				\
      /*assert(props.find(e->expr) != props.end());*/			\
      BoolLattice old_val = props[e];					\
      									\
      props[e] = old_val JOIN ( CALC );					\
      									\
      /*cerr<<"  "<<label<<" <- "<<props[e]<<" was: "<<old_val<<endl;*/	\
      bool no_fixpoint = (old_val.isBot() || old_val != props[e]);	\
      if (no_fixpoint) {						\
	/*cerr<<"NO FIX!"<<endl;*/					\
	/* for each predecessor */					\
	GraphTraits::in_edge_iterator in_i, in_end;			\
	for (tie(in_i, in_end) = in_edges(label, g); in_i != in_end; ++in_i) { \
	  Label pred = source(*in_i, g);				\
	  /*cerr<<"  pred: "<<pred<<endl;*/				\
	  workset.push(pred);						\
	}								\
      } else {								\
	/*cerr<<"FIX!"<<endl;*/						\
      }									\
    }									\
  }


  static void updateInputVar(const EState* estate, const VariableId** v) {
    assert(v);
    if (estate->io.op == InputOutput::STDIN_VAR) {
      *v = &estate->io.var;
    }
  }

  /// return True iff that state is an Oc operation
  static BoolLattice isInputState(const EState* estate, const VariableId** v, 
				  int c, BoolLattice joined_preds) {
    assert(v);
    updateInputVar(estate, v);
    if (*v == NULL) 
      return false;
    assert(*v);

    const ConstIntLattice& lval = 
      estate->constraints.varConstIntLatticeValue(**v);
    //cerr<<endl<<"ivar == "<<(*v)->variableName()<<endl;
    //cerr<<estate->constraints.toString()<<endl;
    //cerr<<lval.toString()<<endl;
    if (lval.isConstInt()) {
      //cerr<<(bool)(c == lval.getIntValue()+'A')<<endl;
      return c == lval.getIntValue()+'A';
    }
    else
      return BoolLattice(Top()) || joined_preds;
  }

  // Implementation status: IN PROGRESS
  // NOTE: Assumes there is only one input variable
  void visit(const InputSymbol* e) {
    const VariableId* input_var = NULL;

    fixpoint(Bot(),                                              // init
	     &&,                                                 // join
	     isInputState(state, &input_var, e->c, joined_preds) // calc
	     );


    //FOR_EACH_STATE(state, label) 
    //  if (props[e].isBot()) props[e] = false;
  }

  /// return True iff that state is an Oc operation
  static BoolLattice isOutputState(const EState* estate, int c) {
    switch (estate->io.op) {
<<<<<<< HEAD
    case InputOutput::OUT_CONST: {
      const ConstIntLattice& lval = estate->io.val;
=======
    case InputOutput::STDOUT_CONST: {
      const AType::ConstIntLattice& lval = estate->io.val;
>>>>>>> 209993cb
      cerr<<lval.toString()<<endl;
      assert(lval.isConstInt());
      return c == lval.getIntValue()+'A';
    }
    case InputOutput::STDOUT_VAR: {
      const State& prop_state = *estate->state;
      assert(prop_state.varIsConst(estate->io.var));
      AValue aval = const_cast<State&>(prop_state)[estate->io.var].getValue();
      //cerr<<aval<<endl;
      return c == aval.getIntValue()+'A';
    }
    default:
      return false;
    }
  }

  // Implementation status: DONE
  void visit(const OutputSymbol* e) {
    // Caveat: Although the LTL semantics say so, we can't start on
    // the start node. Maybe at the first I/O node? 
    //
    // Think about ``oA U oB''.
    //
    // PLEASE NOTE: We therefore define oX to be true until oY occurs
    //

    // propagate the O predicate until we reach the next O predicate
    fixpoint(Bot(),                                     // init
	     &&,                                        // join
	     isOutputState(state, e->c) || joined_preds // calc
	     );
  }

  // Implementation status: DONE
  void visit(const Not* e) {
    FOR_EACH_STATE(state, label) 
      props[e] = !props[e->expr];
  }

  // Implementation status: TODO
  void visit(const Next* e) { assert(false); }

  /**
   * I'm interpreting Eventually to be a backward problem
   *  
   *  a	    if p(b) then F p(a) and F p(b) but not F p(c)
   *  |\
   *  b c
   *
   * propagate the information that the event occured up each path
   *
   * Implementation status: DONE
   */
  void visit(const Eventually* e) {
    bw_fixpoint(Bot(),                         // init
		props[e->expr].isTrue(),       // start
		&&,                            // join
		props[e->expr] || joined_succs // calc
		);
    // FOR_EACH_STATE(state, label) 
    //   if (props[e] == BOT) props[e] = false;
  }

  /**
   * True, iff for each state we have TOP or TRUE
   *
   * Implementation status: DONE
   */
  void visit(const Globally* e) {
    BoolLattice global = true;
    FOR_EACH_STATE(state, label) {
      global = global && props[e->expr];
      // TOP and TRUE are seen as valid
      if (global.isFalse()) {
	cerr<<"global failed at "<<label<<endl;
	break;
      }
    }
    // propagate the global result to all states
    {  FOR_EACH_STATE(state, label) 
 	props[e] = global; 
    }
  }

  // Implementation status: DONE
  void visit(const And* e) {
    FOR_EACH_STATE(state, label)
      props[e] = props[e->expr1] && props[e->expr2];
  }

  // Implementation status: DONE
  void visit(const Or* e) {
    FOR_EACH_STATE(state, label)
      props[e] = props[e->expr1] || props[e->expr2];
  }

  /**
   * A holds until B occurs
   *
   * I'm interpreting UNITL as follows:
   *
   *  a
   *  |\
   * Ab \    A U B is valid at b and c
   *  | Ad
   * Bc 
   *
   * Implementation status: DONE
   */
  void visit(const Until* e) {
    bw_fixpoint(Bot(),                          // init
		props[e->expr2].isTrue(),       // start
		&&,                             // join
		props[e->expr2] || (props[e->expr1] && joined_succs) // calc
		);

    // FOR_EACH_STATE(state, label) 
    //  if (props[e] == BOT) props[e] = false;
  }

  /**
   * A holds until B occurs, which may never happen
   *
   * I'm interpreting WEAK UNITL as follows:
   *
   *  a
   *  |\
   * Ab \    A WU B is valid at b and c and f
   *  | Ad
   * Ac	 |\
   *	 e Bf
   *
   * Implementation status: TESTING
   */
  void visit(const WeakUntil* e) {
    bw_fixpoint(props[e->expr1].isTrue() 
		? BoolLattice(true)
		: BoolLattice(Bot()),                  // init
		props[e->expr1].isTrue() || props[e->expr2].isTrue(), // start
		&&,                                    // join
		props[e->expr2] || (props[e->expr1] && joined_succs) // calc
		);

    // FOR_EACH_STATE(state, label) 
    //   if (props[e] == BOT) props[e] = false;
  }

  /**
   * If !B occurs, A happens before it.
   *
   * Implementation status: DONE?, BUT UNSURE ABOUT SEMANTICS
   */
  void visit(const Release* e) {
    fixpoint(Bot(),  // init
	     &&,                                     // join
	     ((props[e->expr1] && props[e->expr2]) || // A&B  or
	      (!props[e->expr2] && joined_preds))     // !A & B@pred
	     );
  }
};




bool
Checker::verify(const Formula& f)
{
  // Build our own customized Transition graph
  int N = eStateSet.size();
  int i = 0;
  map<const EState*, Label> estate_label;
  FOR_EACH_STATE(state, l1) {
    estate_label[&(*state)] = i++;
  }

  BoostTransitionGraph g(N);
  FOR_EACH_TRANSITION(t) {
    Label src = estate_label[&(*t->source)];
    Label tgt = estate_label[&(*t->target)];
    add_edge(src, tgt, g);
    g[src] = t->source;
    g[tgt] = t->target;
  }
  
  Verifier v(eStateSet, g, estate_label[transitionGraph.begin()->source], N);
  const Expr& e = f;
  e.accept(v);

  // generate dot output for debugging
  stringstream s;
  s<<"digraph G {\n";
  s<<"node[shape=rectangle, color=gray, style=filled];\n  ";
  FOR_EACH_TRANSITION(t) {
    switch (t->source->io.op) {
    case InputOutput::STDIN_VAR:
      s<<estate_label[t->source]<<" [shape=rectangle, color=yellow, style=filled];\n  ";
      break;
    case InputOutput::STDOUT_VAR:
    case InputOutput::STDOUT_CONST:
      s<<estate_label[t->source]<<" [shape=rectangle, color=blue, style=filled];\n  ";
      break;
    default: break;
    }
    s<<estate_label[t->source]<<" -> "<<estate_label[t->target]<<";\n";
  }
  FOR_EACH_STATE(state, l) {
    Visualizer viz(v.ltl_properties, l);
    e.accept(viz, Visualizer::newAttr(l));
    s<<l<<" [label=\""<<l<<":"<< state->toString() <<"\"] ;\n";
    s<<"subgraph ltl_"<<l<<" {\n";
    s<<"  node[shape=rectangle, style=filled];\n  ";
    s<<viz.s.str();
    s<<"}\n";
  }
  s<<"}\n";

  ofstream myfile;
  stringstream fname;
  static int n = 1;
  fname << "ltl_output_" << n++ << ".dot";
  myfile.open(fname.str().c_str(), ios::out);
  myfile << s.str();
  myfile.close();
  cout<<"generated "<<fname.str()<<"."<<endl;

  // use result at start node as return value, 
  // I hope this is always correct
  FOR_EACH_STATE(state, label) 
    return v.props[&e].isTrue();
}
<|MERGE_RESOLUTION|>--- conflicted
+++ resolved
@@ -320,13 +320,8 @@
   /// return True iff that state is an Oc operation
   static BoolLattice isOutputState(const EState* estate, int c) {
     switch (estate->io.op) {
-<<<<<<< HEAD
-    case InputOutput::OUT_CONST: {
-      const ConstIntLattice& lval = estate->io.val;
-=======
     case InputOutput::STDOUT_CONST: {
       const AType::ConstIntLattice& lval = estate->io.val;
->>>>>>> 209993cb
       cerr<<lval.toString()<<endl;
       assert(lval.isConstInt());
       return c == lval.getIntValue()+'A';
