#ifndef _FORTRANTOC_H
#define _FORTRANTOC_H

#include "rose.h"
#include "sageBuilder.h"

namespace Fortran_to_C 
{
<<<<<<< HEAD
    void translateFileName(SgProject*);
    void translateProgramHeaderStatement(SgProject*);
    void translateProcedureHeaderStatement(SgProject*);
    void translateFortranDoLoop(SgProject*);
    void fixFortranSymbolTable(SgNode*, bool);
=======
    void translateFileName(SgFile*);
    void translateProgramHeaderStatement(SgProgramHeaderStatement*);
    void translateProcedureHeaderStatement(SgProcedureHeaderStatement*);
>>>>>>> fc470439
}

#endif  //_FORTRANTOC_H<|MERGE_RESOLUTION|>--- conflicted
+++ resolved
@@ -6,17 +6,11 @@
 
 namespace Fortran_to_C 
 {
-<<<<<<< HEAD
-    void translateFileName(SgProject*);
-    void translateProgramHeaderStatement(SgProject*);
-    void translateProcedureHeaderStatement(SgProject*);
-    void translateFortranDoLoop(SgProject*);
-    void fixFortranSymbolTable(SgNode*, bool);
-=======
     void translateFileName(SgFile*);
     void translateProgramHeaderStatement(SgProgramHeaderStatement*);
     void translateProcedureHeaderStatement(SgProcedureHeaderStatement*);
->>>>>>> fc470439
+    void translateFortranDoLoop(SgFortranDo*);
+    void fixFortranSymbolTable(SgNode*, bool);
 }
 
 #endif  //_FORTRANTOC_H