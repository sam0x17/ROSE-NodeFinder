/**
 * \file compass_main.cpp
 * \author Justin Too <too1@llnl.gov>
 */

#include "rose.h"

/*-----------------------------------------------------------------------------
 * C/C++ system includes
 **--------------------------------------------------------------------------*/
#include <iostream>
#include <map>

/*-----------------------------------------------------------------------------
 * Library includes
 **--------------------------------------------------------------------------*/
// Boost C++ libraries
#include <boost/lexical_cast.hpp>

/*-----------------------------------------------------------------------------
 * Project includes
 **--------------------------------------------------------------------------*/
#include "compass2/compass.h"

extern const Compass::Checker* const deadFunctionChecker;
extern const Compass::Checker* const functionPointerChecker;
extern const Compass::Checker* const functionWithMultipleReturnsChecker;
extern const Compass::Checker* const keywordMacroChecker;
extern const Compass::Checker* const nonGlobalCppDirectiveChecker;
extern const Compass::Checker* const nonStaticArraySizeChecker;
extern const Compass::Checker* const variableNameSimilarityChecker;
extern const Compass::Checker* const noGotoChecker;
extern const Compass::Checker* const noRandChecker;
extern const Compass::Checker* const booleanIsHasChecker;
extern const Compass::Checker* const globalVariablesChecker;
extern const Compass::Checker* const magicNumberChecker;
extern const Compass::Checker* const allocateAndFreeInTheSameModuleChecker;
extern const Compass::Checker* const forbiddenFunctionsChecker;
extern const Compass::Checker* const commaOperatorChecker;
extern const Compass::Checker* const unaryMinusChecker;
extern const Compass::Checker* const dataMemberAccessChecker;
extern const Compass::Checker* const floatForLoopCounterChecker;
extern const Compass::Checker* const ternaryOperatorChecker;
extern const Compass::Checker* const explicitTestForNonBooleanValueChecker;
extern const Compass::Checker* const byteByByteStructureComparisonChecker;
extern const Compass::Checker* const sizeOfPointerChecker;
extern const Compass::Checker* const defaultArgumentChecker;
extern const Compass::Checker* const functionPrototypeChecker;
extern const Compass::Checker* const doNotDeleteThisChecker;
extern const Compass::Checker* const dangerousOverloadChecker;
extern const Compass::Checker* const discardAssignmentChecker;
<<<<<<< HEAD
=======
extern const Compass::Checker* const pointerComparisonChecker;
>>>>>>> 7691c2e1
extern const Compass::Checker* const noVforkChecker;
extern const Compass::Checker* const pointerComparisonChecker;
extern const Compass::Checker* const noVariadicFunctionsChecker;
extern const Compass::Checker* const asynchronousSignalHandlerChecker;
//PLACEHOLDER1
/*-----------------------------------------------------------------------------
 * Main program
 **--------------------------------------------------------------------------*/

/**
  * \todo document
  */
void build_checkers (std::vector<const Compass::Checker*> & checkers, Compass::Parameters & params,
    Compass::OutputObject & output, SgProject* pr)
  {}

/**
  * \todo document
  */
int main (int argc, char** argv)
  {
    // use only C++ I/O for faster performance.
    std::ios::sync_with_stdio (false);

    if (SgProject::get_verbose () > 0)
    {
        std::cout << "[Compass] [Main] In compass_main.cpp::main ()" << std::endl;
    }

    // -------------------------------------------------------------------------
    //  Command line processing
    // -------------------------------------------------------------------------

    Rose_STL_Container<std::string> cli_args =
        CommandlineProcessing::generateArgListFromArgcArgv (argc, argv);
    Compass::commandLineProcessing (cli_args);

    // -------------------------------------------------------------------------
    //  Compass parameters
    // -------------------------------------------------------------------------

    // Read the Compass parameter file (contains input data for all checkers)
    // This has been moved ahead of the parsing of the AST so that it is more
    // obvious when it is a problem.
    Compass::Parameters params;
    Compass::Xml::ParametersParser parser ("compass_parameters.xml");
    params = parser.parse_parameters ();

    // Enable which checkers?
    typedef std::map<std::string, bool> EnabledCheckersMapType;
    EnabledCheckersMapType enabled_checkers;
    static const bool CHECKER_ENABLED = true;

    Compass::ParametersMap enabled_checkers_parameters =
        params[boost::regex("general::enabled_checker")];
    // Save checker name in map for faster lookups.
    BOOST_FOREACH(const Compass::ParametersMap::value_type& pair,
                  enabled_checkers_parameters)
    {
        Compass::ParameterValues values = pair.second;
        BOOST_FOREACH(std::string checker_name, values)
        {
            enabled_checkers[checker_name] = CHECKER_ENABLED;
        }
    }

    // -------------------------------------------------------------------------
    //  Call ROSE frontend
    // -------------------------------------------------------------------------

    // Use a modified commandline that inserts specific additional options
    // to the ROSE frontend to make use with Compass more appropriate.
    // SgProject* project = frontend(argc,argv);
    SgProject* project = frontend (cli_args);

    // -------------------------------------------------------------------------
    //  Build Compass Checkers
    // -------------------------------------------------------------------------

    // -------------------------------------------------------------------------
    //  Checkers
    // -------------------------------------------------------------------------
    std::vector<const Compass::Checker*> traversals;

    // Only enable the user-specified checkers
    BOOST_FOREACH(const EnabledCheckersMapType::value_type& pair,
                  enabled_checkers)
    {
        const bool checker_is_enabled = pair.second;
        if (CHECKER_ENABLED == checker_is_enabled)
        {
            std::string checker_name = pair.first;
            if ("functionPointer" == checker_name)
                traversals.push_back (functionPointerChecker);
            else if ("deadFunction" == checker_name)
                traversals.push_back (deadFunctionChecker);
            else if ("functionWithMultipleReturns" == checker_name)
                traversals.push_back (functionWithMultipleReturnsChecker);
            else if ("keywordMacros" == checker_name)
                traversals.push_back (keywordMacroChecker);
            else if ("nonGlobalCppDirective" == checker_name)
                traversals.push_back (nonGlobalCppDirectiveChecker);
            //else if ("nonStaticArraySize" == checker_name)
            //    traversals.push_back (nonStaticArraySizeChecker);
            else if ("variableNameSimilarity" == checker_name)
                traversals.push_back (variableNameSimilarityChecker);
            else if ("noGoto" == checker_name)
                traversals.push_back (noGotoChecker);
            else if ("noRand" == checker_name)
                traversals.push_back (noRandChecker);
            else if ("booleanIsHas" == checker_name)
                traversals.push_back (booleanIsHasChecker);
            else if ("globalVariables" == checker_name)
                traversals.push_back (globalVariablesChecker);
            else if ("magicNumber" == checker_name)
                traversals.push_back (magicNumberChecker);
            else if ("allocateAndFreeInTheSameModule" == checker_name)
                traversals.push_back (allocateAndFreeInTheSameModuleChecker);
            else if ("forbiddenFunctions" == checker_name)
                traversals.push_back (forbiddenFunctionsChecker);
            else if ("commaOperator" == checker_name)
                traversals.push_back (commaOperatorChecker);
            else if ("unaryMinus" == checker_name)
                traversals.push_back (unaryMinusChecker);
            else if ("dataMemberAccess" == checker_name)
                traversals.push_back (dataMemberAccessChecker);
            else if ("floatForLoopCounter" == checker_name)
                traversals.push_back (floatForLoopCounterChecker);
            else if ("ternaryOperator" == checker_name)
                traversals.push_back (ternaryOperatorChecker);
            else if ("explicitTestForNonBooleanValue" == checker_name)
                traversals.push_back (explicitTestForNonBooleanValueChecker);
            else if ("byteByByteStructureComparison" == checker_name)
                traversals.push_back (byteByByteStructureComparisonChecker);
            else if ("sizeOfPointer" == checker_name)
                traversals.push_back (sizeOfPointerChecker);
            else if ("defaultArgument" == checker_name)
                traversals.push_back (defaultArgumentChecker);
            else if ("functionPrototype" == checker_name)
                traversals.push_back (functionPrototypeChecker);
            else if ("doNotDeleteThis" == checker_name)
                traversals.push_back (doNotDeleteThisChecker);
            else if ("dangerousOverload" == checker_name)
                traversals.push_back (dangerousOverloadChecker);
            else if ("discardAssignment" == checker_name)
                traversals.push_back (discardAssignmentChecker);
<<<<<<< HEAD
=======
            else if ("pointerComparison" == checker_name)
                traversals.push_back (pointerComparisonChecker);
>>>>>>> 7691c2e1
            else if ("noVfork" == checker_name)
                traversals.push_back (noVforkChecker);
            else if ("pointerComparison" == checker_name)
                traversals.push_back (pointerComparisonChecker);
            else if ("noVariadicFunctions" == checker_name)
                traversals.push_back (noVariadicFunctionsChecker);
            else if ("asynchronousSignalHandler" == checker_name)
                traversals.push_back (asynchronousSignalHandlerChecker);
            //PLACEHOLDER2
            else
            {
                if (SgProject::get_verbose () >= 0)
                {
                    std::cout
                      << "[Compass] [Parameters] "
                      << "Uknown enabled_checker configuration detected: "
                      << checker_name
                      << std::endl;
                }
            }
        }// CHECKER_ENABLED == checker_is_enabled
    }


    Compass::PrintingOutputObject output(std::cerr);

    build_checkers (traversals, params, output, project);
    for (std::vector<const Compass::Checker*>::iterator itr = traversals.begin();
         itr != traversals.end();
         ++itr)
    {
        ROSE_ASSERT (*itr);
        Compass::runPrereqs (*itr, project);
    }

    // -------------------------------------------------------------------------
    //  Run Compass Analyses
    // -------------------------------------------------------------------------

    std::vector<std::pair<std::string, std::string> > errors;
    for (std::vector<const Compass::Checker*>::iterator itr = traversals.begin();
         itr != traversals.end();
         ++itr)
    {
        if (*itr == NULL)
        {
            std::cerr
              << "[Compass] [Main] "
              << "Error: Traversal failed to initialize"
              << std::endl;
            return 1;
        }
        else
        {

            if (SgProject::get_verbose () >= 0)
            {
              std::cout
                << "[Compass] [Main] "
                << "Running checker "
                << (*itr)->checkerName.c_str ()
                << std::endl;
            }

            try
            {
                int spaceAvailable = 40;
                std::string name = (*itr)->checkerName + ":";
                int n = spaceAvailable - name.length();
                //Liao, 4/3/2008, bug 82, negative value
                if (n<0) n=0;
                std::string spaces(n,' ');

                // -------------------------------------------------------------
                //  !! PERFORM TRAVERSAL !!
                // -------------------------------------------------------------
                (*itr)->run (params, &output);
            }
            catch (const std::exception& e)
            {
                std::cerr
                  << "[Compass] [Main] "
                  << "error running checker : "
                  << (*itr)->checkerName
                  << " - reason: "
                  << e.what()
                  << std::endl;

                errors.push_back(
                  std::make_pair((*itr)->checkerName,
                  e.what()));
            }
        }
    }//for each checker traversal

    // Output errors specific to any checkers that didn't initialize properly
    if (!errors.empty ())
    {
        std::cerr << "The following checkers failed due to internal errors:" << std::endl;
        std::vector<std::pair<std::string, std::string> >::iterator e_itr;
        for (e_itr = errors.begin(); e_itr != errors.end(); ++e_itr)
        {
            std::cerr << e_itr->first << ": " << e_itr->second << std::endl;
        }
    }

    return backend(project);
  }<|MERGE_RESOLUTION|>--- conflicted
+++ resolved
@@ -49,10 +49,7 @@
 extern const Compass::Checker* const doNotDeleteThisChecker;
 extern const Compass::Checker* const dangerousOverloadChecker;
 extern const Compass::Checker* const discardAssignmentChecker;
-<<<<<<< HEAD
-=======
 extern const Compass::Checker* const pointerComparisonChecker;
->>>>>>> 7691c2e1
 extern const Compass::Checker* const noVforkChecker;
 extern const Compass::Checker* const pointerComparisonChecker;
 extern const Compass::Checker* const noVariadicFunctionsChecker;
@@ -199,11 +196,7 @@
                 traversals.push_back (dangerousOverloadChecker);
             else if ("discardAssignment" == checker_name)
                 traversals.push_back (discardAssignmentChecker);
-<<<<<<< HEAD
-=======
             else if ("pointerComparison" == checker_name)
-                traversals.push_back (pointerComparisonChecker);
->>>>>>> 7691c2e1
             else if ("noVfork" == checker_name)
                 traversals.push_back (noVforkChecker);
             else if ("pointerComparison" == checker_name)
