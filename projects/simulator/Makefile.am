--- conflicted
+++ resolved
@@ -168,19 +168,6 @@
 		   $(srcdir)/tests/syscall_tst.117.shmdt.02.c \
 		   $(srcdir)/tests/syscall_tst.117.shmget.01.c \
 		   $(srcdir)/tests/syscall_tst.117.shmget.02.c \
-<<<<<<< HEAD
-=======
-		   $(srcdir)/tests/syscall_tst.117.shmget.03.c \
-		   $(srcdir)/tests/syscall_tst.117.shmget.04.c \
-		   $(srcdir)/tests/syscall_tst.117.shmget.05.c \
-		   $(srcdir)/tests/syscall_tst.120.1.c \
-		   $(srcdir)/tests/syscall_tst.120.2.c \
-		   $(srcdir)/tests/syscall_tst.120.3.c \
-		   $(srcdir)/tests/syscall_tst.120.4.c \
-		   $(srcdir)/tests/syscall_tst.120.5.c \
-		   $(srcdir)/tests/syscall_tst.120.6.c \
-		   $(srcdir)/tests/syscall_tst.120.7.c \
->>>>>>> 52d17236
 		   $(srcdir)/tests/syscall_tst.122.c \
 		   $(srcdir)/tests/syscall_tst.125.1.c \
 		   $(srcdir)/tests/syscall_tst.125.2.c \
@@ -327,6 +314,7 @@
 		   $(srcdir)/tests/syscall_tst.63.2.c \
 		   $(srcdir)/tests/syscall_tst.63.3.c \
 		   $(srcdir)/tests/syscall_tst.63.4.c \
+           $(srcdir)/tests/syscall_tst.63.5.c \
 		   $(srcdir)/tests/syscall_tst.64.1.c \
 		   $(srcdir)/tests/syscall_tst.64.2.c \
 		   $(srcdir)/tests/syscall_tst.76.1.c \
@@ -344,8 +332,10 @@
 		   $(srcdir)/tests/syscall_tst.93.3.c \
 		   $(srcdir)/tests/syscall_tst.93.4.c \
 		   $(srcdir)/tests/syscall_tst.94.1.c \
-<<<<<<< HEAD
-		   $(srcdir)/tests/syscall_tst.94.2.c
+           $(srcdir)/tests/syscall_tst.94.2.c \
+           $(srcdir)/tests/syscall_tst.99.1.c \
+           $(srcdir)/tests/syscall_tst.99.2.c \
+           $(srcdir)/tests/syscall_tst.99.3.c
 
 # These cannot be run reliably (at least not concurrently with other tests.
 #		   $(srcdir)/tests/syscall_tst.117.msgget.03.c
@@ -398,14 +388,7 @@
 #			This test cannot be run under the simulator with stderr redirected to a file (it enters an infinite loop
 #			somewhere in the setrlimit() syscall emulation). Since "make check" runs tests with their stderr
 #			redirected to a file, we will skip this test.
-=======
-		   $(srcdir)/tests/syscall_tst.94.2.c \
-		   $(srcdir)/tests/syscall_tst.95.c \
-		   $(srcdir)/tests/syscall_tst.99.1.c \
-		   $(srcdir)/tests/syscall_tst.99.2.c \
-		   $(srcdir)/tests/syscall_tst.99.3.c
-#		   $(srcdir)/tests/syscall_tst.63.5.c 
->>>>>>> 52d17236
+
 
 
 TEST_INPUTS_NM_SRC = \
