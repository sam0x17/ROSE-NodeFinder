# Makefile for an x86 simulator called "sandbox". At this time the simulator is highly Linux-specific.  On platforms other
# than Linux, this simulator is simply a main() that prints an error message and exits.

include $(top_srcdir)/config/Makefile.for.ROSE.includes.and.libs

# Forward declarations for "+="
MOSTLYCLEANFILES=
EXTRA_DIST=
include_HEADERS=
noinst_PROGRAMS=
lib_LIBRARIES=
TEST_TARGETS = 

###############################################################################################################################
#  DOCUMENTATION, CONFIGURATION, ETC
###############################################################################################################################

EXTRA_DIST += README x86sim.conf test_status.txt

###############################################################################################################################
#  PROGRAMS
###############################################################################################################################

# The old simulator, which uses ROSE's disassembler, but not ROSE's ability to parse ELF containers. This is built but
# not tested.  It is being replaced by the new simulator, x86sim.
noinst_PROGRAMS += sandbox
include_HEADERS += mymemory.h simulate.h
sandbox_SOURCES = emulator.C simulate.C linuxcalls.C elfload.C
sandbox_CPPFLAGS = $(ROSE_INCLUDES) -UDEBUG
sandbox_LDADD = $(LIBS_WITH_RPATH) $(ROSE_LIBS)

# The new simulator, which uses ROSE interfaces where possible.  The rest of this makefile deals only with this new simulator.
noinst_PROGRAMS += x86sim
include_HEADERS += x86print.h
x86sim_SOURCES = x86sim.C x86print.C
x86sim_CPPFLAGS = $(ROSE_INCLUDES) -DX86_VDSO_PATH_1='"$(srcdir)"' -DX86_VDSO_PATH_2='"$(include_dir)"'
x86sim_LDADD = $(LIBS_WITH_RPATH) $(ROSE_LIBS) 

###############################################################################################################################
#  TEST INPUTS
###############################################################################################################################

# Source and executables for test inputs. The inputs are 32-bit executables. They come in three flavors depending
# on how they're compiled and linked:
#    SYS_TEST_INPUTS_SA  -- stand-alone, no additional source required
#    SYS_TEST_INPUTS_RT  -- require linking with librt
#    SYS_TEST_INPUTS_TS  -- use the SYS_TEST_SUPPORT library
SYS_TEST_SUPPORT_SRC = $(srcdir)/syscall_tests/audit_parse_verify.c \
                   $(srcdir)/syscall_tests/audit_parse_verify_utils.c \
                   $(srcdir)/syscall_tests/audit_utils.c \
                   $(srcdir)/syscall_tests/cleanup.c \
                   $(srcdir)/syscall_tests/cloner.c \
                   $(srcdir)/syscall_tests/get_high_address.c \
                   $(srcdir)/syscall_tests/libtestsuite.c \
                   $(srcdir)/syscall_tests/parse_opts.c \
                   $(srcdir)/syscall_tests/rmobj.c \
                   $(srcdir)/syscall_tests/search_path.c \
                   $(srcdir)/syscall_tests/simple_test_looping.c \
                   $(srcdir)/syscall_tests/system_specific_process_info.c \
                   $(srcdir)/syscall_tests/tst_is_cwd.c \
                   $(srcdir)/syscall_tests/tst_kvercmp.c \
                   $(srcdir)/syscall_tests/tst_res.c \
                   $(srcdir)/syscall_tests/tst_sig.c \
                   $(srcdir)/syscall_tests/tst_tmpdir.c

EXTRA_DIST +=      $(SYS_TEST_SUPPORT_SRC) \
		   $(srcdir)/syscall_tests/audit_parse_verify.h \
		   $(srcdir)/syscall_tests/audit_utils.h \
		   $(srcdir)/syscall_tests/bintest_config.h \
		   $(srcdir)/syscall_tests/clone_platform.h \
		   $(srcdir)/syscall_tests/compat_16.h \
		   $(srcdir)/syscall_tests/compat_uid.h \
		   $(srcdir)/syscall_tests/compiler.h \
		   $(srcdir)/syscall_tests/getdents.h \
		   $(srcdir)/syscall_tests/include_j_h.h \
		   $(srcdir)/syscall_tests/includes.h \
		   $(srcdir)/syscall_tests/ipcmsg.h \
		   $(srcdir)/syscall_tests/ipcsem.h \
		   $(srcdir)/syscall_tests/ipcshm.h \
		   $(srcdir)/syscall_tests/libtestsuite.h \
		   $(srcdir)/syscall_tests/linux_syscall_numbers.h \
		   $(srcdir)/syscall_tests/ltp_signal.h \
		   $(srcdir)/syscall_tests/rmobj.h \
		   $(srcdir)/syscall_tests/search_path.h \
		   $(srcdir)/syscall_tests/set_thread_area.h \
		   $(srcdir)/syscall_tests/system_specific_process_info.h \
		   $(srcdir)/syscall_tests/test.h \
		   $(srcdir)/syscall_tests/usctest.h


# SYS_TEST_INPUTS_SA_SRC = $(wildcard $(srcdir)/syscall_tests/syscall_sa*.c)
SYS_TEST_INPUTS_SA_SRC = \
		   $(srcdir)/syscall_tests/syscall_sa.114.c \
		   $(srcdir)/syscall_tests/syscall_sa.122.01.c \
		   $(srcdir)/syscall_tests/syscall_sa.122.02.c \
		   $(srcdir)/syscall_tests/syscall_sa.122.03.c \
		   $(srcdir)/syscall_tests/syscall_sa.13.c \
		   $(srcdir)/syscall_tests/syscall_sa.197.1.c \
		   $(srcdir)/syscall_tests/syscall_sa.197.3.c \
		   $(srcdir)/syscall_tests/syscall_sa.199.c \
		   $(srcdir)/syscall_tests/syscall_sa.200.c \
		   $(srcdir)/syscall_tests/syscall_sa.201.c \
		   $(srcdir)/syscall_tests/syscall_sa.202.c \
		   $(srcdir)/syscall_tests/syscall_sa.20.c \
		   $(srcdir)/syscall_tests/syscall_sa.224.c \
		   $(srcdir)/syscall_tests/syscall_sa.24.c \
		   $(srcdir)/syscall_tests/syscall_sa.3.c \
		   $(srcdir)/syscall_tests/syscall_sa.4.1.c \
		   $(srcdir)/syscall_tests/syscall_sa.41.c \
		   $(srcdir)/syscall_tests/syscall_sa.4.2.c \
		   $(srcdir)/syscall_tests/syscall_sa.47.c \
		   $(srcdir)/syscall_tests/syscall_sa.49.c \
		   $(srcdir)/syscall_tests/syscall_sa.50.c \
		   $(srcdir)/syscall_tests/syscall_sa.5.1.c \
		   $(srcdir)/syscall_tests/syscall_sa.5.2.c \
		   $(srcdir)/syscall_tests/syscall_sa.5.4.c \
		   $(srcdir)/syscall_tests/syscall_sa.5.6.c \
		   $(srcdir)/syscall_tests/syscall_sa.57.c \
		   $(srcdir)/syscall_tests/syscall_sa.5.9.c \
		   $(srcdir)/syscall_tests/syscall_sa.64.c \
		   $(srcdir)/syscall_tests/syscall_sa.65.c \
		   $(srcdir)/syscall_tests/syscall_sa.78.c \
		   $(srcdir)/syscall_tests/syscall_sa.83.c \
		   $(srcdir)/syscall_tests/syscall_sa.85.c 

#SYS_TEST_INPUTS_RT_SRC = $(wildcard $(srcdir)/syscall_tests/syscall_rt*.c)
SYS_TEST_INPUTS_RT_SRC = \
                   $(srcdir)/syscall_tests/syscall_rt.18.c


# SYS_TEST_INPUTS_TS_SRC = $(wildcard $(srcdir)/syscall_tests/syscall_ts*.c)
SYS_TEST_INPUTS_TS_SRC = \
		   $(srcdir)/syscall_tests/syscall_tst.100.1.c \
		   $(srcdir)/syscall_tests/syscall_tst.100.2.c \
		   $(srcdir)/syscall_tests/syscall_tst.102.1.c \
		   $(srcdir)/syscall_tests/syscall_tst.102.2.c \
		   $(srcdir)/syscall_tests/syscall_tst.102.3.c \
		   $(srcdir)/syscall_tests/syscall_tst.102.4.c \
		   $(srcdir)/syscall_tests/syscall_tst.114.1.c \
		   $(srcdir)/syscall_tests/syscall_tst.114.2.c \
		   $(srcdir)/syscall_tests/syscall_tst.116.1.c \
		   $(srcdir)/syscall_tests/syscall_tst.116.2.c \
		   $(srcdir)/syscall_tests/syscall_tst.117.c \
		   $(srcdir)/syscall_tests/syscall_tst.117.msgctl.01.c \
		   $(srcdir)/syscall_tests/syscall_tst.117.msgctl.02.c \
		   $(srcdir)/syscall_tests/syscall_tst.117.msgctl.03.c \
		   $(srcdir)/syscall_tests/syscall_tst.117.msgctl.08.c \
		   $(srcdir)/syscall_tests/syscall_tst.117.msgget.01.c \
		   $(srcdir)/syscall_tests/syscall_tst.117.msgget.02.c \
		   $(srcdir)/syscall_tests/syscall_tst.117.msgrcv.01.c \
		   $(srcdir)/syscall_tests/syscall_tst.117.msgrcv.03.c \
		   $(srcdir)/syscall_tests/syscall_tst.117.msgrcv.04.c \
		   $(srcdir)/syscall_tests/syscall_tst.117.msgrcv.05.c \
		   $(srcdir)/syscall_tests/syscall_tst.117.msgrcv.06.c \
		   $(srcdir)/syscall_tests/syscall_tst.117.msgsnd.01.c \
		   $(srcdir)/syscall_tests/syscall_tst.117.msgsnd.03.c \
		   $(srcdir)/syscall_tests/syscall_tst.117.msgsnd.04.c \
		   $(srcdir)/syscall_tests/syscall_tst.117.msgsnd.05.c \
		   $(srcdir)/syscall_tests/syscall_tst.117.msgsnd.06.c \
		   $(srcdir)/syscall_tests/syscall_tst.117.semctl.01.c \
		   $(srcdir)/syscall_tests/syscall_tst.117.semctl.05.c \
		   $(srcdir)/syscall_tests/syscall_tst.117.semget.01.c \
		   $(srcdir)/syscall_tests/syscall_tst.117.semget.03.c \
		   $(srcdir)/syscall_tests/syscall_tst.117.semop.01.c \
		   $(srcdir)/syscall_tests/syscall_tst.117.semop.03.c \
		   $(srcdir)/syscall_tests/syscall_tst.117.semop.04.c \
		   $(srcdir)/syscall_tests/syscall_tst.117.semop.05.c \
		   $(srcdir)/syscall_tests/syscall_tst.117.shmat.01.c \
		   $(srcdir)/syscall_tests/syscall_tst.117.shmctl.01.c \
		   $(srcdir)/syscall_tests/syscall_tst.117.shmctl.04.c \
		   $(srcdir)/syscall_tests/syscall_tst.117.shmdt.01.c \
		   $(srcdir)/syscall_tests/syscall_tst.117.shmdt.02.c \
		   $(srcdir)/syscall_tests/syscall_tst.117.shmget.01.c \
		   $(srcdir)/syscall_tests/syscall_tst.117.shmget.02.c \
		   $(srcdir)/syscall_tests/syscall_tst.118.1.c \
		   $(srcdir)/syscall_tests/syscall_tst.118.2.c \
		   $(srcdir)/syscall_tests/syscall_tst.118.3.c \
		   $(srcdir)/syscall_tests/syscall_tst.122.c \
		   $(srcdir)/syscall_tests/syscall_tst.125.1.c \
		   $(srcdir)/syscall_tests/syscall_tst.125.2.c \
		   $(srcdir)/syscall_tests/syscall_tst.125.3.c \
		   $(srcdir)/syscall_tests/syscall_tst.133.c \
		   $(srcdir)/syscall_tests/syscall_tst.140.2.c \
		   $(srcdir)/syscall_tests/syscall_tst.141.1.c \
		   $(srcdir)/syscall_tests/syscall_tst.141.2.c \
		   $(srcdir)/syscall_tests/syscall_tst.141.3.c \
		   $(srcdir)/syscall_tests/syscall_tst.141.4.c \
		   $(srcdir)/syscall_tests/syscall_tst.142.1.c \
		   $(srcdir)/syscall_tests/syscall_tst.142.2.c \
		   $(srcdir)/syscall_tests/syscall_tst.142.3.c \
		   $(srcdir)/syscall_tests/syscall_tst.144.1.c \
		   $(srcdir)/syscall_tests/syscall_tst.144.2.c \
		   $(srcdir)/syscall_tests/syscall_tst.144.3.c \
		   $(srcdir)/syscall_tests/syscall_tst.144.4.c \
		   $(srcdir)/syscall_tests/syscall_tst.144.5.c \
		   $(srcdir)/syscall_tests/syscall_tst.146.1.c \
		   $(srcdir)/syscall_tests/syscall_tst.146.2.c \
		   $(srcdir)/syscall_tests/syscall_tst.146.3.c \
		   $(srcdir)/syscall_tests/syscall_tst.146.4.c \
		   $(srcdir)/syscall_tests/syscall_tst.146.5.c \
		   $(srcdir)/syscall_tests/syscall_tst.146.6.c \
		   $(srcdir)/syscall_tests/syscall_tst.162.1.c \
		   $(srcdir)/syscall_tests/syscall_tst.162.2.c \
		   $(srcdir)/syscall_tests/syscall_tst.162.3.c \
		   $(srcdir)/syscall_tests/syscall_tst.162.4.c \
		   $(srcdir)/syscall_tests/syscall_tst.174.1.c \
		   $(srcdir)/syscall_tests/syscall_tst.174.2.c \
		   $(srcdir)/syscall_tests/syscall_tst.174.3.c \
		   $(srcdir)/syscall_tests/syscall_tst.175.c \
		   $(srcdir)/syscall_tests/syscall_tst.176.1.c \
		   $(srcdir)/syscall_tests/syscall_tst.179.1.c \
		   $(srcdir)/syscall_tests/syscall_tst.183.1.c \
		   $(srcdir)/syscall_tests/syscall_tst.183.2.c \
		   $(srcdir)/syscall_tests/syscall_tst.186.1.c \
		   $(srcdir)/syscall_tests/syscall_tst.186.2.c \
		   $(srcdir)/syscall_tests/syscall_tst_18.c \
		   $(srcdir)/syscall_tests/syscall_tst.192.10.c \
		   $(srcdir)/syscall_tests/syscall_tst.192.1.c \
		   $(srcdir)/syscall_tests/syscall_tst.192.2.c \
		   $(srcdir)/syscall_tests/syscall_tst.192.3.c \
		   $(srcdir)/syscall_tests/syscall_tst.192.4.c \
		   $(srcdir)/syscall_tests/syscall_tst.192.5.c \
		   $(srcdir)/syscall_tests/syscall_tst.192.6.c \
		   $(srcdir)/syscall_tests/syscall_tst.192.7.c \
		   $(srcdir)/syscall_tests/syscall_tst.192.8.c \
		   $(srcdir)/syscall_tests/syscall_tst.192.9.c \
		   $(srcdir)/syscall_tests/syscall_tst.195.5.c \
		   $(srcdir)/syscall_tests/syscall_tst.195.6.c \
		   $(srcdir)/syscall_tests/syscall_tst.196.1.c \
		   $(srcdir)/syscall_tests/syscall_tst.197.1.c \
		   $(srcdir)/syscall_tests/syscall_tst.197.2.c \
		   $(srcdir)/syscall_tests/syscall_tst.199.1.c \
		   $(srcdir)/syscall_tests/syscall_tst.199.2.c \
		   $(srcdir)/syscall_tests/syscall_tst.199.3.c \
		   $(srcdir)/syscall_tests/syscall_tst.200.1.c \
		   $(srcdir)/syscall_tests/syscall_tst.200.3.c \
		   $(srcdir)/syscall_tests/syscall_tst.201.1.c \
		   $(srcdir)/syscall_tests/syscall_tst.205.1.c \
		   $(srcdir)/syscall_tests/syscall_tst.205.2.c \
		   $(srcdir)/syscall_tests/syscall_tst.205.4.c \
		   $(srcdir)/syscall_tests/syscall_tst.207.c \
		   $(srcdir)/syscall_tests/syscall_tst.212.c \
		   $(srcdir)/syscall_tests/syscall_tst.220.1.c \
		   $(srcdir)/syscall_tests/syscall_tst.220.2.c \
		   $(srcdir)/syscall_tests/syscall_tst.220.3.c \
		   $(srcdir)/syscall_tests/syscall_tst.220.4.c \
		   $(srcdir)/syscall_tests/syscall_tst.221.01.c \
		   $(srcdir)/syscall_tests/syscall_tst.221.02.c \
		   $(srcdir)/syscall_tests/syscall_tst.221.03.c \
		   $(srcdir)/syscall_tests/syscall_tst.221.04.c \
		   $(srcdir)/syscall_tests/syscall_tst.221.05.c \
		   $(srcdir)/syscall_tests/syscall_tst.221.06.c \
		   $(srcdir)/syscall_tests/syscall_tst.221.07.c \
		   $(srcdir)/syscall_tests/syscall_tst.221.08.c \
		   $(srcdir)/syscall_tests/syscall_tst.221.09.c \
		   $(srcdir)/syscall_tests/syscall_tst.221.10.c \
		   $(srcdir)/syscall_tests/syscall_tst.221.11.c \
		   $(srcdir)/syscall_tests/syscall_tst.221.12.c \
		   $(srcdir)/syscall_tests/syscall_tst.221.13.c \
		   $(srcdir)/syscall_tests/syscall_tst.221.16.c \
		   $(srcdir)/syscall_tests/syscall_tst.221.17.c \
		   $(srcdir)/syscall_tests/syscall_tst.221.19.c \
		   $(srcdir)/syscall_tests/syscall_tst.221.20.c \
		   $(srcdir)/syscall_tests/syscall_tst.221.21.c \
		   $(srcdir)/syscall_tests/syscall_tst.221.22.c \
		   $(srcdir)/syscall_tests/syscall_tst.221.23.c \
		   $(srcdir)/syscall_tests/syscall_tst.221.24.c \
		   $(srcdir)/syscall_tests/syscall_tst.221.25.c \
		   $(srcdir)/syscall_tests/syscall_tst.221.26.c \
		   $(srcdir)/syscall_tests/syscall_tst.221.27.c \
		   $(srcdir)/syscall_tests/syscall_tst.221.28.c \
		   $(srcdir)/syscall_tests/syscall_tst.224.c \
		   $(srcdir)/syscall_tests/syscall_tst.243.1.c \
		   $(srcdir)/syscall_tests/syscall_tst.243.2.c \
		   $(srcdir)/syscall_tests/syscall_tst.252.c \
		   $(srcdir)/syscall_tests/syscall_tst.258.c \
		   $(srcdir)/syscall_tests/syscall_tst.265.c \
		   $(srcdir)/syscall_tests/syscall_tst.266.c \
		   $(srcdir)/syscall_tests/syscall_tst.306.c \
		   $(srcdir)/syscall_tests/syscall_tst.1.1.c \
		   $(srcdir)/syscall_tests/syscall_tst.1.2.c \
		   $(srcdir)/syscall_tests/syscall_tst.3.1.c \
		   $(srcdir)/syscall_tests/syscall_tst.3.2.c \
		   $(srcdir)/syscall_tests/syscall_tst.3.3.c \
		   $(srcdir)/syscall_tests/syscall_tst.3.4.c \
		   $(srcdir)/syscall_tests/syscall_tst.4.1.c \
		   $(srcdir)/syscall_tests/syscall_tst.4.2.c \
		   $(srcdir)/syscall_tests/syscall_tst.4.3.c \
		   $(srcdir)/syscall_tests/syscall_tst.4.4.c \
		   $(srcdir)/syscall_tests/syscall_tst.4.5.c \
		   $(srcdir)/syscall_tests/syscall_tst.9.1.c \
		   $(srcdir)/syscall_tests/syscall_tst.9.2.c \
		   $(srcdir)/syscall_tests/syscall_tst.9.3.c \
		   $(srcdir)/syscall_tests/syscall_tst.9.4.c \
		   $(srcdir)/syscall_tests/syscall_tst.13.1.c \
		   $(srcdir)/syscall_tests/syscall_tst.13.2.c \
		   $(srcdir)/syscall_tests/syscall_tst.19.1.c \
		   $(srcdir)/syscall_tests/syscall_tst.19.2.c \
		   $(srcdir)/syscall_tests/syscall_tst.19.3.c \
		   $(srcdir)/syscall_tests/syscall_tst.19.4.c \
		   $(srcdir)/syscall_tests/syscall_tst.19.5.c \
		   $(srcdir)/syscall_tests/syscall_tst.19.6.c \
		   $(srcdir)/syscall_tests/syscall_tst.19.7.c \
		   $(srcdir)/syscall_tests/syscall_tst.19.8.c \
		   $(srcdir)/syscall_tests/syscall_tst.19.9.c \
		   $(srcdir)/syscall_tests/syscall_tst.19.10.c \
		   $(srcdir)/syscall_tests/syscall_tst.20.1.c \
		   $(srcdir)/syscall_tests/syscall_tst.20.2.c \
		   $(srcdir)/syscall_tests/syscall_tst.29.1.c \
		   $(srcdir)/syscall_tests/syscall_tst.29.2.c \
		   $(srcdir)/syscall_tests/syscall_tst.29.3.c \
		   $(srcdir)/syscall_tests/syscall_tst.30.c \
		   $(srcdir)/syscall_tests/syscall_tst.311.c \
		   $(srcdir)/syscall_tests/syscall_tst.33.1.c \
		   $(srcdir)/syscall_tests/syscall_tst.33.2.c \
		   $(srcdir)/syscall_tests/syscall_tst.36.1.c \
		   $(srcdir)/syscall_tests/syscall_tst.36.2.c \
		   $(srcdir)/syscall_tests/syscall_tst.38.1.c \
		   $(srcdir)/syscall_tests/syscall_tst.38.2.c \
		   $(srcdir)/syscall_tests/syscall_tst.38.3.c \
		   $(srcdir)/syscall_tests/syscall_tst.38.4.c \
		   $(srcdir)/syscall_tests/syscall_tst.38.5.c \
		   $(srcdir)/syscall_tests/syscall_tst.38.6.c \
		   $(srcdir)/syscall_tests/syscall_tst.38.7.c \
		   $(srcdir)/syscall_tests/syscall_tst.38.8.c \
		   $(srcdir)/syscall_tests/syscall_tst.38.10.c \
		   $(srcdir)/syscall_tests/syscall_tst.38.13.c \
		   $(srcdir)/syscall_tests/syscall_tst.38.14.c \
		   $(srcdir)/syscall_tests/syscall_tst.54.c \
		   $(srcdir)/syscall_tests/syscall_tst.24.1.c \
		   $(srcdir)/syscall_tests/syscall_tst.24.2.c \
		   $(srcdir)/syscall_tests/syscall_tst.24.3.c \
		   $(srcdir)/syscall_tests/syscall_tst.57.1.c \
		   $(srcdir)/syscall_tests/syscall_tst.57.2.c \
		   $(srcdir)/syscall_tests/syscall_tst.57.3.c \
		   $(srcdir)/syscall_tests/syscall_tst.60.1.c \
		   $(srcdir)/syscall_tests/syscall_tst.60.2.c \
		   $(srcdir)/syscall_tests/syscall_tst.60.3.c \
		   $(srcdir)/syscall_tests/syscall_tst.63.1.c \
		   $(srcdir)/syscall_tests/syscall_tst.63.2.c \
		   $(srcdir)/syscall_tests/syscall_tst.63.3.c \
		   $(srcdir)/syscall_tests/syscall_tst.63.4.c \
		   $(srcdir)/syscall_tests/syscall_tst.63.5.c \
		   $(srcdir)/syscall_tests/syscall_tst.64.1.c \
		   $(srcdir)/syscall_tests/syscall_tst.64.2.c \
		   $(srcdir)/syscall_tests/syscall_tst.76.1.c \
		   $(srcdir)/syscall_tests/syscall_tst.76.2.c \
		   $(srcdir)/syscall_tests/syscall_tst.78.1.c \
		   $(srcdir)/syscall_tests/syscall_tst.83.1.c \
		   $(srcdir)/syscall_tests/syscall_tst.83.2.c \
		   $(srcdir)/syscall_tests/syscall_tst.83.4.c \
		   $(srcdir)/syscall_tests/syscall_tst.83.5.c \
		   $(srcdir)/syscall_tests/syscall_tst.91.1.c \
		   $(srcdir)/syscall_tests/syscall_tst.91.2.c \
		   $(srcdir)/syscall_tests/syscall_tst.91.3.c \
		   $(srcdir)/syscall_tests/syscall_tst.93.1.c \
		   $(srcdir)/syscall_tests/syscall_tst.93.2.c \
		   $(srcdir)/syscall_tests/syscall_tst.93.3.c \
		   $(srcdir)/syscall_tests/syscall_tst.93.4.c \
		   $(srcdir)/syscall_tests/syscall_tst.94.1.c \
		   $(srcdir)/syscall_tests/syscall_tst.94.2.c \
		   $(srcdir)/syscall_tests/syscall_tst.99.1.c \
		   $(srcdir)/syscall_tests/syscall_tst.99.2.c

# DQ (2/13/2011): This test fails to terminate when run on Hudson 
# (failed on hudson-rose-07, email with error details sent morning of 2/13/2011 to Robb and Andreas).
#		   $(srcdir)/syscall_tests/syscall_tst.183.3.c


# These cannot be run reliably (at least not concurrently with other tests.
#		   $(srcdir)/syscall_tests/syscall_tst.117.msgget.03.c
#		   $(srcdir)/syscall_tests/syscall_tst.117.shmget.03.c
#  			Tries to create message queues or shared memory segments until all resources are exhausted in order
#                       to see what kind of error number is returned. Unfortunately, other tests are also requiring these
#			resources at the same time.
#		   $(srcdir)/syscall_tests/syscall_tst.78.2.c
#			Calls gettimeofday() in rapid succession for 30 seconds to make sure the value is monotonically
#			increasing. However, some versions of the kernel have a bug in the way they interact with the RTC
#			which can cause the clock to go backward by small amounts every so often.  See this discussion
#			for an example: http://www.gossamer-threads.com/lists/linux/kernel/813344
#		   $(srcdir)/syscall_tests/syscall_tst.95.c 
#			This test does not pass natively on some systems, therefore we shouldn't expect it to pass
#			under x86sim either.
#		   $(srcdir)/syscall_tests/syscall_tst.117.msgctl.06.c
#		   $(srcdir)/syscall_tests/syscall_tst.117.msgctl.07.c
#		   $(srcdir)/syscall_tests/syscall_tst.117.msgget.04.c
#		   $(srcdir)/syscall_tests/syscall_tst.117.msgrcv.02.c
#		   $(srcdir)/syscall_tests/syscall_tst.117.msgsnd.02.c
#		   $(srcdir)/syscall_tests/syscall_tst.117.semctl.02.c
#		   $(srcdir)/syscall_tests/syscall_tst.117.semctl.03.c
#		   $(srcdir)/syscall_tests/syscall_tst.117.semctl.04.c
#		   $(srcdir)/syscall_tests/syscall_tst.117.semget.02.c
#		   $(srcdir)/syscall_tests/syscall_tst.117.semop.02.c
#		   $(srcdir)/syscall_tests/syscall_tst.117.shmat.02.c
#		   $(srcdir)/syscall_tests/syscall_tst.117.shmat.03.c
#		   $(srcdir)/syscall_tests/syscall_tst.117.shmctl.02.c
#		   $(srcdir)/syscall_tests/syscall_tst.117.shmctl.03.c
#		   $(srcdir)/syscall_tests/syscall_tst.117.shmget.04.c
#		   $(srcdir)/syscall_tests/syscall_tst.117.shmget.05.c
#		   $(srcdir)/syscall_tests/syscall_tst.195.1.c
#		   $(srcdir)/syscall_tests/syscall_tst.195.2.c
#		   $(srcdir)/syscall_tests/syscall_tst.195.3.c
#		   $(srcdir)/syscall_tests/syscall_tst.196.2.c
#		   $(srcdir)/syscall_tests/syscall_tst.196.3.c
#		   $(srcdir)/syscall_tests/syscall_tst.221.18.c  (tries to setreud in a privileged way)
#		   $(srcdir)/syscall_tests/syscall_tst.83.3.c
#		   $(srcdir)/syscall_tests/syscall_tst.99.3.c
#			These tests either explicitly check for root effective uid, or the fail with EACCESS on some
#			kernels. We can't be testing ROSE as root!
#		   $(srcdir)/syscall_tests/syscall_tst.117.msgctl.09.c
#		   $(srcdir)/syscall_tests/syscall_tst.117.msgctl.10.c
#		   $(srcdir)/syscall_tests/syscall_tst.117.msgctl.11.c
#		   $(srcdir)/syscall_tests/syscall_tst.117.semctl.06.c
#		   $(srcdir)/syscall_tests/syscall_tst.221.14.c
#		   $(srcdir)/syscall_tests/syscall_tst.221.15.c
#			Disabled because of deadlocks in simulated futex() call.  These need more work and should be enabled
#			when possible. [FIXME RPM 2011-01-07]
#		   $(srcdir)/syscall_tests/syscall_tst.140.1.c
#			This test cannot be run under the simulator with stderr redirected to a file (it enters an infinite loop
#			somewhere in the setrlimit() syscall emulation). Since "make check" runs tests with their stderr
#			redirected to a file, we will skip this test.



SYS_TEST_INPUTS_NM_SRC = \
		   $(srcdir)/syscall_tests/syscall.114.c \
		   $(srcdir)/syscall_tests/syscall.122.01.c \
		   $(srcdir)/syscall_tests/syscall.122.02.c \
		   $(srcdir)/syscall_tests/syscall.122.03.c \
		   $(srcdir)/syscall_tests/syscall.13.c \
		   $(srcdir)/syscall_tests/syscall.197.1.c \
		   $(srcdir)/syscall_tests/syscall.197.3.c \
		   $(srcdir)/syscall_tests/syscall.199.c \
		   $(srcdir)/syscall_tests/syscall.200.c \
		   $(srcdir)/syscall_tests/syscall.201.c \
		   $(srcdir)/syscall_tests/syscall.202.c \
		   $(srcdir)/syscall_tests/syscall.20.c \
		   $(srcdir)/syscall_tests/syscall.224.c \
		   $(srcdir)/syscall_tests/syscall.3.c \
		   $(srcdir)/syscall_tests/syscall.4.1.c \
		   $(srcdir)/syscall_tests/syscall.41.c \
		   $(srcdir)/syscall_tests/syscall.4.2.c \
		   $(srcdir)/syscall_tests/syscall.47.c \
		   $(srcdir)/syscall_tests/syscall.49.c \
		   $(srcdir)/syscall_tests/syscall.50.c \
		   $(srcdir)/syscall_tests/syscall.5.1.c \
		   $(srcdir)/syscall_tests/syscall.5.2.c \
		   $(srcdir)/syscall_tests/syscall.5.4.c \
		   $(srcdir)/syscall_tests/syscall.5.6.c \
		   $(srcdir)/syscall_tests/syscall.57.c \
		   $(srcdir)/syscall_tests/syscall.5.9.c \
		   $(srcdir)/syscall_tests/syscall.64.c \
		   $(srcdir)/syscall_tests/syscall.65.c \
		   $(srcdir)/syscall_tests/syscall.78.c \
		   $(srcdir)/syscall_tests/syscall.83.c \
		   $(srcdir)/syscall_tests/syscall.85.c 

SYS_TEST_INPUTS_SRC    = $(SYS_TEST_INPUTS_SA_SRC) $(SYS_TEST_INPUTS_RT_SRC) $(SYS_TEST_INPUTS_TS_SRC) $(SYS_TEST_INPUTS_NM_SRC)
EXTRA_DIST += $(SYS_TEST_INPUTS_SRC)

SYS_TEST_INPUTS_SA = $(basename $(notdir $(SYS_TEST_INPUTS_SA_SRC)))
SYS_TEST_INPUTS_RT = $(basename $(notdir $(SYS_TEST_INPUTS_RT_SRC)))
SYS_TEST_INPUTS_TS = $(basename $(notdir $(SYS_TEST_INPUTS_TS_SRC)))
SYS_TEST_INPUTS_NM = $(basename $(notdir $(SYS_TEST_INPUTS_NM_SRC)))
SYS_TEST_INPUTS    = $(SYS_TEST_INPUTS_SA) $(SYS_TEST_INPUTS_RT) $(SYS_TEST_INPUTS_TS) $(SYS_TEST_INPUTS_NM)

MOSTLYCLEANFILES += $(SYS_TEST_INPUTS) $(addsuffix .o, $(SYS_TEST_INPUTS)) \
                    $(addsuffix .o, $(basename $(notdir $(SYS_TEST_SUPPORT_SRC))))

# The test inputs. These will not be generated if ENABLE_I386 is not defined.
$(SYS_TEST_INPUTS_SA): %: $(srcdir)/syscall_tests/%.c
	@echo "  CC32    $@"
	@$(CC) $(CFLAGS32) -g -I$(srcdir)/syscall_tests -Wall -o $@ $^
$(SYS_TEST_INPUTS_RT): %: $(srcdir)/syscall_tests/%.c
	@echo "  CC32    $@"
	@$(CC) $(CFLAGS32) -g -I$(srcdir)/syscall_tests -Wall -o $@ $^ -lrt
$(SYS_TEST_INPUTS_TS): %: $(srcdir)/syscall_tests/%.c libtestsupport.a libipc.a
	@echo "  CC32    $@"
	@$(CC) $(CFLAGS32) -g -I$(srcdir)/syscall_tests -Wall -o $@ $^ -lrt 
$(SYS_TEST_INPUTS_NM): %: $(srcdir)/syscall_tests/%.c
	@echo "  CC32    $@"
	@$(CC) $(CFLAGS32) -g -I$(srcdir)/syscall_tests -Wall -o $@ $^ 

# Target to manually build the test inputs. (Not used internally)
.PHONY: test_inputs
test_inputs: $(SYS_TEST_INPUTS)


# The test support library. These will not be generated if ENABLE_I386 is not defined.
SYS_TEST_SUPPORT_OBJ = $(patsubst %.c, %.o, $(notdir $(SYS_TEST_SUPPORT_SRC)))
libtestsupport.a: $(SYS_TEST_SUPPORT_OBJ)
	@echo "  AR      $@"
	@ar -rc $@ $(SYS_TEST_SUPPORT_OBJ)
$(SYS_TEST_SUPPORT_OBJ): %.o: $(srcdir)/syscall_tests/%.c
	@echo "  CC32    $@"
	@$(CC) -m32 -g -I$(srcdir)/syscall_tests -Wall -o $@ -c $^
MOSTLYCLEANFILES += libtestsupport.a

# The ipc support library
include_HEADERS += $(srcdir)/syscall_tests/ipcmsg.h  $(srcdir)/syscall_tests/ipcsem.h  $(srcdir)/syscall_tests/ipcshm.h
IPC_SUPPORT_SRC = $(srcdir)/syscall_tests/libipc.c
IPC_SUPPORT_OBJ = $(patsubst %.c, %.o, $(notdir $(IPC_SUPPORT_SRC)))
EXTRA_DIST += $(IPC_SUPPORT_SRC)
libipc.a: $(IPC_SUPPORT_OBJ)
	@echo "  AR      $@"
	@ar -rc $@ $(IPC_SUPPORT_OBJ)
$(IPC_SUPPORT_OBJ): %.o: $(srcdir)/syscall_tests/%.c
	@echo "  CC32    $@"
	@$(CC) -m32 -g -I$(srcdir)/syscall_tests -Wall -o $@ -c $^
MOSTLYCLEANFILES += libipc.a


###############################################################################################################################
#  PTHREAD THREADS TESTS
###############################################################################################################################

PTHREAD_TEST_INPUTS_SRC = \
		    $(srcdir)/pthread_tests/pthread_atfork.1-1.c \
		    $(srcdir)/pthread_tests/pthread_atfork.1-2.c \
		    $(srcdir)/pthread_tests/pthread_atfork.2-1.c \
		    $(srcdir)/pthread_tests/pthread_atfork.2-2.c \
		    $(srcdir)/pthread_tests/pthread_atfork.3-2.c \
		    $(srcdir)/pthread_tests/pthread_atfork.3-3.c \
		    $(srcdir)/pthread_tests/pthread_atfork.4-1.c \
		    $(srcdir)/pthread_tests/pthread_attr_destroy.1-1.c \
		    $(srcdir)/pthread_tests/pthread_attr_destroy.2-1.c \
		    $(srcdir)/pthread_tests/pthread_attr_destroy.3-1.c \
		    $(srcdir)/pthread_tests/pthread_attr_getdetachstate.1-1.c \
		    $(srcdir)/pthread_tests/pthread_attr_getdetachstate.1-2.c \
		    $(srcdir)/pthread_tests/pthread_attr_getinheritsched.1-1.c \
		    $(srcdir)/pthread_tests/pthread_attr_getschedparam.1-1.c \
		    $(srcdir)/pthread_tests/pthread_attr_getschedpolicy.2-1.c \
		    $(srcdir)/pthread_tests/pthread_attr_getscope.1-1.c \
		    $(srcdir)/pthread_tests/pthread_attr_getstack.1-1.c \
		    $(srcdir)/pthread_tests/pthread_attr_getstacksize.1-1.c \
		    $(srcdir)/pthread_tests/pthread_attr_init.1-1.c \
		    $(srcdir)/pthread_tests/pthread_attr_init.2-1.c \
		    $(srcdir)/pthread_tests/pthread_attr_init.3-1.c \
		    $(srcdir)/pthread_tests/pthread_attr_init.4-1.c \
		    $(srcdir)/pthread_tests/pthread_attr_setdetachstate.1-1.c \
		    $(srcdir)/pthread_tests/pthread_attr_setdetachstate.1-2.c \
		    $(srcdir)/pthread_tests/pthread_attr_setdetachstate.2-1.c \
		    $(srcdir)/pthread_tests/pthread_attr_setdetachstate.4-1.c \
		    $(srcdir)/pthread_tests/pthread_attr_setinheritsched.1-1.c \
		    $(srcdir)/pthread_tests/pthread_attr_setinheritsched.2-1.c \
		    $(srcdir)/pthread_tests/pthread_attr_setinheritsched.2-2.c \
		    $(srcdir)/pthread_tests/pthread_attr_setinheritsched.2-3.c \
		    $(srcdir)/pthread_tests/pthread_attr_setinheritsched.2-4.c \
		    $(srcdir)/pthread_tests/pthread_attr_setinheritsched.4-1.c \
		    $(srcdir)/pthread_tests/pthread_attr_setschedparam.1-1.c \
		    $(srcdir)/pthread_tests/pthread_attr_setschedparam.1-2.c \
		    $(srcdir)/pthread_tests/pthread_attr_setschedparam.1-3.c \
		    $(srcdir)/pthread_tests/pthread_attr_setschedparam.1-4.c \
		    $(srcdir)/pthread_tests/pthread_attr_setschedpolicy.1-1.c \
		    $(srcdir)/pthread_tests/pthread_attr_setschedpolicy.4-1.c \
		    $(srcdir)/pthread_tests/pthread_attr_setscope.1-1.c \
		    $(srcdir)/pthread_tests/pthread_attr_setscope.4-1.c \
		    $(srcdir)/pthread_tests/pthread_attr_setscope.5-1.c \
		    $(srcdir)/pthread_tests/pthread_attr_setstack.1-1.c \
		    $(srcdir)/pthread_tests/pthread_attr_setstack.2-1.c \
		    $(srcdir)/pthread_tests/pthread_attr_setstack.4-1.c \
		    $(srcdir)/pthread_tests/pthread_attr_setstack.6-1.c \
		    $(srcdir)/pthread_tests/pthread_attr_setstack.7-1.c \
		    $(srcdir)/pthread_tests/pthread_attr_setstacksize.1-1.c \
		    $(srcdir)/pthread_tests/pthread_attr_setstacksize.2-1.c \
		    $(srcdir)/pthread_tests/pthread_attr_setstacksize.4-1.c \
		    $(srcdir)/pthread_tests/pthread_barrierattr_destroy.1-1.c \
		    $(srcdir)/pthread_tests/pthread_barrierattr_getpshared.1-1.c \
		    $(srcdir)/pthread_tests/pthread_barrierattr_getpshared.2-1.c \
		    $(srcdir)/pthread_tests/pthread_barrierattr_init.1-1.c \
		    $(srcdir)/pthread_tests/pthread_barrierattr_init.2-1.c \
		    $(srcdir)/pthread_tests/pthread_barrierattr_setpshared.1-1.c \
		    $(srcdir)/pthread_tests/pthread_barrierattr_setpshared.2-1.c \
		    $(srcdir)/pthread_tests/pthread_barrier_destroy.1-1.c \
		    $(srcdir)/pthread_tests/pthread_barrier_destroy.2-1.c \
		    $(srcdir)/pthread_tests/pthread_barrier_init.1-1.c \
		    $(srcdir)/pthread_tests/pthread_barrier_init.3-1.c \
		    $(srcdir)/pthread_tests/pthread_barrier_init.4-1.c \
		    $(srcdir)/pthread_tests/pthread_barrier_wait.1-1.c \
		    $(srcdir)/pthread_tests/pthread_barrier_wait.2-1.c \
		    $(srcdir)/pthread_tests/pthread_barrier_wait.3-1.c \
		    $(srcdir)/pthread_tests/pthread_barrier_wait.3-2.c \
		    $(srcdir)/pthread_tests/pthread_barrier_wait.6-1.c \
		    $(srcdir)/pthread_tests/pthread_cancel.1-1.c \
		    $(srcdir)/pthread_tests/pthread_cancel.1-2.c \
		    $(srcdir)/pthread_tests/pthread_cancel.1-3.c \
		    $(srcdir)/pthread_tests/pthread_cancel.2-1.c \
		    $(srcdir)/pthread_tests/pthread_cancel.2-2.c \
		    $(srcdir)/pthread_tests/pthread_cancel.2-3.c \
		    $(srcdir)/pthread_tests/pthread_cancel.3-1.c \
		    $(srcdir)/pthread_tests/pthread_cancel.4-1.c \
		    $(srcdir)/pthread_tests/pthread_cancel.5-1.c \
		    $(srcdir)/pthread_tests/pthread_cancel.5-2.c \
		    $(srcdir)/pthread_tests/pthread_cleanup_pop.1-1.c \
		    $(srcdir)/pthread_tests/pthread_cleanup_pop.1-2.c \
		    $(srcdir)/pthread_tests/pthread_cleanup_pop.1-3.c \
		    $(srcdir)/pthread_tests/pthread_cleanup_push.1-1.c \
		    $(srcdir)/pthread_tests/pthread_cleanup_push.1-2.c \
		    $(srcdir)/pthread_tests/pthread_cleanup_push.1-3.c \
		    $(srcdir)/pthread_tests/pthread_condattr_destroy.1-1.c \
		    $(srcdir)/pthread_tests/pthread_condattr_destroy.2-1.c \
		    $(srcdir)/pthread_tests/pthread_condattr_destroy.3-1.c \
		    $(srcdir)/pthread_tests/pthread_condattr_destroy.4-1.c \
		    $(srcdir)/pthread_tests/pthread_condattr_getclock.1-1.c \
		    $(srcdir)/pthread_tests/pthread_condattr_getclock.1-2.c \
		    $(srcdir)/pthread_tests/pthread_condattr_getpshared.1-1.c \
		    $(srcdir)/pthread_tests/pthread_condattr_getpshared.1-2.c \
		    $(srcdir)/pthread_tests/pthread_condattr_getpshared.2-1.c \
		    $(srcdir)/pthread_tests/pthread_condattr_init.1-1.c \
		    $(srcdir)/pthread_tests/pthread_condattr_init.3-1.c \
		    $(srcdir)/pthread_tests/pthread_condattr_setclock.1-1.c \
		    $(srcdir)/pthread_tests/pthread_condattr_setclock.1-2.c \
		    $(srcdir)/pthread_tests/pthread_condattr_setclock.1-3.c \
		    $(srcdir)/pthread_tests/pthread_condattr_setclock.2-1.c \
		    $(srcdir)/pthread_tests/pthread_condattr_setpshared.1-1.c \
		    $(srcdir)/pthread_tests/pthread_condattr_setpshared.1-2.c \
		    $(srcdir)/pthread_tests/pthread_condattr_setpshared.2-1.c \
		    $(srcdir)/pthread_tests/pthread_cond_broadcast.1-1.c \
		    $(srcdir)/pthread_tests/pthread_cond_broadcast.1-2.c \
		    $(srcdir)/pthread_tests/pthread_cond_broadcast.2-1.c \
		    $(srcdir)/pthread_tests/pthread_cond_broadcast.2-2.c \
		    $(srcdir)/pthread_tests/pthread_cond_broadcast.2-3.c \
		    $(srcdir)/pthread_tests/pthread_cond_broadcast.4-1.c \
		    $(srcdir)/pthread_tests/pthread_cond_broadcast.4-2.c \
		    $(srcdir)/pthread_tests/pthread_cond_destroy.1-1.c \
		    $(srcdir)/pthread_tests/pthread_cond_destroy.2-1.c \
		    $(srcdir)/pthread_tests/pthread_cond_destroy.3-1.c \
		    $(srcdir)/pthread_tests/pthread_cond_init.1-1.c \
		    $(srcdir)/pthread_tests/pthread_cond_init.1-2.c \
		    $(srcdir)/pthread_tests/pthread_cond_init.2-1.c \
		    $(srcdir)/pthread_tests/pthread_cond_init.2-2.c \
		    $(srcdir)/pthread_tests/pthread_cond_init.3-1.c \
		    $(srcdir)/pthread_tests/pthread_cond_init.4-2.c \
		    $(srcdir)/pthread_tests/pthread_cond_signal.1-1.c \
		    $(srcdir)/pthread_tests/pthread_cond_signal.1-2.c \
		    $(srcdir)/pthread_tests/pthread_cond_signal.2-1.c \
		    $(srcdir)/pthread_tests/pthread_cond_signal.2-2.c \
		    $(srcdir)/pthread_tests/pthread_cond_signal.4-1.c \
		    $(srcdir)/pthread_tests/pthread_cond_signal.4-2.c \
		    $(srcdir)/pthread_tests/pthread_cond_timedwait.1-1.c \
		    $(srcdir)/pthread_tests/pthread_cond_timedwait.2-1.c \
		    $(srcdir)/pthread_tests/pthread_cond_timedwait.2-2.c \
		    $(srcdir)/pthread_tests/pthread_cond_timedwait.2-3.c \
		    $(srcdir)/pthread_tests/pthread_cond_timedwait.2-4.c \
		    $(srcdir)/pthread_tests/pthread_cond_timedwait.2-5.c \
		    $(srcdir)/pthread_tests/pthread_cond_timedwait.2-6.c \
		    $(srcdir)/pthread_tests/pthread_cond_timedwait.2-7.c \
		    $(srcdir)/pthread_tests/pthread_cond_timedwait.3-1.c \
		    $(srcdir)/pthread_tests/pthread_cond_timedwait.4-1.c \
		    $(srcdir)/pthread_tests/pthread_cond_timedwait.4-2.c \
		    $(srcdir)/pthread_tests/pthread_cond_timedwait.4-3.c \
		    $(srcdir)/pthread_tests/pthread_cond_wait.1-1.c \
		    $(srcdir)/pthread_tests/pthread_cond_wait.2-1.c \
		    $(srcdir)/pthread_tests/pthread_cond_wait.2-2.c \
		    $(srcdir)/pthread_tests/pthread_cond_wait.2-3.c \
		    $(srcdir)/pthread_tests/pthread_cond_wait.3-1.c \
		    $(srcdir)/pthread_tests/pthread_cond_wait.4-1.c \
		    $(srcdir)/pthread_tests/pthread_create.10-1.c \
		    $(srcdir)/pthread_tests/pthread_create.11-1.c \
		    $(srcdir)/pthread_tests/pthread_create.1-1.c \
		    $(srcdir)/pthread_tests/pthread_create.12-1.c \
		    $(srcdir)/pthread_tests/pthread_create.1-2.c \
		    $(srcdir)/pthread_tests/pthread_create.1-3.c \
		    $(srcdir)/pthread_tests/pthread_create.14-1.c \
		    $(srcdir)/pthread_tests/pthread_create.1-4.c \
		    $(srcdir)/pthread_tests/pthread_create.15-1.c \
		    $(srcdir)/pthread_tests/pthread_create.1-5.c \
		    $(srcdir)/pthread_tests/pthread_create.1-6.c \
		    $(srcdir)/pthread_tests/pthread_create.2-1.c \
		    $(srcdir)/pthread_tests/pthread_create.3-1.c \
		    $(srcdir)/pthread_tests/pthread_create.3-2.c \
		    $(srcdir)/pthread_tests/pthread_create.4-1.c \
		    $(srcdir)/pthread_tests/pthread_create.5-1.c \
		    $(srcdir)/pthread_tests/pthread_create.5-2.c \
		    $(srcdir)/pthread_tests/pthread_create.8-1.c \
		    $(srcdir)/pthread_tests/pthread_create.8-2.c \
		    $(srcdir)/pthread_tests/pthread_detach.1-1.c \
		    $(srcdir)/pthread_tests/pthread_detach.1-2.c \
		    $(srcdir)/pthread_tests/pthread_detach.2-1.c \
		    $(srcdir)/pthread_tests/pthread_detach.2-2.c \
		    $(srcdir)/pthread_tests/pthread_detach.3-1.c \
		    $(srcdir)/pthread_tests/pthread_detach.4-1.c \
		    $(srcdir)/pthread_tests/pthread_detach.4-2.c \
		    $(srcdir)/pthread_tests/pthread_detach.4-3.c \
		    $(srcdir)/pthread_tests/pthread_equal.1-1.c \
		    $(srcdir)/pthread_tests/pthread_equal.1-2.c \
		    $(srcdir)/pthread_tests/pthread_equal.2-1.c \
		    $(srcdir)/pthread_tests/pthread_exit.1-1.c \
		    $(srcdir)/pthread_tests/pthread_exit.1-2.c \
		    $(srcdir)/pthread_tests/pthread_exit.2-1.c \
		    $(srcdir)/pthread_tests/pthread_exit.2-2.c \
		    $(srcdir)/pthread_tests/pthread_exit.3-1.c \
		    $(srcdir)/pthread_tests/pthread_exit.3-2.c \
		    $(srcdir)/pthread_tests/pthread_exit.4-1.c \
		    $(srcdir)/pthread_tests/pthread_exit.5-1.c \
		    $(srcdir)/pthread_tests/pthread_exit.6-1.c \
		    $(srcdir)/pthread_tests/pthread_exit.6-2.c \
		    $(srcdir)/pthread_tests/pthread_getcpuclockid.1-1.c \
		    $(srcdir)/pthread_tests/pthread_getschedparam.1-1.c \
		    $(srcdir)/pthread_tests/pthread_getschedparam.1-2.c \
		    $(srcdir)/pthread_tests/pthread_getschedparam.1-3.c \
		    $(srcdir)/pthread_tests/pthread_getschedparam.4-1.c \
		    $(srcdir)/pthread_tests/pthread_getspecific.1-1.c \
		    $(srcdir)/pthread_tests/pthread_getspecific.3-1.c \
		    $(srcdir)/pthread_tests/pthread_join.1-1.c \
		    $(srcdir)/pthread_tests/pthread_join.1-2.c \
		    $(srcdir)/pthread_tests/pthread_join.2-1.c \
		    $(srcdir)/pthread_tests/pthread_join.3-1.c \
		    $(srcdir)/pthread_tests/pthread_join.4-1.c \
		    $(srcdir)/pthread_tests/pthread_join.5-1.c \
		    $(srcdir)/pthread_tests/pthread_join.6-2.c \
		    $(srcdir)/pthread_tests/pthread_join.6-3.c \
		    $(srcdir)/pthread_tests/pthread_key_create.1-1.c \
		    $(srcdir)/pthread_tests/pthread_key_create.1-2.c \
		    $(srcdir)/pthread_tests/pthread_key_create.2-1.c \
		    $(srcdir)/pthread_tests/pthread_key_create.3-1.c \
		    $(srcdir)/pthread_tests/pthread_key_delete.1-1.c \
		    $(srcdir)/pthread_tests/pthread_key_delete.1-2.c \
		    $(srcdir)/pthread_tests/pthread_key_delete.2-1.c \
		    $(srcdir)/pthread_tests/pthread_kill.1-1.c \
		    $(srcdir)/pthread_tests/pthread_kill.1-2.c \
		    $(srcdir)/pthread_tests/pthread_kill.2-1.c \
		    $(srcdir)/pthread_tests/pthread_kill.3-1.c \
		    $(srcdir)/pthread_tests/pthread_kill.6-1.c \
		    $(srcdir)/pthread_tests/pthread_kill.7-1.c \
		    $(srcdir)/pthread_tests/pthread_kill.8-1.c \
		    $(srcdir)/pthread_tests/pthread_mutexattr_destroy.1-1.c \
		    $(srcdir)/pthread_tests/pthread_mutexattr_destroy.2-1.c \
		    $(srcdir)/pthread_tests/pthread_mutexattr_destroy.3-1.c \
		    $(srcdir)/pthread_tests/pthread_mutexattr_destroy.4-1.c \
		    $(srcdir)/pthread_tests/pthread_mutexattr_getprioceiling.1-1.c \
		    $(srcdir)/pthread_tests/pthread_mutexattr_getprioceiling.1-2.c \
		    $(srcdir)/pthread_tests/pthread_mutexattr_getprioceiling.3-1.c \
		    $(srcdir)/pthread_tests/pthread_mutexattr_getprotocol.1-1.c \
		    $(srcdir)/pthread_tests/pthread_mutexattr_getpshared.1-1.c \
		    $(srcdir)/pthread_tests/pthread_mutexattr_getpshared.1-2.c \
		    $(srcdir)/pthread_tests/pthread_mutexattr_getpshared.1-3.c \
		    $(srcdir)/pthread_tests/pthread_mutexattr_getpshared.3-1.c \
		    $(srcdir)/pthread_tests/pthread_mutexattr_gettype.1-1.c \
		    $(srcdir)/pthread_tests/pthread_mutexattr_gettype.1-2.c \
		    $(srcdir)/pthread_tests/pthread_mutexattr_gettype.1-3.c \
		    $(srcdir)/pthread_tests/pthread_mutexattr_gettype.1-4.c \
		    $(srcdir)/pthread_tests/pthread_mutexattr_gettype.1-5.c \
		    $(srcdir)/pthread_tests/pthread_mutexattr_init.1-1.c \
		    $(srcdir)/pthread_tests/pthread_mutexattr_init.3-1.c \
		    $(srcdir)/pthread_tests/pthread_mutexattr_setprioceiling.1-1.c \
		    $(srcdir)/pthread_tests/pthread_mutexattr_setprioceiling.3-1.c \
		    $(srcdir)/pthread_tests/pthread_mutexattr_setprioceiling.3-2.c \
		    $(srcdir)/pthread_tests/pthread_mutexattr_setpshared.1-1.c \
		    $(srcdir)/pthread_tests/pthread_mutexattr_setpshared.1-2.c \
		    $(srcdir)/pthread_tests/pthread_mutexattr_setpshared.2-1.c \
		    $(srcdir)/pthread_tests/pthread_mutexattr_setpshared.2-2.c \
		    $(srcdir)/pthread_tests/pthread_mutexattr_setpshared.3-1.c \
		    $(srcdir)/pthread_tests/pthread_mutexattr_setpshared.3-2.c \
		    $(srcdir)/pthread_tests/pthread_mutexattr_settype.1-1.c \
		    $(srcdir)/pthread_tests/pthread_mutexattr_settype.2-1.c \
		    $(srcdir)/pthread_tests/pthread_mutexattr_settype.3-1.c \
		    $(srcdir)/pthread_tests/pthread_mutexattr_settype.3-2.c \
		    $(srcdir)/pthread_tests/pthread_mutexattr_settype.3-3.c \
		    $(srcdir)/pthread_tests/pthread_mutexattr_settype.3-4.c \
		    $(srcdir)/pthread_tests/pthread_mutexattr_settype.7-1.c \
		    $(srcdir)/pthread_tests/pthread_mutex_destroy.1-1.c \
		    $(srcdir)/pthread_tests/pthread_mutex_destroy.2-1.c \
		    $(srcdir)/pthread_tests/pthread_mutex_destroy.2-2.c \
		    $(srcdir)/pthread_tests/pthread_mutex_destroy.3-1.c \
		    $(srcdir)/pthread_tests/pthread_mutex_destroy.5-1.c \
		    $(srcdir)/pthread_tests/pthread_mutex_destroy.5-2.c \
		    $(srcdir)/pthread_tests/pthread_mutex_getprioceiling.1-1.c \
		    $(srcdir)/pthread_tests/pthread_mutex_init.1-1.c \
		    $(srcdir)/pthread_tests/pthread_mutex_init.1-2.c \
		    $(srcdir)/pthread_tests/pthread_mutex_init.2-1.c \
		    $(srcdir)/pthread_tests/pthread_mutex_init.3-1.c \
		    $(srcdir)/pthread_tests/pthread_mutex_init.3-2.c \
		    $(srcdir)/pthread_tests/pthread_mutex_init.4-1.c \
		    $(srcdir)/pthread_tests/pthread_mutex_init.5-3.c \
		    $(srcdir)/pthread_tests/pthread_mutex_lock.1-1.c \
		    $(srcdir)/pthread_tests/pthread_mutex_lock.2-1.c \
		    $(srcdir)/pthread_tests/pthread_mutex_lock.3-1.c \
		    $(srcdir)/pthread_tests/pthread_mutex_lock.4-1.c \
		    $(srcdir)/pthread_tests/pthread_mutex_lock.5-1.c \
		    $(srcdir)/pthread_tests/pthread_mutex_timedlock.1-1.c \
		    $(srcdir)/pthread_tests/pthread_mutex_timedlock.2-1.c \
		    $(srcdir)/pthread_tests/pthread_mutex_timedlock.4-1.c \
		    $(srcdir)/pthread_tests/pthread_mutex_timedlock.5-1.c \
		    $(srcdir)/pthread_tests/pthread_mutex_timedlock.5-2.c \
		    $(srcdir)/pthread_tests/pthread_mutex_timedlock.5-3.c \
		    $(srcdir)/pthread_tests/pthread_mutex_trylock.1-2.c \
		    $(srcdir)/pthread_tests/pthread_mutex_trylock.2-1.c \
		    $(srcdir)/pthread_tests/pthread_mutex_trylock.3-1.c \
		    $(srcdir)/pthread_tests/pthread_mutex_trylock.4-1.c \
		    $(srcdir)/pthread_tests/pthread_mutex_trylock.4-2.c \
		    $(srcdir)/pthread_tests/pthread_mutex_trylock.4-3.c \
		    $(srcdir)/pthread_tests/pthread_mutex_unlock.1-1.c \
		    $(srcdir)/pthread_tests/pthread_mutex_unlock.2-1.c \
		    $(srcdir)/pthread_tests/pthread_mutex_unlock.3-1.c \
		    $(srcdir)/pthread_tests/pthread_mutex_unlock.5-1.c \
		    $(srcdir)/pthread_tests/pthread_mutex_unlock.5-2.c \
		    $(srcdir)/pthread_tests/pthread_once.1-1.c \
		    $(srcdir)/pthread_tests/pthread_once.1-2.c \
		    $(srcdir)/pthread_tests/pthread_once.1-3.c \
		    $(srcdir)/pthread_tests/pthread_once.2-1.c \
		    $(srcdir)/pthread_tests/pthread_once.3-1.c \
		    $(srcdir)/pthread_tests/pthread_once.6-1.c \
		    $(srcdir)/pthread_tests/pthread_rwlockattr_destroy.1-1.c \
		    $(srcdir)/pthread_tests/pthread_rwlockattr_destroy.2-1.c \
		    $(srcdir)/pthread_tests/pthread_rwlockattr_getpshared.1-1.c \
		    $(srcdir)/pthread_tests/pthread_rwlockattr_getpshared.2-1.c \
		    $(srcdir)/pthread_tests/pthread_rwlockattr_getpshared.4-1.c \
		    $(srcdir)/pthread_tests/pthread_rwlockattr_init.1-1.c \
		    $(srcdir)/pthread_tests/pthread_rwlockattr_init.2-1.c \
		    $(srcdir)/pthread_tests/pthread_rwlockattr_setpshared.1-1.c \
		    $(srcdir)/pthread_tests/pthread_rwlock_destroy.1-1.c \
		    $(srcdir)/pthread_tests/pthread_rwlock_destroy.3-1.c \
		    $(srcdir)/pthread_tests/pthread_rwlock_init.1-1.c \
		    $(srcdir)/pthread_tests/pthread_rwlock_init.2-1.c \
		    $(srcdir)/pthread_tests/pthread_rwlock_init.3-1.c \
		    $(srcdir)/pthread_tests/pthread_rwlock_init.6-1.c \
		    $(srcdir)/pthread_tests/pthread_rwlock_rdlock.1-1.c \
		    $(srcdir)/pthread_tests/pthread_rwlock_rdlock.2-1.c \
		    $(srcdir)/pthread_tests/pthread_rwlock_rdlock.2-2.c \
		    $(srcdir)/pthread_tests/pthread_rwlock_rdlock.2-3.c \
		    $(srcdir)/pthread_tests/pthread_rwlock_rdlock.4-1.c \
		    $(srcdir)/pthread_tests/pthread_rwlock_rdlock.5-1.c \
		    $(srcdir)/pthread_tests/pthread_rwlock_timedrdlock.1-1.c \
		    $(srcdir)/pthread_tests/pthread_rwlock_timedrdlock.2-1.c \
		    $(srcdir)/pthread_tests/pthread_rwlock_timedrdlock.3-1.c \
		    $(srcdir)/pthread_tests/pthread_rwlock_timedrdlock.5-1.c \
		    $(srcdir)/pthread_tests/pthread_rwlock_timedrdlock.6-1.c \
		    $(srcdir)/pthread_tests/pthread_rwlock_timedrdlock.6-2.c \
		    $(srcdir)/pthread_tests/pthread_rwlock_timedwrlock.1-1.c \
		    $(srcdir)/pthread_tests/pthread_rwlock_timedwrlock.2-1.c \
		    $(srcdir)/pthread_tests/pthread_rwlock_timedwrlock.3-1.c \
		    $(srcdir)/pthread_tests/pthread_rwlock_timedwrlock.5-1.c \
		    $(srcdir)/pthread_tests/pthread_rwlock_timedwrlock.6-1.c \
		    $(srcdir)/pthread_tests/pthread_rwlock_timedwrlock.6-2.c \
		    $(srcdir)/pthread_tests/pthread_rwlock_tryrdlock.1-1.c \
		    $(srcdir)/pthread_tests/pthread_rwlock_trywrlock.1-1.c \
		    $(srcdir)/pthread_tests/pthread_rwlock_unlock.1-1.c \
		    $(srcdir)/pthread_tests/pthread_rwlock_unlock.2-1.c \
		    $(srcdir)/pthread_tests/pthread_rwlock_unlock.3-1.c \
		    $(srcdir)/pthread_tests/pthread_rwlock_unlock.4-1.c \
		    $(srcdir)/pthread_tests/pthread_rwlock_unlock.4-2.c \
		    $(srcdir)/pthread_tests/pthread_rwlock_wrlock.1-1.c \
		    $(srcdir)/pthread_tests/pthread_rwlock_wrlock.2-1.c \
		    $(srcdir)/pthread_tests/pthread_rwlock_wrlock.3-1.c \
		    $(srcdir)/pthread_tests/pthread_self.1-1.c \
		    $(srcdir)/pthread_tests/pthread_setcancelstate.1-1.c \
		    $(srcdir)/pthread_tests/pthread_setcancelstate.1-2.c \
		    $(srcdir)/pthread_tests/pthread_setcancelstate.2-1.c \
		    $(srcdir)/pthread_tests/pthread_setcancelstate.3-1.c \
		    $(srcdir)/pthread_tests/pthread_setcanceltype.1-1.c \
		    $(srcdir)/pthread_tests/pthread_setcanceltype.1-2.c \
		    $(srcdir)/pthread_tests/pthread_setcanceltype.2-1.c \
		    $(srcdir)/pthread_tests/pthread_setschedparam.1-1.c \
		    $(srcdir)/pthread_tests/pthread_setschedparam.1-2.c \
		    $(srcdir)/pthread_tests/pthread_setschedparam.4-1.c \
		    $(srcdir)/pthread_tests/pthread_setschedparam.5-1.c \
		    $(srcdir)/pthread_tests/pthread_setschedprio.1-1.c \
		    $(srcdir)/pthread_tests/pthread_setspecific.1-1.c \
		    $(srcdir)/pthread_tests/pthread_setspecific.1-2.c \
		    $(srcdir)/pthread_tests/pthread_sigmask.10-1.c \
		    $(srcdir)/pthread_tests/pthread_sigmask.12-1.c \
		    $(srcdir)/pthread_tests/pthread_sigmask.14-1.c \
		    $(srcdir)/pthread_tests/pthread_sigmask.15-1.c \
		    $(srcdir)/pthread_tests/pthread_sigmask.16-1.c \
		    $(srcdir)/pthread_tests/pthread_sigmask.18-1.c \
		    $(srcdir)/pthread_tests/pthread_sigmask.4-1.c \
		    $(srcdir)/pthread_tests/pthread_sigmask.5-1.c \
		    $(srcdir)/pthread_tests/pthread_sigmask.6-1.c \
		    $(srcdir)/pthread_tests/pthread_sigmask.7-1.c \
		    $(srcdir)/pthread_tests/pthread_sigmask.8-1.c \
		    $(srcdir)/pthread_tests/pthread_sigmask.8-2.c \
		    $(srcdir)/pthread_tests/pthread_sigmask.8-3.c \
		    $(srcdir)/pthread_tests/pthread_sigmask.9-1.c \
		    $(srcdir)/pthread_tests/pthread_spin_destroy.1-1.c \
		    $(srcdir)/pthread_tests/pthread_spin_destroy.3-1.c \
		    $(srcdir)/pthread_tests/pthread_spin_init.1-1.c \
		    $(srcdir)/pthread_tests/pthread_spin_init.2-1.c \
		    $(srcdir)/pthread_tests/pthread_spin_init.2-2.c \
		    $(srcdir)/pthread_tests/pthread_spin_init.4-1.c \
		    $(srcdir)/pthread_tests/pthread_spin_lock.1-1.c \
		    $(srcdir)/pthread_tests/pthread_spin_lock.1-2.c \
		    $(srcdir)/pthread_tests/pthread_spin_lock.3-1.c \
		    $(srcdir)/pthread_tests/pthread_spin_lock.3-2.c \
		    $(srcdir)/pthread_tests/pthread_spin_trylock.4-1.c \
		    $(srcdir)/pthread_tests/pthread_spin_unlock.1-1.c \
		    $(srcdir)/pthread_tests/pthread_spin_unlock.1-2.c \
		    $(srcdir)/pthread_tests/pthread_spin_unlock.3-1.c \
		    $(srcdir)/pthread_tests/pthread_testcancel.1-1.c \
		    $(srcdir)/pthread_tests/pthread_testcancel.2-1.c


# compile error in these tests with undeclared variables
#		    $(srcdir)/pthread_tests/pthread_mutexattr_getprotocol.1-2.c
#		    $(srcdir)/pthread_tests/pthread_mutexattr_setprotocol.1-1.c \
#		    $(srcdir)/pthread_tests/pthread_mutexattr_setprotocol.3-1.c \
#		    $(srcdir)/pthread_tests/pthread_mutexattr_setprotocol.3-2.c \
#
# these tests just take a very long time
#
#		    $(srcdir)/pthread_tests/pthread_spin_trylock.1-1.c \
#		    $(srcdir)/pthread_tests/pthread_cond_init.1-3.c \
# this job doesn't stop even when terminated with control c and make terminates
# it has to be killed by 'kill -9 '
#		    $(srcdir)/pthread_tests/pthread_cond_init.4-1.c \
#		    $(srcdir)/pthread_tests/pthread_mutex_trylock.1-1.c \
#		    $(srcdir)/pthread_tests/pthread_mutex_init.5-1.c \
#
# no main function: 
#		    $(srcdir)/pthread_tests/pthread_once.4-1.c \
#

PTHREAD_TEST_INCLUDES= \
                    ${srcdir}/pthread_tests/pthread_atfork.testfrmw.c \
                    ${srcdir}/pthread_tests/pthread_atfork.testfrmw.h \
                    ${srcdir}/pthread_tests/pthread_cancel.testfrmw.c \
                    ${srcdir}/pthread_tests/pthread_cancel.testfrmw.h \
                    ${srcdir}/pthread_tests/pthread_cond_broadcast.testfrmw.c \
                    ${srcdir}/pthread_tests/pthread_cond_broadcast.testfrmw.h \
                    ${srcdir}/pthread_tests/pthread_cond_destroy.testfrmw.c \
                    ${srcdir}/pthread_tests/pthread_cond_destroy.testfrmw.h \
                    ${srcdir}/pthread_tests/pthread_cond_init.testfrmw.c \
                    ${srcdir}/pthread_tests/pthread_cond_init.testfrmw.h \
                    ${srcdir}/pthread_tests/pthread_cond_signal.testfrmw.c \
                    ${srcdir}/pthread_tests/pthread_cond_signal.testfrmw.h \
                    ${srcdir}/pthread_tests/pthread_cond_timedwait.testfrmw.c \
                    ${srcdir}/pthread_tests/pthread_cond_timedwait.testfrmw.h \
                    ${srcdir}/pthread_tests/pthread_cond_wait.testfrmw.c \
                    ${srcdir}/pthread_tests/pthread_cond_wait.testfrmw.h \
                    ${srcdir}/pthread_tests/pthread_create.testfrmw.c \
                    ${srcdir}/pthread_tests/pthread_create.testfrmw.h \
                    ${srcdir}/pthread_tests/pthread_detach.testfrmw.c \
                    ${srcdir}/pthread_tests/pthread_detach.testfrmw.h \
                    ${srcdir}/pthread_tests/pthread_equal.testfrmw.c \
                    ${srcdir}/pthread_tests/pthread_equal.testfrmw.h \
                    ${srcdir}/pthread_tests/pthread_exit.testfrmw.c \
                    ${srcdir}/pthread_tests/pthread_exit.testfrmw.h \
                    ${srcdir}/pthread_tests/pthread_getschedparam.testfrmw.c \
                    ${srcdir}/pthread_tests/pthread_getschedparam.testfrmw.h \
                    ${srcdir}/pthread_tests/pthread_join.testfrmw.c \
                    ${srcdir}/pthread_tests/pthread_join.testfrmw.h \
                    ${srcdir}/pthread_tests/pthread_kill.testfrmw.c \
                    ${srcdir}/pthread_tests/pthread_kill.testfrmw.h \
                    ${srcdir}/pthread_tests/pthread_mutex_destroy.testfrmw.c \
                    ${srcdir}/pthread_tests/pthread_mutex_destroy.testfrmw.h \
                    ${srcdir}/pthread_tests/pthread_mutex_init.testfrmw.c \
                    ${srcdir}/pthread_tests/pthread_mutex_init.testfrmw.h \
                    ${srcdir}/pthread_tests/pthread_mutex_lock.testfrmw.c \
                    ${srcdir}/pthread_tests/pthread_mutex_lock.testfrmw.h \
                    ${srcdir}/pthread_tests/pthread_mutex_trylock.testfrmw.c \
                    ${srcdir}/pthread_tests/pthread_mutex_trylock.testfrmw.h \
                    ${srcdir}/pthread_tests/pthread_mutex_unlock.testfrmw.c \
                    ${srcdir}/pthread_tests/pthread_mutex_unlock.testfrmw.h \
                    ${srcdir}/pthread_tests/pthread_once.testfrmw.c \
                    ${srcdir}/pthread_tests/pthread_once.testfrmw.h \
                    ${srcdir}/pthread_tests/pthread_setschedparam.testfrmw.c \
                    ${srcdir}/pthread_tests/pthread_setschedparam.testfrmw.h \
                    ${srcdir}/pthread_tests/pthread_sigmask.testfrmw.c \
                    ${srcdir}/pthread_tests/pthread_sigmask.testfrmw.h \
                    ${srcdir}/pthread_tests/pthread_create.threads_scenarii.c \
                    ${srcdir}/pthread_tests/pthread_detach.threads_scenarii.c \
                    ${srcdir}/pthread_tests/pthread_exit.threads_scenarii.c \
                    ${srcdir}/pthread_tests/pthread_join.threads_scenarii.c \
	            ${srcdir}/pthread_tests/posixtest.h 	 

EXTRA_DIST += ${PTHREAD_TEST_INPUTS_SRC} ${PTHREAD_TEST_INCLUDES}

PTHREAD_TEST_INPUTS = $(basename $(notdir $(PTHREAD_TEST_INPUTS_SRC)))
$(PTHREAD_TEST_INPUTS): %: $(srcdir)/pthread_tests/%.c
	@echo "  CC32    $@"
	@$(CC) -m32 -g -I$(srcdir)/pthread_tests -Wall -o $@ $^ -lpthread -lrt
 
# Target to manually build the test inputs. (Not used internally)
.PHONY: test_inputs_pthread
test_inputs_pthread: $(PTHREAD_TEST_INPUTS)
# Liao 2/11/2011, ensure PTHREAD_TEST_TARGETS = warn_no_tests on MAC
# Without this, the order of this statement and the following if-ENABLE_I386 may be rearranged on MAC

if ENABLE_I386
PTHREAD_TEST_TARGETS = $(addsuffix .passed, $(PTHREAD_TEST_INPUTS))
<<<<<<< HEAD
MOSTLYCLEANFILES += $(patsubst %.passed, %.failed, $(PTHREAD_TEST_TARGETS)) \
                    $(addsuffix .o, $(PTHREAD_TEST_INPUTS)) \
	 	    $(addsuffix .o, $(basename $(notdir $(PTHREAD__TEST_SUPPORT_SRC))))

=======
>>>>>>> 617415e8
$(PTHREAD_TEST_TARGETS): %.passed: % $(srcdir)/x86sim.conf x86sim
	@$(RTH_RUN) INPUT=./$< $(srcdir)/x86sim.conf $@


else

PTHREAD_TEST_TARGETS = warn_no_tests

endif

MOSTLYCLEANFILES += $(patsubst %.passed, %.failed, $(PTHREAD_TEST_TARGETS)) \
                    $(addsuffix .o, $(PTHREAD_TEST_INPUTS)) \
	 	    $(addsuffix .o, $(basename $(notdir $(PTHREAD__TEST_SUPPORT_SRC))))



check-pthread:  $(PTHREAD_TEST_TARGETS)
	@$(RTH_STATS)



###############################################################################################################################
#  TESTS
###############################################################################################################################

# Test targets are test names suffixed with ".passed" (but when a test fails it produces ".failed" instead).
# Each target runs "x86sim" on one of the TEST_INPUT files. Exit status determines success or failure.
# Test targets must be 32-bit x86; if we don't have that capability then the tests are not run.
if ENABLE_I386
SYS_TEST_TARGETS = $(addsuffix .passed, $(SYS_TEST_INPUTS))
$(SYS_TEST_TARGETS): %.passed: % $(srcdir)/x86sim.conf x86sim
	@$(RTH_RUN) INPUT=./$< $(srcdir)/x86sim.conf $@
else
SYS_TEST_TARGETS = warn_no_tests
warn_no_tests:
	@echo "  NOTE    x86sim testing is disabled (no i386 support)"
endif

check-syscalls:  $(SYS_TEST_TARGETS)
	@$(RTH_STATS)

MOSTLYCLEANFILES += $(SYS_TEST_TARGETS) $(patsubst %.passed, %.failed, $(SYS_TEST_TARGETS))


check-local: $(PTHREAD_TEST_TARGETS)  $(SYS_TEST_TARGETS)
	@$(RTH_STATS)


# "tmp-sim" is the temp directory used to run the tests. See x86sim.conf.
clean-local:
	if [ -d tmp-sim ]; then chmod -f a+rwx -R tmp-sim; fi
	rm -rf tmp-sim x-core.rose test-file-fchown32
	rm -f $(PTHREAD_TEST_INPUTS) $(PTHREAD_TEST_TARGETS) <|MERGE_RESOLUTION|>--- conflicted
+++ resolved
@@ -974,17 +974,14 @@
 .PHONY: test_inputs_pthread
 test_inputs_pthread: $(PTHREAD_TEST_INPUTS)
 # Liao 2/11/2011, ensure PTHREAD_TEST_TARGETS = warn_no_tests on MAC
+# The assignment of PTHREAD_TEST_TARGETS must be in the same if -statement.
 # Without this, the order of this statement and the following if-ENABLE_I386 may be rearranged on MAC
-
 if ENABLE_I386
 PTHREAD_TEST_TARGETS = $(addsuffix .passed, $(PTHREAD_TEST_INPUTS))
-<<<<<<< HEAD
 MOSTLYCLEANFILES += $(patsubst %.passed, %.failed, $(PTHREAD_TEST_TARGETS)) \
                     $(addsuffix .o, $(PTHREAD_TEST_INPUTS)) \
 	 	    $(addsuffix .o, $(basename $(notdir $(PTHREAD__TEST_SUPPORT_SRC))))
 
-=======
->>>>>>> 617415e8
 $(PTHREAD_TEST_TARGETS): %.passed: % $(srcdir)/x86sim.conf x86sim
 	@$(RTH_RUN) INPUT=./$< $(srcdir)/x86sim.conf $@
 
@@ -994,10 +991,6 @@
 PTHREAD_TEST_TARGETS = warn_no_tests
 
 endif
-
-MOSTLYCLEANFILES += $(patsubst %.passed, %.failed, $(PTHREAD_TEST_TARGETS)) \
-                    $(addsuffix .o, $(PTHREAD_TEST_INPUTS)) \
-	 	    $(addsuffix .o, $(basename $(notdir $(PTHREAD__TEST_SUPPORT_SRC))))
 
 
 
