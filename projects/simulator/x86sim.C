/* Emulates an executable. */
#include "rose.h"

// DQ (10/14/2010):  This should only be included by source files that require it.
// This fixed a reported bug which caused conflicts with autoconf macros (e.g. PACKAGE_BUGREPORT).
#include "rose_config.h"

/* Define one CPP symbol to determine whether this simulator can be compiled.  The definition of this one symbol depends on
 * all the header file prerequisites. */
#if defined(HAVE_ASM_LDT_H) && defined(HAVE_ELF_H) &&                                                                          \
    defined(HAVE_LINUX_TYPES_H) && defined(HAVE_LINUX_DIRENT_H) && defined(HAVE_LINUX_UNISTD_H) &&                             \
    defined(HAVE_LINUX_FUTEX_H)
#  define ROSE_ENABLE_SIMULATOR
#else
#  undef ROSE_ENABLE_SIMULATOR
#endif

#ifdef ROSE_ENABLE_SIMULATOR /* protects this whole file */


#include "x86print.h"
#include "VirtualMachineSemantics.h"
#include "BinaryLoaderElf.h"
#include <stdarg.h>
#include <boost/regex.hpp>

/* These are necessary for the system call emulation */
#include <asm/ldt.h>
#include <errno.h>
#include <fcntl.h>
#include <linux/futex.h>
#include <syscall.h>
#include <sys/ioctl.h>
#include <sys/mman.h>
#include <sys/user.h>
#include <sys/wait.h>
#include <termios.h>
#include <unistd.h>
#include <utime.h>


/* AS extra required headrs for system call simulation */
#include <sys/types.h>
#include <sys/mman.h>
#include <sys/stat.h>
#include <sys/uio.h>
#include <sys/wait.h>
#include <sys/utsname.h>
#include <fcntl.h>
#include <errno.h>
#include <sys/time.h>
#include <sys/resource.h>
#include <linux/types.h>
#include <linux/dirent.h>
#include <sys/stat.h>
#include <sys/utsname.h>
#include <fcntl.h>
#include <signal.h>
#include <sys/mman.h>
#include <termios.h>
#include <sys/ioctl.h>
#include <asm/ldt.h>
#include <linux/unistd.h>
#include <sys/sysinfo.h> 
#include <sys/sem.h>
#include <sys/types.h>
#include <sys/ipc.h>

/* Define this if you want strict emulation. When defined, every attempt is made for x86sim to provide an environment as close
 * as possible to running natively on hudson-rose-07.  Note that defining this might cause the simulator to malfunction since
 * some specimens will attempt to execute instructions that are not implemented in the x86 instruction semantics yet. */
// #define X86SIM_STRICT_EMULATION


enum CoreStyle { CORE_ELF=0x0001, CORE_ROSE=0x0002 }; /*bit vector*/

#define CONV_FIELD(var1, var2, field) var1.field = var2.field
#ifndef HAVE_USER_DESC
typedef modify_ldt_ldt_s user_desc;
#endif

static const int PROGRESS_INTERVAL = 10; /* seconds */
static int had_alarm = 0;
static void alarm_handler(int) {
    had_alarm = 1;
}

static int
print_user_desc(FILE *f, const uint8_t *_ud, size_t sz)
{
    const user_desc *ud = (const user_desc*)_ud;
    assert(sizeof(*ud)==sz);

    const char *content_type = "unknown";
    switch (ud->contents) {
        case 0: content_type = "data"; break;
        case 1: content_type = "stack"; break;
        case 2: content_type = "code"; break;
    }

    return fprintf(f, "entry=%d, base=0x%08lx, limit=0x%08lx, %s, %s, %s, %s, %s, %s",
                   (int)ud->entry_number, (unsigned long)ud->base_addr, (unsigned long)ud->limit,
                   ud->seg_32bit ? "32bit" : "16bit",
                   content_type, ud->read_exec_only ? "read_exec" : "writable",
                   ud->limit_in_pages ? "page_gran" : "byte_gran",
                   ud->seg_not_present ? "not_present" : "present",
                   ud->useable ? "usable" : "not_usable");
}

static int
print_int_32(FILE *f, const uint8_t *ptr, size_t sz)
{
    assert(4==sz);
    return fprintf(f, "%"PRId32, *(const int32_t*)ptr);
}

static int
print_rlimit(FILE *f, const uint8_t *ptr, size_t sz)
{
    assert(8==sz); /* two 32-bit unsigned integers */
    int retval = 0;
    if (0==~((const uint32_t*)ptr)[0]) {
        retval += fprintf(f, "rlim_cur=unlimited");
    } else {
        retval += fprintf(f, "rlim_cur=%"PRIu32, ((const uint32_t*)ptr)[0]);
    }
    if (0==~((const uint32_t*)ptr)[1]) {
        retval += fprintf(f, ", rlim_max=unlimited");
    } else {
        retval += fprintf(f, ", rlim_max=%"PRIu32, ((const uint32_t*)ptr)[1]);
    }
    return retval;
}

/* Kernel stat data structure on 32-bit platforms; the data written back to the specimen's memory */
struct kernel_stat_32 {
    uint64_t        dev;                    /* see 64.dev */
    uint32_t        pad_1;                  /* all bits set */
    uint32_t        ino_lo;                 /* low-order bits only */
    uint32_t        mode;
    uint32_t        nlink;
    uint32_t        user;
    uint32_t        group;
    uint64_t        rdev;
    uint32_t        pad_2;                  /* all bits set */
    uint64_t        size;                   /* 32-bit alignment */
    uint32_t        blksize;
    uint64_t        nblocks;
    uint32_t        atim_sec;
    uint32_t        atim_nsec;              /* always zero */
    uint32_t        mtim_sec;
    uint32_t        mtim_nsec;              /* always zero */
    uint32_t        ctim_sec;
    uint32_t        ctim_nsec;              /* always zero */
    uint64_t        ino;
} __attribute__((packed));

/* Kernel stat data structure on 64-bit platforms; */
struct kernel_stat_64 {
    uint64_t        dev;                   /* probably not 8 bytes, but MSBs seem to be zero anyway */
    uint64_t        ino;
    uint64_t        nlink;
    uint32_t        mode;
    uint32_t        user;
    uint32_t        group;
    uint32_t        pad_1;
    uint64_t        rdev;
    uint64_t        size;
    uint64_t        blksize;
    uint64_t        nblocks;
    uint64_t        atim_sec;
    uint64_t        atim_nsec;              /* always zero */
    uint64_t        mtim_sec;
    uint64_t        mtim_nsec;              /* always zero */
    uint64_t        ctim_sec;
    uint64_t        ctim_nsec;              /* always zero */
    uint64_t        pad_2;
    uint64_t        pad_3;
    uint64_t        pad_4;
};

static int
print_kernel_stat_32(FILE *f, const uint8_t *_sb, size_t sz)
{
    assert(sz==sizeof(kernel_stat_32));
    const kernel_stat_32 *sb = (const kernel_stat_32*)_sb;
    return fprintf(f, "dev=%"PRIu64", ino=%"PRIu64", mode=0%03"PRIo32", nlink=%"PRIu32", uid=%"PRIu32", gid=%"PRIu32
                   ", rdev=%"PRIu64", size=%"PRIu64", blksz=%"PRIu32", blocks=%"PRIu64", ...",
                   sb->dev, sb->ino, sb->mode, sb->nlink, sb->user, sb->group,
                   sb->rdev, sb->size, sb->blksize, sb->nblocks);
}

struct timespec_32 {
    uint32_t sec;
    uint32_t nsec;
} __attribute__((packed));

static int
print_timespec_32(FILE *f, const uint8_t *_ts, size_t sz)
{
    assert(sz==sizeof(timespec_32));
    const timespec_32 *ts = (const timespec_32*)_ts;
    return fprintf(f, "sec=%"PRIu32", nsec=%"PRIu32, ts->sec, ts->nsec);
}

static const Translate signal_names[] = {
    TE(SIGHUP), TE(SIGINT), TE(SIGQUIT), TE(SIGILL), TE(SIGTRAP), TE(SIGABRT), TE(SIGBUS), TE(SIGFPE), TE(SIGKILL),
    TE(SIGUSR1), TE(SIGSEGV), TE(SIGUSR2), TE(SIGPIPE), TE(SIGALRM), TE(SIGTERM), TE(SIGSTKFLT), TE(SIGCHLD), TE(SIGCONT),
    TE(SIGSTOP), TE(SIGTSTP), TE(SIGTTIN), TE(SIGTTOU), TE(SIGURG), TE(SIGXCPU), TE(SIGXFSZ), TE(SIGVTALRM), TE(SIGPROF),
    TE(SIGWINCH), TE(SIGIO), TE(SIGPWR), TE(SIGSYS), TE2(32, SIGRT32), TE2(33, SIGRT33), TE2(34, SIGRT34), TE2(35, SIGRT35),
    TE2(36, SIGRT36), TE2(37, SIGRT37), TE2(38, SIGRT38), TE2(39, SIGRT39), TE2(40, SIGRT40), TE2(41, SIGRT41),
    TE2(42, SIGRT42), TE2(43, SIGRT43), TE2(44, SIGRT44), TE2(45, SIGRT45), TE2(46, SIGRT46), TE2(47, SIGRT47),
    TE2(48, SIGRT48), TE2(49, SIGRT49), TE2(50, SIGRT50), TE2(51, SIGRT51), TE2(52, SIGRT52), TE2(53, SIGRT53),
    TE2(54, SIGRT54), TE2(55, SIGRT55), TE2(56, SIGRT56), TE2(57, SIGRT57), TE2(58, SIGRT58), TE2(59, SIGRT59),
    TE2(60, SIGRT60), TE2(61, SIGRT61), TE2(62, SIGRT62), TE2(63, SIGRT63),
    T_END};

static const Translate signal_flags[] = {
    TF(SA_NOCLDSTOP), TF(SA_NOCLDWAIT), TF(SA_NODEFER), TF(SA_ONSTACK), TF(SA_RESETHAND), TF(SA_RESTART),
    TF(SA_SIGINFO), T_END};

struct sigaction_32 {
    uint32_t handler_va;
    uint32_t flags;
    uint32_t restorer_va;
    uint64_t mask;
} __attribute__((packed));

static int
print_sigaction_32(FILE *f, const uint8_t *_sa, size_t sz)
{
    assert(sz==sizeof(sigaction_32));
    const sigaction_32 *sa = (const sigaction_32*)_sa;
    return (fprintf(f, "handler=0x%08"PRIx32", flags=", sa->handler_va) +
            print_flags(f, signal_flags, sa->flags) +
            fprintf(f, ", restorer=0x%08"PRIx32", mask=0x%016"PRIx64, sa->restorer_va, sa->mask));
}

/* We use the VirtualMachineSemantics policy. That policy is able to handle a certain level of symbolic computation, but we
 * use it because it also does constant folding, which means that it's symbolic aspects are never actually used here. We only
 * have a few methods to specialize this way.   The VirtualMachineSemantics::Memory is not used -- we use a MemoryMap instead
 * since we're only operating on known addresses and values, and thus override all superclass methods dealing with memory. */
class EmulationPolicy: public VirtualMachineSemantics::Policy {
public:
    struct SegmentInfo {
        uint32_t base, limit;
        bool present;
        SegmentInfo(): base(0), limit(0), present(false) {}
        SegmentInfo(const user_desc &ud) {
            base = ud.base_addr;
            limit = ud.limit_in_pages ? (ud.limit << 12) | 0xfff : ud.limit;
            present = !ud.seg_not_present && ud.useable;
        }
    };

    /* Thrown by exit system calls. */
    struct Exit {
        explicit Exit(int status): status(status) {}
        int status;                             /* same value as returned by waitpid() */
    };

public:
    std::string exename;                        /* Name of executable without any path components */
    std::string interpname;                     /* Name of interpreter from ".interp" section or "--interp=" switch */
    std::vector<std::string> exeargs;           /* Specimen argv with PATH-resolved argv[0] */
    MemoryMap *map;                             /* Describes how specimen's memory is mapped to simulator memory */
    Disassembler *disassembler;                 /* Disassembler to use for obtaining instructions */
    Disassembler::InstructionMap icache;        /* Cache of disassembled instructions */
    uint32_t brk_va;                            /* Current value for brk() syscall; initialized by load() */
    static const size_t n_gdt=8192;             /* Number of global descriptor table entries */
    user_desc gdt[n_gdt];                       /* Global descriptor table */
    SegmentInfo segreg_shadow[6];               /* Shadow values of segment registers from GDT */
    uint32_t mmap_start;                        /* Minimum address to use when looking for mmap free space */
    bool mmap_recycle;                          /* If false, then never reuse mmap addresses */
    sigaction_32 signal_action[_NSIG+1];        /* Simulated actions for signal handling */
    uint64_t signal_mask;                       /* Set by sigsetmask() */
    std::vector<uint32_t> auxv;                 /* Auxv vector pushed onto initial stack; also used when dumping core */
    static const uint32_t brk_base=0x08000000;  /* Lowest possible brk() value */
    std::string vdso_name;                      /* Optional base name of virtual dynamic shared object from kernel */
    std::vector<std::string> vdso_paths;        /* Directories and/or filenames to search for vdso */
    rose_addr_t vdso_mapped_va;                 /* Address where vdso is mapped into specimen, or zero */
    rose_addr_t vdso_entry_va;                  /* Entry address for vdso, or zero */
    unsigned core_styles;                       /* What kind of core dump(s) to make for dump_core() */
    std::string core_base_name;                 /* Name to use for core files ("core") */
    rose_addr_t ld_linux_base_va;               /* Base address for ld-linux.so; see c'tor */


#if 0
    uint32_t gsOffset;
    void (*eipShadow)();
    uint32_t signalStack;
    std::vector<user_desc> thread_areas;
#endif
    

    /* Debugging, tracing, etc. */
    FILE *debug;                                /* Stream to which debugging output is sent (or NULL to suppress it) */
    bool trace_insn;                            /* Show each instruction that's executed */
    bool trace_state;                           /* Show machine state after each instruction */
    bool trace_mem;                             /* Show memory read/write operations */
    bool trace_mmap;                            /* Show changes in the memory map */
    bool trace_syscall;                         /* Show each system call */
    bool trace_loader;                          /* Show diagnostics for the program loading */
    bool trace_progress;			/* Show progress now and then */

    EmulationPolicy()
        : map(NULL), disassembler(NULL), brk_va(0), mmap_start(0x40000000ul), mmap_recycle(false), signal_mask(0),
          vdso_mapped_va(0), vdso_entry_va(0), core_styles(CORE_ELF), core_base_name("x-core.rose"), ld_linux_base_va(0),
          debug(NULL), trace_insn(false), trace_state(false), trace_mem(false), trace_mmap(false), trace_syscall(false),
          trace_loader(false), trace_progress(false) {

#if 0
        /* When run under "setarch i386 -LRB3", the ld-linux.so.2 object is mapped at base address 0x40000000. We emulate that
         * behavior here. */
        ld_linux_base_va = 0x40000000;
#else
        /* apparently not true on hudson-rose-07.llnl.gov [RPM 2010-11-04] */
        ld_linux_base_va = 0;
#endif

        vdso_name = "x86vdso";
        vdso_paths.push_back(".");
#ifdef X86_VDSO_PATH_1
        vdso_paths.push_back(X86_VDSO_PATH_1);
#endif
#ifdef X86_VDSO_PATH_2
        vdso_paths.push_back(X86_VDSO_PATH_2);
#endif
        

        for (size_t i=0; i<VirtualMachineSemantics::State::n_gprs; i++)
            writeGPR((X86GeneralPurposeRegister)i, 0);
        for (size_t i=0; i<VirtualMachineSemantics::State::n_flags; i++)
            writeFlag((X86Flag)i, 0);
        writeIP(0);
        writeFlag((X86Flag)1, true_());
        writeGPR(x86_gpr_sp, 0xbffff000ul);     /* high end of stack, exclusive */

        memset(gdt, 0, sizeof gdt);
        gdt[0x23>>3].entry_number = 0x23>>3;
        gdt[0x23>>3].limit = 0x000fffff;
        gdt[0x23>>3].seg_32bit = 1;
        gdt[0x23>>3].read_exec_only = 1;
        gdt[0x23>>3].limit_in_pages = 1;
        gdt[0x23>>3].useable = 1;
        gdt[0x2b>>3].entry_number = 0x2b>>3;
        gdt[0x2b>>3].limit = 0x000fffff;
        gdt[0x2b>>3].seg_32bit = 1;
        gdt[0x2b>>3].limit_in_pages = 1;
        gdt[0x2b>>3].useable = 1;

        writeSegreg(x86_segreg_cs, 0x23);
        writeSegreg(x86_segreg_ds, 0x2b);
        writeSegreg(x86_segreg_es, 0x2b);
        writeSegreg(x86_segreg_ss, 0x2b);
        writeSegreg(x86_segreg_fs, 0x2b);
        writeSegreg(x86_segreg_gs, 0x2b);

        memset(signal_action, 0, sizeof signal_action);
    }

    /* Print machine register state for debugging */
    void dump_registers(FILE *f) const {
        fprintf(f, "  Machine state:\n");
        fprintf(f, "    eax=0x%08"PRIx64" ebx=0x%08"PRIx64" ecx=0x%08"PRIx64" edx=0x%08"PRIx64"\n",
                readGPR(x86_gpr_ax).known_value(), readGPR(x86_gpr_bx).known_value(),
                readGPR(x86_gpr_cx).known_value(), readGPR(x86_gpr_dx).known_value());
        fprintf(f, "    esi=0x%08"PRIx64" edi=0x%08"PRIx64" ebp=0x%08"PRIx64" esp=0x%08"PRIx64" eip=0x%08"PRIx64"\n",
                readGPR(x86_gpr_si).known_value(), readGPR(x86_gpr_di).known_value(),
                readGPR(x86_gpr_bp).known_value(), readGPR(x86_gpr_sp).known_value(),
                get_ip().known_value());
        for (int i=0; i<6; i++) {
            X86SegmentRegister sr = (X86SegmentRegister)i;
            fprintf(f, "    %s=0x%04"PRIx64" base=0x%08"PRIx32" limit=0x%08"PRIx32" present=%s\n",
                    segregToString(sr), readSegreg(sr).known_value(), segreg_shadow[sr].base, segreg_shadow[sr].limit,
                    segreg_shadow[sr].present?"yes":"no");
        }

        uint32_t eflags = get_eflags();
        fprintf(f, "    flags: 0x%08"PRIx32":", eflags);
        static const char *flag_name[] = {"cf",  "#1",  "pf",   "#3",    "af",    "#5",  "zf",  "sf",
                                          "tf",  "if",  "df",   "of", "iopl0", "iopl1",  "nt", "#15",
                                          "rf",  "vm",  "ac",  "vif",   "vip",    "id", "#22", "#23",
                                          "#24", "#25", "#26", "#27",   "#28",   "#29", "#30", "#31"};
        for (uint32_t i=0; i<32; i++) {
            if (eflags & (1u<<i))
                fprintf(f, " %s", flag_name[i]);
        }
        fprintf(f, "\n");
    }

    uint32_t get_eflags() const {
        uint32_t eflags = 0;
        for (size_t i=0; i<VirtualMachineSemantics::State::n_flags; i++) {
            if (readFlag((X86Flag)i).is_known())
                eflags |= readFlag((X86Flag)i).known_value() ? 1u<<i : 0u;
        }
        return eflags;
    }

    /* Generate an ELF Core Dump on behalf of the specimen.  This is a real core dump that can be used with GDB and contains
     * the same information as if the specimen had been running natively and dumped its own core. In other words, the core
     * dump we generate here does not have references to the simulator even though it is being dumped by the simulator. */
    void dump_core(int signo, std::string base_name="");

    /* Recursively load an executable and its libraries libraries into memory, creating the MemoryMap object that describes
     * the mapping from the specimen's address space to the simulator's address space.
     *
     * There are two ways to load dynamic libraries:
     *   1. Load the dynamic linker (ld-linux.so) and simulate it in order to load the libraries.  This is the most accurate
     *      since it delegates the dynamic linking to the actual dynamic linker.  It thus allows different linkers to be
     *      used.
     *   2. Use Matt Brown's work to have ROSE itself resolve the dynamic linking issues.  This approach gives us better
     *      control over the finer details such as which directories are searched, etc. since we have total control over the
     *      linker.  However, Matt's work is not complete at this time [2010-07-20].
     *
     * We use the first approach. */
    SgAsmGenericHeader* load(const char *name);

    /* Initialize the stack for the specimen.  The argc and argv are the command-line of the specimen, not ROSE or the
     * simulator. */
    void initialize_stack(SgAsmGenericHeader*, int argc, char *argv[]);

    /* Returns instruction at current IP, disassembling it if necessary, and caching it. */
    SgAsmx86Instruction *current_insn();

    /* Returns an argument of a system call */
    uint32_t arg(int idx);

    /* Emulates a Linux system call from an INT 0x80 instruction. */
    void emulate_syscall();

    /* Print the name and arguments of a system call in a manner like strace */
    void syscall_enter(const char *name, const char *fmt, ...);

    /* Print the return value of a system call in a manner like strace */
    void syscall_leave(const char *format, ...);

    /* Print the contents of a struct filled in by a system call. */
    void syscall_result(uint32_t ptr, size_t sz, ArgInfo::StructPrinter);

    /* Initializes an ArgInfo object to pass to syscall printing functions. */
    void syscall_arginfo(char fmt, uint32_t val, ArgInfo *info, va_list *ap);

    /* Returns the memory address in ROSE where the specified specimen address is located. */
    void *my_addr(uint32_t va);

    /* Reads a NUL-terminated string from specimen memory. The NUL is not included in the string. */
    std::string read_string(uint32_t va);

    /* Reads a vector of NUL-terminated strings from specimen memory. */
    std::vector<std::string> read_string_vector(uint32_t va);

    /* Called by X86InstructionSemantics. Used by x86_and instruction to set AF flag */
    VirtualMachineSemantics::ValueType<1> undefined_() {
        return 1;
    }

    /* Called by X86InstructionSemantics for the HLT instruction */
    void hlt() {
        fprintf(stderr, "hlt\n");
        abort();
    }

    /* Called by X86InstructionSemantics for the INT instruction */
    void interrupt(uint8_t num) {
        if (num != 0x80) {
            fprintf(stderr, "Bad interrupt\n");
            abort();
        }
        emulate_syscall();
    }

    /* Called by X86InstructionSemantics for the SYSENTER instruction */
    void sysenter() {
        emulate_syscall();

        /* On linux, SYSENTER is followed by zero or more NOPs, followed by a JMP back to just before the SYSENTER in order to
         * restart interrupted system calls, followed by POPs for the callee-saved registers. A non-interrupted system call
         * should return to the first POP instruction, which happens to be 9 bytes after the end of the SYSENTER. */
        writeIP(add(readIP(), number<32>(9)));
    }

    /* Called by X86InstructionSemantics */
    void startInstruction(SgAsmInstruction* insn) {
        if (debug && trace_insn) {
            if (isatty(fileno(debug))) {
                fprintf(debug, "\033[K\n[%07zu] %s\033[K\r\033[1A", get_ninsns(), unparseInstructionWithAddress(insn).c_str());
            } else {
                fprintf(debug, "[%07zu] 0x%08"PRIx64": %s\n", get_ninsns(), insn->get_address(), unparseInstruction(insn).c_str());
            }
        }
        VirtualMachineSemantics::Policy::startInstruction(insn);
#if 0
        if (ms.signalQueue.anySignalsWaiting()) {
            simulate_signal_check(ms, insn->get_address());
        }
#endif
    }

    /* Write value to a segment register and its shadow. */
    void writeSegreg(X86SegmentRegister sr, const VirtualMachineSemantics::ValueType<16> &val) {
        ROSE_ASSERT(3 == (val.known_value() & 7)); /*GDT and privilege level 3*/
        VirtualMachineSemantics::Policy::writeSegreg(sr, val);
        segreg_shadow[sr] = gdt[val.known_value()>>3];
        ROSE_ASSERT(segreg_shadow[sr].present);
    }

    /* Reads memory from the memory map rather than the super class. */
    template <size_t Len> VirtualMachineSemantics::ValueType<Len>
    readMemory(X86SegmentRegister sr, const VirtualMachineSemantics::ValueType<32> &addr,
               const VirtualMachineSemantics::ValueType<1> cond) {
        ROSE_ASSERT(0==Len % 8 && Len<=64);
        uint32_t base = segreg_shadow[sr].base;
        uint32_t offset = addr.known_value();
        ROSE_ASSERT(offset <= segreg_shadow[sr].limit);
        ROSE_ASSERT(offset + (Len/8) - 1 <= segreg_shadow[sr].limit);

        ROSE_ASSERT(cond.is_known());
        if (cond.known_value()) {
            uint8_t buf[Len/8];
            size_t nread = map->read(buf, base+offset, Len/8);
            if (nread!=Len/8) {
                fprintf(stderr, "read %zu byte%s failed at 0x%08"PRIx32"\n\n", Len/8, 1==Len/8?"":"s", base+offset);
                dump_core(SIGSEGV);
                abort();
            }
            uint64_t result = 0;
            for (size_t i=0, j=0; i<Len; i+=8, j++)
                result |= buf[j] << i;
            if (debug && trace_mem) {
                fprintf(debug, "  readMemory<%zu>(0x%08"PRIx32"+0x%08"PRIx32"=0x%08"PRIx32") -> 0x%08"PRIx64"\n",
                        Len, base, offset, base+offset, VirtualMachineSemantics::ValueType<Len>(result).known_value());
            }
            return result;
        } else {
            return 0;
        }
    }

    /* Writes memory to the memory map rather than the super class. */
    template <size_t Len> void
    writeMemory(X86SegmentRegister sr, const VirtualMachineSemantics::ValueType<32> &addr,
                const VirtualMachineSemantics::ValueType<Len> &data,  VirtualMachineSemantics::ValueType<1> cond) {
        ROSE_ASSERT(0==Len % 8 && Len<=64);
        uint32_t base = segreg_shadow[sr].base;
        uint32_t offset = addr.known_value();
        ROSE_ASSERT(offset <= segreg_shadow[sr].limit);
        ROSE_ASSERT(offset + (Len/8) - 1 <= segreg_shadow[sr].limit);
        ROSE_ASSERT(data.is_known());
        ROSE_ASSERT(cond.is_known());
        if (cond.known_value()) {
            if (debug && trace_mem) {
                fprintf(debug, "  writeMemory<%zu>(0x%08"PRIx32"+0x%08"PRIx32"=0x%08"PRIx32", 0x%08"PRIx64")\n",
                        Len, base, offset, base+offset, data.known_value());
            }
            uint8_t buf[Len/8];
            for (size_t i=0, j=0; i<Len; i+=8, j++)
                buf[j] = (data.known_value() >> i) & 0xff;
            size_t nwritten = map->write(buf, base+offset, Len/8);
            if (nwritten!=Len/8) {
                fprintf(stderr, "write %zu byte%s failed at 0x%08"PRIx32"\n\n", Len/8, 1==Len/8?"":"s", base+offset);
                dump_core(SIGSEGV);
                abort();
            }
        }
    }

    int 
    ipc_kernel(uint32_t call, int32_t first, int32_t second, int32_t third, uint32_t ptr, uint8_t ptr_addr, uint32_t fifth);

};

/* Using the new interface is still about as complicated as the old interface because we need to perform only a partial link.
 * We want ROSE to link the interpreter (usually /lib/ld-linux.so) into the AST but not link in any other shared objects.
 * Then we want ROSE to map the interpreter (if present) and all main ELF Segments into the specimen address space but not
 * make any of the usual adjustments for ELF Sections that also specify a mapping. */

struct SimLoader: public BinaryLoaderElf {
public:
    SgAsmGenericHeader *interpreter;                    /* header linked into AST for .interp section */
    SgAsmGenericHeader *vdso;                           /* header for the vdso file, if any */
    rose_addr_t vdso_mapped_va;                         /* base address where vdso is mapped, or zero */
    rose_addr_t vdso_entry_va;                          /* entry address for the vdso, or zero */

    SimLoader(SgAsmInterpretation *interpretation, FILE *debug, std::string default_interpname)
        : interpreter(NULL), vdso(NULL), vdso_mapped_va(0), vdso_entry_va(0) {
        set_debug(debug);
        set_perform_dynamic_linking(false);             /* we explicitly link in the interpreter and nothing else */
        set_perform_remap(true);                        /* map interpreter and main binary into specimen memory */
        set_perform_relocations(false);                 /* allow simulated interpreter to perform relocation fixups */

        /* Link the interpreter into the AST */
        SgAsmGenericHeader *header = interpretation->get_headers()->get_headers().front();
        std::string interpreter_name = find_interpreter(header, default_interpname);
        if (!interpreter_name.empty()) {
            SgBinaryComposite *composite = SageInterface::getEnclosingNode<SgBinaryComposite>(interpretation);
            ROSE_ASSERT(composite!=NULL);
            SgAsmGenericFile *ifile = createAsmAST(composite, interpreter_name);
            interpreter = ifile->get_headers()->get_headers().front();
        }
    }

    /* Finds the name of the interpreter (usually "/lib/ld-linux.so") if any. The name comes from the PT_INTERP section,
     * usually named ".interp".  If an interpreter name is supplied as an argument, then it will be used instead, but only
     * if a PT_INTERP section is present. */
    std::string find_interpreter(SgAsmGenericHeader *header, std::string default_interpname="") {
        struct: public SgSimpleProcessing {
            std::string interp_name;
            void visit(SgNode *node) {
                SgAsmElfSection *section = isSgAsmElfSection(node);
                SgAsmElfSegmentTableEntry *segment = section ? section->get_segment_entry() : NULL;
                if (segment && SgAsmElfSegmentTableEntry::PT_INTERP==segment->get_type()) {
                    char buf[section->get_size()];
                    section->read_content_local(0, buf, section->get_size());
                    interp_name = std::string(buf, section->get_size());
                }
            }
        } t1;
        t1.traverse(header, preorder);
        return (t1.interp_name.empty() || default_interpname.empty()) ? t1.interp_name : default_interpname;
    }

    /* Returns ELF PT_LOAD Segments in order by virtual address. */
    virtual SgAsmGenericSectionPtrList get_remap_sections(SgAsmGenericHeader *header) {
        SgAsmGenericSectionPtrList retval;
        SgAsmGenericSectionPtrList sections = BinaryLoaderElf::get_remap_sections(header);
        for (SgAsmGenericSectionPtrList::iterator si=sections.begin(); si!=sections.end(); si++) {
            SgAsmElfSection *section = isSgAsmElfSection(*si);
            SgAsmElfSegmentTableEntry *entry = section ? section->get_segment_entry() : NULL;
            if (entry && entry->get_type()==SgAsmElfSegmentTableEntry::PT_LOAD)
                retval.push_back(section);
        }
        return retval;
    }

    /* Load the specified file as a virtual dynamic shared object. Returns true if the vdso was found and mapped. The side
     * effect is that the "vdso", "vdso_mapped_va", and "vdso_entry_va" data members are initialized when the vdso is found and
     * mapped into memory. */
    bool map_vdso(const std::string &vdso_name, SgAsmInterpretation *interpretation, MemoryMap *map) {
        ROSE_ASSERT(vdso==NULL);
        ROSE_ASSERT(vdso_mapped_va==0);
        ROSE_ASSERT(vdso_entry_va==0);

        struct stat sb;
        if (stat(vdso_name.c_str(), &sb)<0 || !S_ISREG(sb.st_mode))
            return false;
        int fd = open(vdso_name.c_str(), O_RDONLY);
        if (fd<0)
            return false;
        
        SgBinaryComposite *composite = SageInterface::getEnclosingNode<SgBinaryComposite>(interpretation);
        ROSE_ASSERT(composite!=NULL);
        SgAsmGenericFile *file = createAsmAST(composite, vdso_name);
        ROSE_ASSERT(file!=NULL);
        SgAsmGenericHeader *fhdr = file->get_headers()->get_headers()[0];
        ROSE_ASSERT(isSgAsmElfFileHeader(fhdr)!=NULL);
        rose_addr_t entry_rva = fhdr->get_entry_rva();

        uint8_t *buf = new uint8_t[sb.st_size];
        ssize_t nread = read(fd, buf, sb.st_size);
        ROSE_ASSERT(nread==sb.st_size);
        close(fd); fd=-1;

        vdso_mapped_va = ALIGN_UP(map->find_last_free(), PAGE_SIZE);
        vdso_mapped_va = std::max(vdso_mapped_va, (rose_addr_t)0x40000000); /* value used on hudson-rose-07 */
        MemoryMap::MapElement me(vdso_mapped_va, sb.st_size, buf, 0, MemoryMap::MM_PROT_READ|MemoryMap::MM_PROT_EXEC);
        me.set_name("[vdso]");
        map->insert(me);

        if (sb.st_size!=ALIGN_UP(sb.st_size, PAGE_SIZE)) {
            MemoryMap::MapElement me2(vdso_mapped_va+sb.st_size, ALIGN_UP(sb.st_size, PAGE_SIZE)-sb.st_size,
                                      MemoryMap::MM_PROT_READ|MemoryMap::MM_PROT_EXEC);
            me2.set_name(me.get_name());
            map->insert(me2);
        }

        vdso_entry_va = vdso_mapped_va + entry_rva;
        return true;
    }
};

SgAsmGenericHeader*
EmulationPolicy::load(const char *name)
{
    /* Find the executable by searching the PATH environment variable. The executable name and full path name are both saved
     * in the class (exename and exeargs[0]). */ 
    ROSE_ASSERT(exename.empty() && exeargs.empty());
    if (strchr(name, '/')) {
        if (access(name, R_OK)<0) {
            fprintf(stderr, "%s: %s\n", name, strerror(errno));
            exit(1);
        }
        exename = strrchr(name, '/')+1;
        exeargs.push_back(std::string(name));
    } else {
        const char *path_env = getenv("PATH");
        if (path_env) {
            std::string s = path_env;
            boost::regex re;
            re.assign("[:;]");
            boost::sregex_token_iterator iter(s.begin(), s.end(), re, -1);
            boost::sregex_token_iterator iterEnd;
            for (; iter!=iterEnd; ++iter) {
                std::string fullname = *iter + "/" + name;
                if (access(fullname.c_str(), R_OK)>=0) {
                    exename = name;
                    exeargs.push_back(fullname);
                    break;
                }
            }
        }
    }
    if (exeargs.empty()) {
        fprintf(stderr, "%s: not found\n", name);
        exit(1);
    }
       
    /* Link the main binary into the AST without further linking, mapping, or relocating. */
    if (debug && trace_loader)
        fprintf(debug, "loading %s...\n", exeargs[0].c_str());
    char *frontend_args[4];
    frontend_args[0] = strdup("-");
    frontend_args[1] = strdup("-rose:read_executable_file_format_only"); /*delay disassembly until later*/
    frontend_args[2] = strdup(exeargs[0].c_str());
    frontend_args[3] = NULL;
    SgProject *project = frontend(3, frontend_args);

    /* Find the best interpretation and file header.  Windows PE programs have two where the first is DOS and the second is PE
     * (we'll use the PE interpretation). */
    SgAsmInterpretation *interpretation = SageInterface::querySubTree<SgAsmInterpretation>(project, V_SgAsmInterpretation).back();
    SgAsmGenericHeader *fhdr = interpretation->get_headers()->get_headers().front();
    writeIP(fhdr->get_entry_rva() + fhdr->get_base_va());

    /* Link the interpreter into the AST */
    SimLoader *loader = new SimLoader(interpretation, trace_loader ? debug : NULL, interpname);

    /* If we found an interpreter then use its entry address as the start of simulation.  When running the specimen directly
     * in Linux with "setarch i386 -LRB3", the ld-linux.so.2 gets mapped to 0x40000000 even though the libs preferred
     * addresses start at zero.  We can accomplish the same thing simply by rebasing the library. */
    if (loader->interpreter) {
        loader->interpreter->set_base_va(ld_linux_base_va);
        writeIP(loader->interpreter->get_entry_rva() + loader->interpreter->get_base_va());
    }

    /* Sort the headers so they're in order by entry address. In other words, if the interpreter's entry address is below the
     * entry address of the main executable, then make sure the interpretter gets mapped first. */
    SgAsmGenericHeaderPtrList &headers = interpretation->get_headers()->get_headers();
    if (2==headers.size()) {
        if (headers[0]->get_base_va() + headers[0]->get_entry_rva() >
            headers[1]->get_base_va() + headers[1]->get_entry_rva())
            std::swap(headers[0], headers[1]);
    } else {
        ROSE_ASSERT(1==headers.size());
    }

    /* Map all segments into simulated memory */
    loader->load(interpretation);
    map = interpretation->get_map();

    /* Load and map the virtual dynamic shared library. */
    if (!loader->interpreter) {
        if (debug && trace_loader)
            fprintf(stderr, "warning: static executable; no vdso necessary\n");
    } else {
        bool vdso_loaded = false;
        for (size_t i=0; i<vdso_paths.size() && !vdso_loaded; i++) {
            for (int j=0; j<2 && !vdso_loaded; j++) {
                std::string vdso_name = vdso_paths[i] + (j ? "" : "/" + this->vdso_name);
                if (debug && trace_loader)
                    fprintf(debug, "looking for vdso: %s\n", vdso_name.c_str());
                if ((vdso_loaded = loader->map_vdso(vdso_name, interpretation, map))) {
                    vdso_mapped_va = loader->vdso_mapped_va;
                    vdso_entry_va = loader->vdso_entry_va;
                    if (debug && trace_loader) {
                        fprintf(debug, "mapped %s at 0x%08"PRIx64" with entry va 0x%08"PRIx64"\n",
                                vdso_name.c_str(), vdso_mapped_va, vdso_entry_va);
                    }
                }
            }
        }
        if (!vdso_loaded && debug && trace_loader)
            fprintf(stderr, "warning: cannot find a virtual dynamic shared object\n");
    }

    /* Find a disassembler. */
    if (!disassembler)
        disassembler = Disassembler::lookup(interpretation)->clone();

    /* Initialize the brk value to be the lowest page-aligned address that is above the end of the highest mapped address but
     * below 0x40000000 (the stack, and where ld-linux.so.2 might be loaded when loaded high). */
    rose_addr_t free_area = std::max(map->find_last_free(std::max(ld_linux_base_va, (rose_addr_t)0x40000000)),
                                     (rose_addr_t)brk_base);
    brk_va = ALIGN_UP(free_area, PAGE_SIZE);

    delete loader;
    return fhdr;
}

void EmulationPolicy::initialize_stack(SgAsmGenericHeader *_fhdr, int argc, char *argv[])
{
    /* We only handle ELF for now */
    SgAsmElfFileHeader *fhdr = isSgAsmElfFileHeader(_fhdr);
    ROSE_ASSERT(fhdr!=NULL);

    /* Allocate the stack */
    static const size_t stack_size = 0x00015000;
    size_t sp = readGPR(x86_gpr_sp).known_value();
    size_t stack_addr = sp - stack_size;
    MemoryMap::MapElement melmt(stack_addr, stack_size, MemoryMap::MM_PROT_READ|MemoryMap::MM_PROT_WRITE);
    melmt.set_name("[stack]");
    map->insert(melmt);

    /* Initialize the stack with specimen's argc and argv. Also save the arguments in the class. */
    ROSE_ASSERT(exeargs.size()==1);                     /* contains only the executable path */
    std::vector<uint32_t> pointers;                     /* pointers pushed onto stack at the end of initialization */
    pointers.push_back(argc);
    for (int i=0; i<argc; i++) {
        std::string arg;
        if (0==i) {
            arg = exeargs[0];
        } else {
            arg = argv[i];
            exeargs.push_back(arg);
        }
        size_t len = arg.size() + 1; /*inc. NUL termination*/
        sp -= len;
        map->write(arg.c_str(), sp, len);
        pointers.push_back(sp);
        if (debug && trace_loader)
            fprintf(debug, "argv[%d] %zu bytes at 0x%08zu = \"%s\"\n", i, len, sp, arg.c_str());
    }
    pointers.push_back(0); /*the argv NULL terminator*/

    /* Create new environment variables by stripping "X86SIM_" off the front of any environment variable and using that
     * value to override the non-X86SIM_ value, if any.  We try to make sure the variables are in the same order as if the
     * X86SIM_ overrides were not present. In other words, if X86SIM_FOO and FOO are both present, then X86SIM_FOO is deleted
     * from the list and its value used for FOO; but if X86SIM_FOO is present without FOO, then we just change the name to FOO
     * and leave it at that location. We do all this so that variables are in the same order whether run natively or under the
     * simulator. */
    std::map<std::string, std::string> envvars;
    std::map<std::string, std::string>::iterator found;
    for (int i=0; environ[i]; i++) {
        char *eq = strchr(environ[i], '=');
        ROSE_ASSERT(eq!=NULL);
        std::string var(environ[i], eq-environ[i]);
        std::string val(eq+1);
        envvars.insert(std::make_pair(var, val));
    }
    for (int i=0, j=0; environ[i]; i++) {
        char *eq = strchr(environ[i], '=');
        ROSE_ASSERT(eq!=NULL);
        std::string var(environ[i], eq-environ[i]);
        std::string val(eq+1);
        if (!strncmp(var.c_str(), "X86SIM_", 7) && environ[i]+7!=eq) {
            std::string var_short = var.substr(7);
            if ((found=envvars.find(var_short))==envvars.end()) {
                var = var_short;
                val = eq+1;
            } else {
                continue;
            }
        } else {
            std::string var_long = "X86SIM_" + var;
            if ((found=envvars.find(var_long))!=envvars.end()) {
                val = found->second;
            }
        }
        std::string env = var + "=" + val;
        sp -= env.size() + 1;
        map->write(env.c_str(), sp, env.size()+1);
        pointers.push_back(sp);
        if (debug && trace_loader)
            fprintf(debug, "environ[%d] %zu bytes at 0x%08zu = \"%s\"\n", j++, env.size(), sp, env.c_str());
    }
    pointers.push_back(0); /*environment NULL terminator*/

    /* Initialize stack with auxv, where each entry is two words in the pointers vector. This information is only present for
     * dynamically linked executables. The order and values were determined by running the simulator with the "--showauxv"
     * switch on hudson-rose-07. */
    if (fhdr->get_section_by_name(".interp")) {
        struct T1: public SgSimpleProcessing {
            rose_addr_t phdr_rva;
            T1(): phdr_rva(0) {}
            void visit(SgNode *node) {
                SgAsmElfSection *section = isSgAsmElfSection(node);
                SgAsmElfSegmentTableEntry *entry = section ? section->get_segment_entry() : NULL;
                if (0==phdr_rva && entry && entry->get_type()==SgAsmElfSegmentTableEntry::PT_PHDR)
                    phdr_rva = section->get_mapped_preferred_rva();
            }
        } t1;
        t1.traverse(fhdr, preorder);
        auxv.clear();

        if (vdso_mapped_va!=0) {
            /* AT_SYSINFO */
            auxv.push_back(32);
            auxv.push_back(vdso_entry_va);
            if (debug && trace_loader)
                fprintf(debug, "AT_SYSINFO:       0x%08"PRIx32"\n", auxv.back());

            /* AT_SYSINFO_PHDR */
            auxv.push_back(33);
            auxv.push_back(vdso_mapped_va);
            if (debug && trace_loader)
                fprintf(debug, "AT_SYSINFO_PHDR:  0x%08"PRIx32"\n", auxv.back());
        }

        /* AT_HWCAP (see linux <include/asm/cpufeature.h>). */
        auxv.push_back(16);
        uint32_t hwcap = 0xbfebfbfful; /* value used by hudson-rose-07 */
        auxv.push_back(hwcap);

        if (debug && trace_loader)
            fprintf(debug, "AT_HWCAP:         0x%08"PRIx32"\n", auxv.back());

        /* AT_PAGESZ */
        auxv.push_back(6);
        auxv.push_back(PAGE_SIZE);
        if (debug && trace_loader)
            fprintf(debug, "AT_PAGESZ:        %"PRId32"\n", auxv.back());

        /* AT_CLKTCK */
        auxv.push_back(17);
        auxv.push_back(100);
        if (debug && trace_loader)
            fprintf(debug, "AT_CLKTCK:        %"PRId32"\n", auxv.back());

        /* AT_PHDR */
        auxv.push_back(3); /*AT_PHDR*/
        auxv.push_back(t1.phdr_rva + fhdr->get_base_va());
        if (debug && trace_loader)
            fprintf(debug, "AT_PHDR:          0x%08"PRIx32"\n", auxv.back());

        /*AT_PHENT*/
        auxv.push_back(4);
        auxv.push_back(fhdr->get_phextrasz() + sizeof(SgAsmElfSegmentTableEntry::Elf32SegmentTableEntry_disk));
        if (debug && trace_loader)
            fprintf(debug, "AT_PHENT:         %"PRId32"\n", auxv.back());

        /* AT_PHNUM */
        auxv.push_back(5);
        auxv.push_back(fhdr->get_e_phnum());
        if (debug && trace_loader)
            fprintf(debug, "AT_PHNUM:         %"PRId32"\n", auxv.back());

        /* AT_BASE */
        auxv.push_back(7);
        auxv.push_back(ld_linux_base_va);
        if (debug && trace_loader)
            fprintf(debug, "AT_BASE:          0x%08"PRIx32"\n", auxv.back());

        /* AT_FLAGS */
        auxv.push_back(8);
        auxv.push_back(0);
        if (debug && trace_loader)
            fprintf(debug, "AT_FLAGS:         0x%08"PRIx32"\n", auxv.back());

        /* AT_ENTRY */
        auxv.push_back(9);
        auxv.push_back(fhdr->get_entry_rva() + fhdr->get_base_va());
        if (debug && trace_loader)
            fprintf(debug, "AT_ENTRY:         0x%08"PRIx32"\n", auxv.back());

        /* AT_UID */
        auxv.push_back(11);
        auxv.push_back(getuid());
        if (debug && trace_loader)
            fprintf(debug, "AT_UID:           %"PRId32"\n", auxv.back());

        /* AT_EUID */
        auxv.push_back(12);
        auxv.push_back(geteuid());
        if (debug && trace_loader)
            fprintf(debug, "AT_EUID:          %"PRId32"\n", auxv.back());

        /* AT_GID */
        auxv.push_back(13);
        auxv.push_back(getgid());
        if (debug && trace_loader)
            fprintf(debug, "AT_GID:           %"PRId32"\n", auxv.back());

        /* AT_EGID */
        auxv.push_back(14);
        auxv.push_back(getegid());
        if (debug && trace_loader)
            fprintf(debug, "AT_EGID:          %"PRId32"\n", auxv.back());

        /* AT_SECURE */
        auxv.push_back(23);
        auxv.push_back(false);
        if (debug && trace_loader)
            fprintf(debug, "AT_SECURE:        %"PRId32"\n", auxv.back());

        /* AT_PLATFORM */
        {
            const char *platform = "i686";
            size_t len = strlen(platform)+1;
            sp -= len;
            map->write(platform, sp, len);
            auxv.push_back(15);
            auxv.push_back(sp);
            if (debug && trace_loader)
                fprintf(debug, "AT_PLATFORM:      0x%08"PRIx32" (%s)\n", auxv.back(), platform);
        }
    }

    /* AT_NULL */
    auxv.push_back(0);
    auxv.push_back(0);
    pointers.insert(pointers.end(), auxv.begin(), auxv.end());

    /* Finalize stack initialization by writing all the pointers to data we've pushed:
     *    argc
     *    argv with NULL terminator
     *    environment with NULL terminator
     *    auxv pairs terminated with (AT_NULL,0)
     */
    sp &= ~3U; /*align to four-bytes*/
    sp -= 4 * pointers.size();
    map->write(&(pointers[0]), sp, 4*pointers.size());

    writeGPR(x86_gpr_sp, sp);
}

SgAsmx86Instruction *
EmulationPolicy::current_insn()
{
    rose_addr_t ip = readIP().known_value();

    /* Use the cached instruction if possible. */
    Disassembler::InstructionMap::iterator found = icache.find(ip);
    if (found!=icache.end()) {
        SgAsmx86Instruction *insn = isSgAsmx86Instruction(found->second);
        ROSE_ASSERT(insn!=NULL); /*shouldn't be possible due to check below*/
        size_t insn_sz = insn->get_raw_bytes().size();
        SgUnsignedCharList curmem(insn_sz);
        size_t nread = map->read(&curmem[0], ip, insn_sz);
        if (nread==insn_sz && curmem==insn->get_raw_bytes())
            return insn;
        icache.erase(found);
    }

    /* Disassemble (and cache) a new instruction */
    SgAsmx86Instruction *insn = NULL;
    try {
        insn = isSgAsmx86Instruction(disassembler->disassembleOne(map, ip));
    } catch (Disassembler::Exception &e) {
        std::cerr <<e <<"\n";
        dump_core(SIGSEGV);
        throw;
    }
    ROSE_ASSERT(insn!=NULL); /*only happens if our disassembler is not an x86 disassembler!*/
    icache.insert(std::make_pair(ip, insn));
    return insn;
}

void
EmulationPolicy::dump_core(int signo, std::string base_name)
{
    if (base_name.empty())
        base_name = core_base_name;

    fprintf(stderr, "dumping specimen core...\n");
    fprintf(stderr, "memory map at time of core dump:\n");
    map->dump(stderr, "  ");

    if (core_styles & CORE_ROSE)
        map->dump(base_name);
    if (0==(core_styles & CORE_ELF))
        return;

    /* Get current instruction pointer. We subtract the size of the current instruction if we're in the middle of processing
     * an instruction because it would have already been incremented by the semantics. */ 
    uint32_t eip = readIP().known_value();
    if (get_insn())
        eip -= get_insn()->get_raw_bytes().size();

    SgAsmGenericFile *ef = new SgAsmGenericFile;
    ef->set_truncate_zeros(false);

    SgAsmElfFileHeader *fhdr = new SgAsmElfFileHeader(ef);
    fhdr->get_exec_format()->set_purpose(SgAsmExecutableFileFormat::PURPOSE_CORE_DUMP);
    fhdr->add_entry_rva(rose_rva_t(0, NULL));

    SgAsmElfSegmentTable *segtab = new SgAsmElfSegmentTable(fhdr);
    
    /*========================================================================================================================
     * NOTE section
     *======================================================================================================================== */

    SgAsmElfNoteSection *notes = new SgAsmElfNoteSection(fhdr);
    segtab->add_section(notes);
    notes->get_segment_entry()->set_type(SgAsmElfSegmentTableEntry::PT_NOTE);
    
    /* Note CORE.PRSTATUS(1)              (144 bytes) */
    struct prstatus {
        uint32_t signo;                 /* signal number */
        uint32_t code;                  /* extra signal code */
        uint32_t err_num;
        uint32_t cursig;                /* current signal; 2-bytes followed by 2 bytes of zero padding */
        uint32_t sigpend;               /* pending signals */
        uint32_t sighold;               /* set of held signals */
        uint32_t pid;
        uint32_t ppid;
        uint32_t pgrp;
        uint32_t sid;
        uint32_t user_sec;              /* user time */
        uint32_t user_usec;
        uint32_t sys_sec;               /* system time */
        uint32_t sys_usec;
        uint32_t cuser_sec;             /* cummulative user time */
        uint32_t cuser_usec;
        uint32_t csys_sec;              /* cummulative system time */
        uint32_t csys_usec;
        uint32_t bx;                    /* general purpose registers */
        uint32_t cx;
        uint32_t dx;
        uint32_t si;
        uint32_t di;
        uint32_t bp;
        uint32_t ax;
        uint32_t ds;
        uint32_t es;
        uint32_t fs;
        uint32_t gs;
        uint32_t orig_ax;               /* ax value before syscall? */
        uint32_t ip;
        uint32_t cs;
        uint32_t flags;
        uint32_t sp;
        uint32_t ss;
        uint32_t fpvalid;               /* is math coprocessor being used? */
    } __attribute__((packed));
    struct prstatus prstatus;
    ROSE_ASSERT(144==sizeof prstatus);
    memset(&prstatus, 0, sizeof prstatus);
    prstatus.signo = prstatus.cursig = signo;
    prstatus.pid = getpid();
    prstatus.ppid = getppid();
    prstatus.pgrp = getpgrp();
    prstatus.sid = getsid(0);
    prstatus.bx = readGPR(x86_gpr_bx).known_value();
    prstatus.cx = readGPR(x86_gpr_cx).known_value();
    prstatus.dx = readGPR(x86_gpr_dx).known_value();
    prstatus.si = readGPR(x86_gpr_si).known_value();
    prstatus.di = readGPR(x86_gpr_di).known_value();
    prstatus.bp = readGPR(x86_gpr_bp).known_value();
    prstatus.ax = readGPR(x86_gpr_ax).known_value();
    prstatus.ds = readSegreg(x86_segreg_ds).known_value();
    prstatus.es = readSegreg(x86_segreg_es).known_value();
    prstatus.fs = readSegreg(x86_segreg_fs).known_value();
    prstatus.gs = readSegreg(x86_segreg_gs).known_value();
    prstatus.orig_ax = readGPR(x86_gpr_ax).known_value();
    prstatus.ip = eip;
    prstatus.cs = readSegreg(x86_segreg_cs).known_value();
    prstatus.flags = get_eflags();
    prstatus.sp = readGPR(x86_gpr_sp).known_value();
    prstatus.ss = readSegreg(x86_segreg_ss).known_value();
    prstatus.fpvalid = 0;     /*ROSE doesn't support floating point yet*/

    SgAsmElfNoteEntry *prstatus_note = new SgAsmElfNoteEntry(notes);
    prstatus_note->get_name()->set_string("CORE");
    prstatus_note->set_type(1); /*ET_PRSTATUS*/
    prstatus_note->set_payload(&prstatus, sizeof prstatus);
            
    /* Note CORE.PRPSINFO(3)              (124 bytes) */
    struct {
        uint8_t state;                                          /* numeric process state */
        uint8_t sname;                                          /* char for state (is this what ps(1) prints? */
        uint8_t zombie;
        uint8_t nice;                                           /* nice value */
        uint32_t flags;
        uint16_t uid;
        uint16_t gid;
        uint32_t pid;
        uint32_t ppid;
        uint32_t pgrp;
        uint32_t sid;
        char fname[16];                                         /* filename of executable */
        char psargs[80];                                        /* initial part of arg list */
    } __attribute__((packed)) prpsinfo;
    ROSE_ASSERT(124==sizeof prpsinfo);
    memset(&prpsinfo, 0, sizeof prpsinfo);
    prpsinfo.state = 0;                                         /* runable */
    prpsinfo.sname = 'R';
    prpsinfo.zombie = 0;
    prpsinfo.nice = getpriority(PRIO_PROCESS, getpid());
    prpsinfo.flags = 0x2400; /* see linux/sched.h PF_* bits (0x2000=>dumped core; 0x400=>forked but not exec*/
    prpsinfo.uid = geteuid();
    prpsinfo.gid = getegid();
    prpsinfo.pid = getpid();
    prpsinfo.ppid = getppid();
    prpsinfo.pgrp = getpgrp();
    prpsinfo.sid = getsid(0);
    strncpy(prpsinfo.fname, exename.c_str(), sizeof(prpsinfo.fname));
    std::string all_args;
    for (size_t i=0; i<exeargs.size(); i++)
        all_args += exeargs[i] + " "; /*yes, there's an extra space at the end*/
    strncpy(prpsinfo.psargs, all_args.c_str(), sizeof(prpsinfo.psargs));
    
    SgAsmElfNoteEntry *prpsinfo_note = new SgAsmElfNoteEntry(notes);
    prpsinfo_note->get_name()->set_string("CORE");
    prpsinfo_note->set_type(3); /*ET_PRPSINFO*/
    prpsinfo_note->set_payload(&prpsinfo, sizeof prpsinfo);

    /* Note CORE.AUXV(6) */
    SgAsmElfNoteEntry *auxv_note = new SgAsmElfNoteEntry(notes);
    auxv_note->get_name()->set_string("CORE");
    auxv_note->set_type(6);
    auxv_note->set_payload(&auxv[0], 4*auxv.size());

#if 0
    /* Note CORE.PRFPREG(2)               (108 bytes) */
    /* This was just copied straight from an actual core dump because we shouldn't need it here anyway. It's the
     * user_i387_struct defined in linux source code <include/asm/user_32.h> containing 27 doublewords. */
    uint8_t prfpreg[] = {
        0x7f, 0x03, 0xff, 0xff, 0x00, 0x00, 0xff, 0xff, 0xff, 0xff, 0xff, 0xff, 0x00, 0x00, 0x00, 0x00,
        0x10, 0x00, 0x00, 0x00, 0x00, 0x00, 0x00, 0x00, 0x2b, 0x00, 0x00, 0x00, 0x00, 0x00, 0x00, 0x00,
        0x00, 0x00, 0x00, 0x00, 0x00, 0x00, 0x00, 0x00, 0x00, 0x00, 0x00, 0x00, 0x00, 0x00, 0x00, 0x00,
        0x00, 0x00, 0x00, 0x00, 0x00, 0x00, 0x00, 0x00, 0x00, 0x00, 0x00, 0x00, 0x00, 0x00, 0x00, 0x00,
        0x00, 0x00, 0x00, 0x00, 0x00, 0x00, 0x00, 0x00, 0x00, 0x00, 0x00, 0x00, 0x00, 0x00, 0x00, 0x00,
        0x00, 0x00, 0x00, 0x00, 0x00, 0x00, 0x00, 0x00, 0x00, 0x00, 0x00, 0x00, 0x00, 0x00, 0x00, 0x00,
        0x00, 0x00, 0x00, 0x00, 0x00, 0x00, 0x00, 0x00, 0x00, 0x00, 0x00, 0x00};
    SgAsmElfNoteEntry *prfpreg_note = new SgAsmElfNoteEntry(notes);
    prfpreg_note->get_name()->set_string("CORE");
    prfpreg_note->set_type(2);
    prfpreg_note->set_payload(prfpreg, sizeof prfpreg);
#endif
 
#if 0
    /* Note LINUX.PRXFPREG(0x46e62b7f)    (512 bytes) */
    /* FIXME: This was just copied straight from a real core dump. It's the user32_fxsr_struct defined in the linux source
     *        code <include/asm/user_32.h>.  I don't think we need it because we're not using floating point registers. */
    uint8_t prxfpreg[] = {
        0x7f, 0x03, 0x00, 0x00, 0x00, 0x00, 0x00, 0x00, 0x00, 0x00, 0x00, 0x00, 0x00, 0x00, 0x00, 0x00,
        0x00, 0x00, 0x00, 0x00, 0x00, 0x00, 0x00, 0x00, 0x80, 0x1f, 0x00, 0x00, 0xff, 0xff, 0x00, 0x00,
        0x00, 0x00, 0x00, 0x00, 0x00, 0x00, 0x00, 0x00, 0x00, 0x00, 0x00, 0x00, 0x00, 0x00, 0x00, 0x00,
        0x00, 0x00, 0x00, 0x00, 0x00, 0x00, 0x00, 0x00, 0x00, 0x00, 0x00, 0x00, 0x00, 0x00, 0x00, 0x00,
        0x00, 0x00, 0x00, 0x00, 0x00, 0x00, 0x00, 0x00, 0x00, 0x00, 0x00, 0x00, 0x00, 0x00, 0x00, 0x00,
        0x00, 0x00, 0x00, 0x00, 0x00, 0x00, 0x00, 0x00, 0x00, 0x00, 0x00, 0x00, 0x00, 0x00, 0x00, 0x00,
        0x00, 0x00, 0x00, 0x00, 0x00, 0x00, 0x00, 0x00, 0x00, 0x00, 0x00, 0x00, 0x00, 0x00, 0x00, 0x00,
        0x00, 0x00, 0x00, 0x00, 0x00, 0x00, 0x00, 0x00, 0x00, 0x00, 0x00, 0x00, 0x00, 0x00, 0x00, 0x00,
        0x00, 0x00, 0x00, 0x00, 0x00, 0x00, 0x00, 0x00, 0x00, 0x00, 0x00, 0x00, 0x00, 0x00, 0x00, 0x00,
        0x00, 0x00, 0x00, 0x00, 0x00, 0x00, 0x00, 0x00, 0x00, 0x00, 0x00, 0x00, 0x00, 0x00, 0x00, 0x00,
        0x00, 0x00, 0x00, 0x00, 0x00, 0x00, 0x00, 0x00, 0x00, 0x00, 0x00, 0x00, 0x00, 0x00, 0x00, 0x00,
        0x00, 0x00, 0x00, 0x00, 0x00, 0x00, 0x00, 0x00, 0x00, 0x00, 0x00, 0x00, 0x00, 0x00, 0x00, 0x00,
        0x00, 0x00, 0x00, 0x00, 0x00, 0x00, 0x00, 0x00, 0x00, 0x00, 0x00, 0x00, 0x00, 0x00, 0x00, 0x00,
        0x00, 0x00, 0x00, 0x00, 0x00, 0x00, 0x00, 0x00, 0x00, 0x00, 0x00, 0x00, 0x00, 0x00, 0x00, 0x00,
        0x00, 0x00, 0x00, 0x00, 0x00, 0x00, 0x00, 0x00, 0x00, 0x00, 0x00, 0x00, 0x00, 0x00, 0x00, 0x00,
        0x00, 0x00, 0x00, 0x00, 0x00, 0x00, 0x00, 0x00, 0x00, 0x00, 0x00, 0x00, 0x00, 0x00, 0x00, 0x00,
        0x00, 0x00, 0x00, 0x00, 0x00, 0x00, 0x00, 0x00, 0x00, 0x00, 0x00, 0x00, 0x00, 0x00, 0x00, 0x00,
        0x00, 0x00, 0x00, 0x00, 0x00, 0x00, 0x00, 0x00, 0x00, 0x00, 0x00, 0x00, 0x00, 0x00, 0x00, 0x00,
        0x00, 0x00, 0x00, 0x00, 0x00, 0x00, 0x00, 0x00, 0x00, 0x00, 0x00, 0x00, 0x00, 0x00, 0x00, 0x00,
        0x00, 0x00, 0x00, 0x00, 0x00, 0x00, 0x00, 0x00, 0x00, 0x00, 0x00, 0x00, 0x00, 0x00, 0x00, 0x00,
        0x00, 0x00, 0x00, 0x00, 0x00, 0x00, 0x00, 0x00, 0x00, 0x00, 0x00, 0x00, 0x00, 0x00, 0x00, 0x00,
        0x00, 0x00, 0x00, 0x00, 0x00, 0x00, 0x00, 0x00, 0x00, 0x00, 0x00, 0x00, 0x00, 0x00, 0x00, 0x00,
        0x00, 0x00, 0x00, 0x00, 0x00, 0x00, 0x00, 0x00, 0x00, 0x00, 0x00, 0x00, 0x00, 0x00, 0x00, 0x00,
        0x00, 0x00, 0x00, 0x00, 0x00, 0x00, 0x00, 0x00, 0x00, 0x00, 0x00, 0x00, 0x00, 0x00, 0x00, 0x00,
        0x00, 0x00, 0x00, 0x00, 0x00, 0x00, 0x00, 0x00, 0x00, 0x00, 0x00, 0x00, 0x00, 0x00, 0x00, 0x00,
        0x00, 0x00, 0x00, 0x00, 0x00, 0x00, 0x00, 0x00, 0x00, 0x00, 0x00, 0x00, 0x00, 0x00, 0x00, 0x00,
        0x00, 0x00, 0x00, 0x00, 0x00, 0x00, 0x00, 0x00, 0x00, 0x00, 0x00, 0x00, 0x00, 0x00, 0x00, 0x00,
        0x00, 0x00, 0x00, 0x00, 0x00, 0x00, 0x00, 0x00, 0x00, 0x00, 0x00, 0x00, 0x00, 0x00, 0x00, 0x00,
        0x00, 0x00, 0x00, 0x00, 0x00, 0x00, 0x00, 0x00, 0x00, 0x00, 0x00, 0x00, 0x00, 0x00, 0x00, 0x00,
        0x00, 0x00, 0x00, 0x00, 0x00, 0x00, 0x00, 0x00, 0x00, 0x00, 0x00, 0x00, 0x00, 0x00, 0x00, 0x00,
        0x00, 0x00, 0x00, 0x00, 0x00, 0x00, 0x00, 0x00, 0x00, 0x00, 0x00, 0x00, 0x00, 0x00, 0x00, 0x00,
        0x00, 0x00, 0x00, 0x00, 0x00, 0x00, 0x00, 0x00, 0x00, 0x00, 0x00, 0x00, 0x00, 0x00, 0x00, 0x00
    };
    SgAsmElfNoteEntry *prxfpreg_note = new SgAsmElfNoteEntry(notes);
    prxfpreg_note->get_name()->set_string("LINUX");
    prxfpreg_note->set_type(0x46e62b7f);
    prxfpreg_note->set_payload(prxfpreg, sizeof prxfpreg);
#endif

    /* Note LINUX.386_TLS(0x200)          (48 bytes)  i386 TLS slots (struct user_desc)*/
    uint8_t i386_tls[] = {
        0x0c, 0x00, 0x00, 0x00, 0xb0, 0xd6, 0x18, 0x40, 0xff, 0xff, 0x0f, 0x00, 0x51, 0x00, 0x00, 0x00,
        0x0d, 0x00, 0x00, 0x00, 0x00, 0x00, 0x00, 0x00, 0x00, 0x00, 0x00, 0x00, 0x28, 0x00, 0x00, 0x00,
        0x0e, 0x00, 0x00, 0x00, 0x00, 0x00, 0x00, 0x00, 0x00, 0x00, 0x00, 0x00, 0x28, 0x00, 0x00, 0x00
    };
    SgAsmElfNoteEntry *i386_tls_note = new SgAsmElfNoteEntry(notes);
    i386_tls_note->get_name()->set_string("LINUX");
    i386_tls_note->set_type(0x200);
    i386_tls_note->set_payload(i386_tls, sizeof i386_tls);

    
    /*========================================================================================================================
     * LOAD sections
     *======================================================================================================================== */

    class SegmentBuilder: public SgAsmElfSection {
        MemoryMap       *map;                                   /* memory map for specimen's process address space */
    public:
        SegmentBuilder(SgAsmElfFileHeader *fhdr, MemoryMap *map, rose_addr_t va, rose_addr_t sz, unsigned perms)
            : SgAsmElfSection(fhdr), map(map) {
            set_purpose(SgAsmGenericSection::SP_PROGRAM);       /* Program-supplied text, data, etc. */
            set_offset(ALIGN_UP(get_offset(), 4096));
            set_size(sz);
            set_file_alignment(4096);
            set_mapped_alignment(4096);
            set_mapped_preferred_rva(va); /*va==rva for ELF*/
            set_mapped_size(sz);
            set_mapped_rperm(0!=(perms & MemoryMap::MM_PROT_READ));
            set_mapped_wperm(0!=(perms & MemoryMap::MM_PROT_WRITE));
            set_mapped_xperm(0!=(perms & MemoryMap::MM_PROT_EXEC));
        }
        virtual void unparse(std::ostream &f) const {
            if (0==get_size()) return;
            uint8_t buf[8192];
            rose_addr_t cur_va = get_mapped_preferred_va();     /* current virtual address */
            rose_addr_t nremain = get_mapped_size();            /* bytes remaining to be written to the file */
            rose_addr_t offset = 0;                             /* byte offset with respect to beginning of section */
            while (nremain>0) {
                rose_addr_t to_write = std::min(nremain, (rose_addr_t)sizeof buf);
                size_t nread = map->read(buf, cur_va, to_write);
#if 1
                memset(buf+nread, 0, to_write-nread);
#else
                ROSE_ASSERT(nread==to_write);
#endif
                offset = write(f, offset, to_write, buf);
                cur_va += to_write;
                nremain -= to_write;
            }
        }
    };

    /* We dump everything to the core file, although linux (by default) skips private and shared non-writable mappings that
     * have backing store. */
    const std::vector<MemoryMap::MapElement> &elmts = map->get_elements();
    std::vector<MemoryMap::MapElement>::const_iterator ei=elmts.begin();
    while (ei!=elmts.end()) {
        rose_addr_t va = ei->get_va();
        rose_addr_t sz = ei->get_size();
        unsigned perms = ei->get_mapperms();

        /* Combine elmts[i] with as many following elements as possible. */
        std::vector<MemoryMap::MapElement>::const_iterator ej=ei+1;
#if 0
        while (ej!=elmts.end() && va+sz==ej->get_va() && perms==ej->get_mapperms())
            sz += (ej++)->get_size();
#endif
        ei = ej;

        /* Create a segment */
        SgAsmElfSection *segment = new SegmentBuilder(fhdr, map, va, sz, perms);
        segtab->add_section(segment);
        segment->get_segment_entry()->set_type(SgAsmElfSegmentTableEntry::PT_LOAD);
    }

    /*========================================================================================================================
     * Generate the core file.
     *======================================================================================================================== */

    SgAsmExecutableFileFormat::unparseBinaryFormat(base_name, ef);
    //deleteAST(ef); /*FIXME [RPM 2010-09-18]*/
}

void *
EmulationPolicy::my_addr(uint32_t va)
{
    /* Read from specimen in order to make sure that the memory is allocated and mapped into ROSE. */
    uint32_t word;
    size_t nread = map->read(&word, va, sizeof word);
    if (nread!=sizeof word)
        return NULL;

    /* Obtain mapping information */
    const MemoryMap::MapElement *me = map->find(va);
    ROSE_ASSERT(me!=NULL); /*because the map->read() was successful above*/
    uint8_t *base = (uint8_t*)me->get_base();
    size_t offset = me->get_va_offset(va);
    return base+offset;
}

std::string
EmulationPolicy::read_string(uint32_t va)
{
    std::string retval;
    while (1) {
        uint8_t byte;
        size_t nread = map->read(&byte, va++, 1);
        ROSE_ASSERT(1==nread); /*or we've read past the end of the mapped memory*/
        if (!byte)
            return retval;
        retval += byte;
    }
}

std::vector<std::string>
EmulationPolicy::read_string_vector(uint32_t va)
{
    std::vector<std::string> vec;
    size_t size = 4;
    while(1) {
      char buf[size];
      size_t nread = map->read(buf, va, size);

      ROSE_ASSERT(nread == size);

      uint64_t result = 0;
      for (size_t i=0, j=0; i<size; i+=8, j++)
                result |= buf[j] << i;

      //FIXME (?) is this the correct test for memory being null?
      if ( result == 0 ) break;

      vec.push_back(read_string( result  ));
      
      va+=4;
    }
    return vec;
}

#define SEMOP		 1
#define SEMGET		 2
#define SEMCTL		 3
#define SEMTIMEDOP	 4
#define MSGSND		11
#define MSGRCV		12
#define MSGGET		13
#define MSGCTL		14
#define SHMAT		21
#define SHMDT		22
#define SHMGET		23
#define SHMCTL		24


int 
EmulationPolicy::ipc_kernel(uint32_t call, int32_t first, int32_t second, int32_t third, uint32_t ptr, uint8_t ptr_addr, uint32_t fifth)
{
	//int version, ret;
    size_t size_ptr;
    int result;

    if(ptr)
    {
        size_t nread = map->read(&ptr_addr, ptr, 1);
        ROSE_ASSERT(nread == 1);
    }


    /* semop system calls takes an array of these. */
    struct sembuf {
      unsigned short  sem_num;    /* semaphore index in array */
      short       sem_op;     /* semaphore operation */
      short       sem_flg;    /* operation flags */
    };

    switch(call)
    {

      case SEMGET: /* semget */
        /* Equivalent to 
             int semget(key_t key, int nsems, int semflg);
           
           The types are described as
              typedef signed int s32;
              typedef s32 compat_key_t;
        */
        return syscall(117, first, second, third, NULL, fifth);
        //return semget(first, second, third);
        break;

      case SEMCTL: {
                     /*

                        This function has three or four arguments, depending on cmd.  When there are four, the fourth has the 
                        type union semun.  The  calling program must define this union as follows:

                        union semun {
                        int              val;    // Value for SETVAL 
                        struct semid_ds *buf;    // Buffer for IPC_STAT, IPC_SET 
                        unsigned short  *array;  // Array for GETALL, SETALL 
                        struct seminfo  *__buf;  // Buffer for IPC_INFO
                        (Linux specific) 
                        };

                        The semid_ds data structure is defined in <sys/sem.h> as follows:

                        struct semid_ds {
                        struct ipc_perm sem_perm;  // Ownership and permissions
                        time_t          sem_otime; // Last semop time 
                        time_t          sem_ctime; // Last change time 
                        unsigned short  sem_nsems; // No. of semaphores in set 
                        };

                        The ipc_perm structure is defined in <sys/ipc.h> as follows (the highlighted fields are settable using IPC_SET):

                        struct ipc_perm {
                        key_t key;            // Key supplied to semget() 
                        uid_t uid;            // Effective UID of owner 
                        gid_t gid;            // Effective GID of owner 
                        uid_t cuid;           // Effective UID of creator 
                        gid_t cgid;           // Effective GID of creator 
                        unsigned short mode;  // Permissions 
                        unsigned short seq;   // Sequence number 
                        };

                        cmd values that ignore semun (include/linux/ipc.h in linux kernel):
                        IPC_STAT 2
                        IPC_SET  1
                        IPC_RMID 0

                        cmd values where semun is used (include/linux/sem.h in linux kernel):
                        IPC_INFO 3
                        SEM_INFO 19
                        SEM_STAT 18
                        GETALL   13
                        GETNCNT  14
                        GETPID   11
                        GETVAL   12
                        GETZCNT7 15
                        SETALL   17
                        SETVAL   16

                      */  
                       /*
                          union semun fourth;
                          if (!ptr)
                          return -EINVAL;
                          if (get_user(fourth.__pad, (void __user * __user *) ptr))
                          return -EFAULT;
                          return sys_semctl(first, second, third, fourth);
                        */

                       //union semun fourth;

                       if (!ptr)
                           return -EINVAL;
                       //if (get_user(fourth.__pad, (void __user * __user *) ptr))
                       //    return -EFAULT;

                       switch(third)
                       {
                           case IPC_STAT:
                           case IPC_SET:
                           case IPC_RMID:


                           std::cout << "Error: semun not required in SEMCTL. Not implemented." << std::endl;
                           exit(1);

                               break;
                           case IPC_INFO:
                               std::cout <<"IPC_INFO" << std::endl;

                               std::cout << "Error: semun required in SEMCTL. Not implemented." << std::endl;
                               exit(1);
                               break;
                           case SEM_INFO:
 
                               std::cout << "Error: semun required in SEMCTL. Not implemented." << std::endl;
                               exit(1);
                               break;                              std::cout <<"SEM_INFO" << std::endl;

                           case SEM_STAT:
                               std::cout <<"SEM_STAT" << std::endl;

                               std::cout << "Error: semun required in SEMCTL. Not implemented." << std::endl;
                               exit(1);
                               break;
                           case GETALL:
                               std::cout <<"GETALL" << std::endl;

                               std::cout << "Error: semun required in SEMCTL. Not implemented." << std::endl;
                               exit(1);
                               break;
                           case GETNCNT:
                               std::cout <<"GETNCNT" << std::endl;

                               std::cout << "Error: semun required in SEMCTL. Not implemented." << std::endl;
                               exit(1);
                               break;
                           case GETPID:
                               std::cout <<"GETPID" << std::endl;

                               std::cout << "Error: semun required in SEMCTL. Not implemented." << std::endl;
                               exit(1);
                               break;
                           case GETVAL:
                               std::cout <<"GETVAL" << std::endl;

                               std::cout << "Error: semun required in SEMCTL. Not implemented." << std::endl;
                               exit(1);
                               break;
                           case GETZCNT:
                               std::cout <<"GETZCNT7" << std::endl;

                               std::cout << "Error: semun required in SEMCTL. Not implemented." << std::endl;
                               exit(1);
                               break;
                           case SETALL:
                               std::cout <<"SETALL" << std::endl;

                               std::cout << "Error: semun required in SEMCTL. Not implemented." << std::endl;
                               exit(1);
                               break;
                           case SETVAL:

                               std::cout << "Error: semun required in SEMCTL. Not implemented." << std::endl;
                               exit(1);
                               break;

                           default:
                           std::cout << "Error: semun required in SEMCTL. Not implemented." << std::endl;
                           ROSE_ASSERT(false == true);

                           exit(1);
                           break;

                       };

                       //return semctl(first, second, third, fourth);

        std::cerr << "Error: system call ipc case SEMCTL not implemented" << std::endl;

        ROSE_ASSERT(false == true);

        exit(1);

                     break;
                   }

#if 1

      case SEMOP:
        //return sys_semtimedop(first, (struct sembuf __user *)ptr,
        //    second, NULL);
 
        //result = syscall( 117, fi, (long) sys_path.c_str(), mode, flags);
        std::cerr << "Error: system call ipc case SEMOP not implemented" << std::endl;
        exit(1);

        size_ptr = sizeof(sembuf);

        break;
      case SEMTIMEDOP:
       /* return sys_semtimedop(first, (struct sembuf __user *)ptr,
            second,
            (const struct timespec __user *)fifth);
      */
        std::cerr << "Error: system call ipc case SEMTIMEDOP not implemented" << std::endl;
        exit(1);

        size_ptr = sizeof(sembuf);

        break;
      case MSGSND:
                   //return sys_msgsnd(first, (struct msgbuf __user *) ptr,
                    //   second, third);

                   std::cerr << "Error: system call ipc case MSGSND not implemented" << std::endl;
                   exit(1);

                   break;
      case MSGRCV:
                   /*
                   switch (version) {
                     case 0: {
                               struct ipc_kludge tmp;
                               if (!ptr)
                                 return -EINVAL;

                               if (copy_from_user(&tmp,
                                     (struct ipc_kludge __user *) ptr,
                                     sizeof(tmp)))
                                 return -EFAULT;
                               return sys_msgrcv(first, tmp.msgp, second,
                                   tmp.msgtyp, third);
                             }
                     default:
                             return sys_msgrcv(first,
                                 (struct msgbuf __user *) ptr,
                                 second, fifth, third);
                   }
                   */
        std::cerr << "Error: system call ipc case MSGRCV not implemented" << std::endl;
        exit(1);

                   break;
      case MSGGET:
                   //return sys_msgget((key_t) first, second);
        std::cerr << "Error: system call ipc case MSGGET not implemented" << std::endl;
        exit(1);

                   break;
      case MSGCTL:
                   //return sys_msgctl(first, second, (struct msqid_ds __user *)ptr);
        std::cerr << "Error: system call ipc case MSGCTL not implemented" << std::endl;
        exit(1);

                   break;

      case SHMAT:
                   /*
                   switch (version) {
                     default: {
                                unsigned long raddr;
                                ret = do_shmat(first, (char __user *)ptr,
                                    second, &raddr);
                                if (ret)
                                  return ret;
                                return put_user(raddr, (unsigned long __user *) third);
                              }
                     case 1:
                              return -EINVAL;
                   }
    */
        std::cerr << "Error: system call ipc case SHMAT not implemented" << std::endl;
        exit(1);

                   break;
      case SHMDT:
                   //return sys_shmdt((char __user *)ptr);
        std::cerr << "Error: system call ipc case SHMT not implemented" << std::endl;
        exit(1);

                   break;
      case SHMGET:
                   //return sys_shmget(first, second, third);
        std::cerr << "Error: system call ipc case SHMGET not implemented" << std::endl;
        exit(1);

                   break;
      case SHMCTL:
                   //return sys_shmctl(first, second,
                   //    (struct shmid_ds __user *) ptr);
        std::cerr << "Error: system call ipc case SGMCTL not implemented" << std::endl;
        exit(1);

                   break;

#endif

      default:
                   std::cout << "Call is: " << call << std::endl;
                   //return -ENOSYS;
   
                   exit(1);
                   break;
    }


    //syscall(117,first, second, third, ptr, fifth);

    return result;
#if 0
	version = call >> 16; /* hack for backward compatibility */
	call &= 0xffff;

	switch (call) {
	case SEMOP:
		return sys_semtimedop(first, (struct sembuf __user *)ptr,
				      second, NULL);
	case SEMTIMEDOP:
		return sys_semtimedop(first, (struct sembuf __user *)ptr,
				      second,
				      (const struct timespec __user *)fifth);

	case SEMGET:
		return sys_semget(first, second, third);
	case SEMCTL: {
		union semun fourth;
		if (!ptr)
			return -EINVAL;
		if (get_user(fourth.__pad, (void __user * __user *) ptr))
			return -EFAULT;
		return sys_semctl(first, second, third, fourth);
	}

	case MSGSND:
		return sys_msgsnd(first, (struct msgbuf __user *) ptr,
				  second, third);
	case MSGRCV:
		switch (version) {
		case 0: {
			struct ipc_kludge tmp;
			if (!ptr)
				return -EINVAL;

			if (copy_from_user(&tmp,
					   (struct ipc_kludge __user *) ptr,
					   sizeof(tmp)))
				return -EFAULT;
			return sys_msgrcv(first, tmp.msgp, second,
					   tmp.msgtyp, third);
		}
		default:
			return sys_msgrcv(first,
					   (struct msgbuf __user *) ptr,
					   second, fifth, third);
		}
	case MSGGET:
		return sys_msgget((key_t) first, second);
	case MSGCTL:
		return sys_msgctl(first, second, (struct msqid_ds __user *)ptr);

	case SHMAT:
		switch (version) {
		default: {
			unsigned long raddr;
			ret = do_shmat(first, (char __user *)ptr,
				       second, &raddr);
			if (ret)
				return ret;
			return put_user(raddr, (unsigned long __user *) third);
		}
		case 1:
			/*
			 * This was the entry point for kernel-originating calls
			 * from iBCS2 in 2.2 days.
			 */
			return -EINVAL;
		}
	case SHMDT:
		return sys_shmdt((char __user *)ptr);
	case SHMGET:
		return sys_shmget(first, second, third);
	case SHMCTL:
		return sys_shmctl(first, second,
				   (struct shmid_ds __user *) ptr);
	default:
		return -ENOSYS;
	}

#endif
}
void
EmulationPolicy::emulate_syscall()
{
    /* Warning: use hard-coded values here rather than the __NR_* constants from <sys/unistd.h> because the latter varies
     *          according to whether ROSE is compiled for 32- or 64-bit.  We always want the 32-bit syscall numbers. */
    unsigned callno = readGPR(x86_gpr_ax).known_value();

    struct kernel_timeval {
        uint32_t tv_sec;        /* seconds */
        uint32_t tv_usec;       /* microseconds */
    };



    switch (callno) {
        case 3: { /*read*/
            syscall_enter("read", "dpd");
            int fd=arg(0);
            uint32_t buf_va=arg(1), size=arg(2);
            char buf[size];
            ssize_t nread = read(fd, buf, size);
            if (nread<0) {
                writeGPR(x86_gpr_ax, -errno);
            } else {
                writeGPR(x86_gpr_ax, nread);
                map->write(buf, buf_va, nread);
            }
            syscall_leave("d");
            break;
        }

        case 4: { /*write*/
            syscall_enter("write", "dpd");
            int fd=arg(0);
            uint32_t buf_va=arg(1);
            size_t size=arg(2);
            uint8_t buf[size];
            size_t nread = map->read(buf, buf_va, size);
            ROSE_ASSERT(nread==size);
            ssize_t nwritten = write(fd, buf, size);
            if (-1==nwritten) {
                writeGPR(x86_gpr_ax, -errno);
            } else {
                writeGPR(x86_gpr_ax, nwritten);
            }
            syscall_leave("d");
            break;
        }

        case 5: { /*open*/
            static const Translate oflags[] = { TF(O_RDWR), TF(O_RDONLY), TF(O_WRONLY),
                                                TF(O_CREAT), TF(O_EXCL), TF(O_NONBLOCK), TF(O_NOCTTY), TF(O_TRUNC),
                                                TF(O_APPEND), TF(O_NDELAY), TF(O_ASYNC), TF(O_FSYNC), TF(O_SYNC), TF(O_NOATIME),
                                                T_END };
            syscall_enter("open", "sf", oflags);
            uint32_t filename_va=arg(0);
            std::string filename = read_string(filename_va);
            uint32_t flags=arg(1), mode=(flags & O_CREAT)?arg(2):0;
            int fd = open(filename.c_str(), flags, mode);

            if( fd <= 256 ) // 256 is getdtablesize() in the simulator
                writeGPR(x86_gpr_ax, fd<0 ? -errno : fd);
            else {
                writeGPR(x86_gpr_ax, -EMFILE);
                close(fd);
            }
            syscall_leave("d");
            break;
        }

        case 6: { /*close*/
            syscall_enter("close", "d");
            int fd=arg(0);
            if (1==fd || 2==fd) {
                /* ROSE is using these */
                writeGPR(x86_gpr_ax, -EPERM);
            } else {
                int status = close(fd);
                writeGPR(x86_gpr_ax, status<0 ? -errno : status);
            }
            syscall_leave("d");
            break;
        }

        case 7: { // waitpid
            static const Translate wflags[] = { TF(WNOHANG), TF(WUNTRACED), T_END };
            syscall_enter("waitpid", "dpf", wflags);
            pid_t pid=arg(0);
            uint32_t status_va=arg(1);
            int options=arg(2);
            int sys_status;
            int result = waitpid(pid, &sys_status, options);
            if (result == -1) {
                result = -errno;
            } else if (status_va) {
                uint32_t status_le;
                SgAsmExecutableFileFormat::host_to_le(sys_status, &status_le);
                size_t nwritten = map->write(&status_le, status_va, 4);
                ROSE_ASSERT(4==nwritten);
            }
            writeGPR(x86_gpr_ax, result);
            syscall_leave("d");
            break;
        }
             
        case 8: { /* 0x8, creat */
            syscall_enter("creat", "sd");
     	    uint32_t filename = arg(0);
            std::string sys_filename = read_string(filename);
	        mode_t mode = arg(1);

	        int result = creat(sys_filename.c_str(), mode);
            if (result == -1) result = -errno;
            writeGPR(x86_gpr_ax, result);

            syscall_leave("d");
            break;
	    }  
   
        case 10: { /*0xa, unlink*/
            syscall_enter("unlink", "s");
            uint32_t filename_va = arg(0);
            std::string filename = read_string(filename_va);
            int result = unlink(filename.c_str());
            if (result == -1) 
                result = -errno;
            writeGPR(x86_gpr_ax, result);
            syscall_leave("d");
            break;
        }

	case 11: { /* 0xb, execve */
            syscall_enter("execve", "spp");
            std::string filename = read_string(arg(0));
            std::vector<std::string > argv = read_string_vector(arg(1));
            std::vector<std::string > envp = read_string_vector(arg(2));
            std::vector<char*> sys_argv;
            for (unsigned int i = 0; i < argv.size(); ++i) sys_argv.push_back(&argv[i][0]);
            sys_argv.push_back(NULL);
            std::vector<char*> sys_envp;
            for (unsigned int i = 0; i < envp.size(); ++i) sys_envp.push_back(&envp[i][0]);
            sys_envp.push_back(NULL);
            int result;
            if (std::string(&filename[0]) == "/usr/bin/man") {
                result = -EPERM;
            } else {
                result = execve(&filename[0], &sys_argv[0], &sys_envp[0]);
                if (result == -1) result = -errno;
            }
            writeGPR(x86_gpr_ax, result);
            syscall_leave("d");
            break;
        }

	case 12: { /* 0xc, chdir */
            syscall_enter("chdir", "s");
	    uint32_t path = arg(0);
            std::string sys_path = read_string(path);

	    int result = chdir(sys_path.c_str());
            if (result == -1) result = -errno;
            writeGPR(x86_gpr_ax, result);

            syscall_leave("d");
            break;
	}

        case 13: { /*0xd, time */
            syscall_enter("time", "p");
            time_t result = time(NULL);
            if (arg(0)) {
                uint32_t t_le;
                SgAsmExecutableFileFormat::host_to_le(result, &t_le);
                size_t nwritten = map->write(&t_le, arg(0), 4);
                ROSE_ASSERT(4==nwritten);
            }
            writeGPR(x86_gpr_ax, result);
            syscall_leave("t");
            break;
        }

        case 14: { /*0xe, mknod*/
            syscall_enter("mknod", "sdd");
            uint32_t path_va = arg(0);
            int mode = arg(1);
            unsigned dev = arg(2);
            std::string path = read_string(path_va);
            int result = mknod(path.c_str(), mode, dev);
            writeGPR(x86_gpr_ax, -1==result ? -errno : result);
            syscall_leave("d");
            break;
        }

	case 15: { /* 0xf, chmod */
            syscall_enter("chmod", "sd");
	    uint32_t filename = arg(0);
            std::string sys_filename = read_string(filename);
	    mode_t mode = arg(1);
	    int result = chmod(sys_filename.c_str(), mode);
            if (result == -1) result = -errno;
            writeGPR(x86_gpr_ax, result);
            syscall_leave("d");
            break;
	}

        case 19: { /* 0x13, lseek */
          /* 

            off_t lseek(int fildes, off_t offset, int whence);

            arch/mips/include/asm/compat.h:typedef s32              compat_off_t; 
 
          */
          syscall_enter("lseek","ddd");
          int32_t fd          = arg(0);
          int32_t offset      = arg(1);
          int32_t whence      = arg(2);

          int result = lseek( fd, offset, whence);

          writeGPR(x86_gpr_ax, -1==result ? -errno : result);
          syscall_leave("d");
          break;

        }

        case 20: { /*0x14, getpid*/
            syscall_enter("getpid", "");
            writeGPR(x86_gpr_ax, getpid());
            syscall_leave("d");
            break;
        }

        case 24: { /*0x18, getuid*/
            syscall_enter("getuid", "");
            writeGPR(x86_gpr_ax, getuid());
            syscall_leave("d");
            break;
        }

        case 30: { /* 0x1e, utime */

            /*
               int utime(const char *filename, const struct utimbuf *times);

               The utimbuf structure is:

               struct utimbuf {
               time_t actime;       // access time 
                   time_t modtime;  // modification time 
                 };

               The utime() system call changes the access and modification times of the inode
               specified by filename to the actime and modtime fields of times respectively.

               If times is NULL, then the access and modification times of the file are set
               to the current time.
            */
            syscall_enter("utime", "sp");

            std::string filename = read_string(arg(0));

            //Check to see if times is NULL
            uint8_t byte;
            size_t nread = map->read(&byte, arg(1), 1);
            ROSE_ASSERT(1==nread); /*or we've read past the end of the mapped memory*/

            int result;
            if( byte)
            {
              struct kernel_utimebuf {
                uint32_t actime;
                uint32_t modtime;
              };

              kernel_utimebuf ubuf;
              size_t nread = map->read(&ubuf, arg(1), sizeof(kernel_utimebuf));
              ROSE_ASSERT(nread == sizeof(kernel_utimebuf));

              utimbuf ubuf64;
              ubuf64.actime  = ubuf.actime;
              ubuf64.modtime = ubuf.modtime;

              result = utime(filename.c_str(), &ubuf64);

            }else
              result = utime(filename.c_str(), NULL);

            writeGPR(x86_gpr_ax, result);
            syscall_leave("d");

            break;
        };

        case 33: { /*0x21, access*/
            static const Translate flags[] = { TF(R_OK), TF(W_OK), TF(X_OK), TF(F_OK), T_END };
            syscall_enter("access", "sf", flags);
            uint32_t name_va=arg(0);
            std::string name = read_string(name_va);
            int mode=arg(1);
            int result = access(name.c_str(), mode);
            if (-1==result) result = -errno;
            writeGPR(x86_gpr_ax, result);
            syscall_leave("d");
            break;
        }

	case 37: { /* 0x25, kill */
            syscall_enter("kill", "df", signal_names);
            pid_t pid=arg(0);
            int sig=arg(1);
            int result = kill(pid, sig);
            if (result == -1) result = -errno;
            writeGPR(x86_gpr_ax, result);
            syscall_leave("d");
            break;
        }

	case 39: { /* 0x27, mkdir */
            syscall_enter("mkdir", "sd");
	    uint32_t pathname = arg(0);
            std::string sys_pathname = read_string(pathname);
	    mode_t mode = arg(1);

	    int result = mkdir(sys_pathname.c_str(), mode);
            if (result == -1) result = -errno;
            writeGPR(x86_gpr_ax, result);

            syscall_leave("d");
            break;
	}

	case 40: { /* 0x28, rmdir */
            syscall_enter("rmdir", "s");
	    uint32_t pathname = arg(0);
            std::string sys_pathname = read_string(pathname);

	    int result = rmdir(sys_pathname.c_str());
            if (result == -1) result = -errno;
            writeGPR(x86_gpr_ax, result);

            syscall_leave("d");
            break;
	}

        case 41: { /*0x29, dup*/
            syscall_enter("dup", "d");
            uint32_t fd = arg(0);
            int result = dup(fd);
            if (-1==result) result = -errno;
            writeGPR(x86_gpr_ax, result);
            syscall_leave("d");
            break;
        }

        case 42: { /*0x2a, pipe*/
            /*
               int pipe(int filedes[2]); 

               pipe() creates a pair of file descriptors, pointing to a pipe inode, and 
               places them in the array pointed to by filedes. filedes[0] is for reading, 
               filedes[1] is for writing. 

            */
            syscall_enter("pipe", "p");


            int32_t filedes_kernel[2];
            size_t  size_filedes = sizeof(int32_t)*2;


            int filedes[2];
            int result = pipe(filedes);

            filedes_kernel[0] = filedes[0];
            filedes_kernel[1] = filedes[1];

            map->write(filedes_kernel, arg(0), size_filedes);


            if (-1==result) result = -errno;
            writeGPR(x86_gpr_ax, result);
            syscall_leave("d");
            break;
        }

        case 45: { /*0x2d, brk*/
            syscall_enter("brk", "x");
            uint32_t newbrk = arg(0);
            int retval = 0;

            if (newbrk >= 0xb0000000ul) {
                retval = -ENOMEM;
            } else {
                if (newbrk > brk_va) {
                    MemoryMap::MapElement melmt(brk_va, newbrk-brk_va, MemoryMap::MM_PROT_READ|MemoryMap::MM_PROT_WRITE);
                    melmt.set_name("[heap]");
                    map->insert(melmt);
                    brk_va = newbrk;
                } else if (newbrk>0 && newbrk<brk_va) {
                    map->erase(MemoryMap::MapElement(newbrk, brk_va-newbrk));
                    brk_va = newbrk;
                }
                retval= brk_va;
            }
            if (debug && newbrk!=0 && trace_mmap) {
                fprintf(debug, "  memory map after brk syscall:\n");
                map->dump(debug, "    ");
            }

            writeGPR(x86_gpr_ax, retval);
            syscall_leave("p");
            break;
        }

        case 47: { /*0x2f, getgid*/
            syscall_enter("getgid", "");
            writeGPR(x86_gpr_ax, getgid());
            syscall_leave("d");
            break;
        }

        case 49: { /*0x31, geteuid*/
            syscall_enter("geteuid", "");
            writeGPR(x86_gpr_ax, geteuid());
            syscall_leave("d");
            break;
        }

        case 50: { /*0x32, getegid*/
            syscall_enter("getegid", "");
            writeGPR(x86_gpr_ax, getegid());
            syscall_leave("d");
            break;
        }

        case 54: { /*0x36, ioctl*/
            static const Translate ioctl_cmd[] = {
                TE(TCGETS), TE(TCSETS), TE(TCSETSW), TE(TCGETA), TE(TIOCGPGRP), TE(TIOCSPGRP), TE(TIOCSWINSZ), TE(TIOCGWINSZ),
                T_END};
            syscall_enter("ioctl", "dfd", ioctl_cmd);
            
            int fd=arg(0);
            uint32_t cmd=arg(1), arg2=arg(2);
            int result = -ENOSYS;
            switch (cmd) {
                case TCGETS: { /* 0x00005401, tcgetattr*/
                    struct termios ti;
                    result = tcgetattr(fd, &ti);
                    if (-1==result) {
                        result = -errno;
                    } else {
                        /* The Linux kernel and glibc have different definitions for termios, with very different sizes (39
                         * bytes vs 60) */                  
                        size_t nwritten = map->write(&ti, arg2, 39);
                        ROSE_ASSERT(39==nwritten);
                    }
                    break;
                }

                case TCSETS:  /* 0x,00005402,  tcsetattr */
                    /* TCSETS const struct termios *argp
                       Equivalent to
                          int tcsetattr(int fd, int optional_actions, const struct termios *termios_p);
                          tcsetattr(fd, TCSANOW, argp).
                       Set the current serial port settings. 
                    */
                case TCSETSW: { /* 0x00005403, tcsetattr  */
                    /* Equivalent to 
                         int tcsetattr(int fd, int optional_actions, const struct termios *termios_p);
                         tcsetattr(fd, TCSADRAIN, argp).
                       Allow the output buffer to drain, and set the current serial port settings. 

                       Value of second argument is the only difference between TCSETS and TCSETSW

                       typedef unsigned int     tcflag_t;
                       typedef unsigned char    cc_t;
                       typedef unsigned int     speed_t;

                       struct termios {
                         tcflag_t c_iflag;
                         tcflag_t c_oflag;
                         tcflag_t c_cflag;
                         tcflag_t c_lflag;
                         cc_t c_cc[NCCS];
                         speed_t c_ispeed;
                         speed_t c_ospeed;
                       };


                     */
                    uint32_t optional_actions = arg(2);

                    //Convert between 32 bit termios and whatever is
                    //used on this machine
                    struct termios_kernel {
                         uint32_t c_iflag;
                         uint32_t c_oflag;
                         uint32_t c_cflag;
                         uint32_t c_lflag;
                         unsigned char c_cc[NCCS];
                         uint32_t c_ispeed;
                         uint32_t c_ospeed;
                    };

                    termios_kernel tik;

                    size_t nread = map->read(&tik, arg(3), sizeof(termios_kernel));
                    ROSE_ASSERT(sizeof(termios_kernel) == nread);
 
                    struct termios ti;

                    CONV_FIELD(ti,tik,c_iflag);
                    CONV_FIELD(ti,tik,c_oflag);
                    CONV_FIELD(ti,tik,c_cflag);
                    CONV_FIELD(ti,tik,c_lflag);
                    CONV_FIELD(ti,tik,c_ispeed);

                    for (int i = 0 ; i < NCCS ; i++ )
                      ti.c_cc[i] = tik.c_cc[i];

                    CONV_FIELD(ti,tik,c_ospeed);

                    result = tcsetattr(fd, optional_actions, &ti);

                    if (result==-1) {
                        result = -errno;
                    } 
  
                    break;
                }

                case TCGETA: { /* 0x,00005405 */
                    /* gets a data structure of type 
                           struct termio * 

                       struct termio {
                         unsigned short c_iflag;     // input mode flags 
                         unsigned short c_oflag;     // output mode flags 
                         unsigned short c_cflag;     // control mode flags 
                         unsigned short c_lflag;     // local mode flags 
                         unsigned char c_line;       // line discipline 
                         unsigned char c_cc[NCC];    // control characters 
                       };

                     */

                    termio to;

                    result = ioctl(fd, TCGETA, &to);
                    if (-1==result) {
                        result = -errno;
                    } else {
                        size_t nwritten = map->write(&to, arg2, sizeof to);
                        ROSE_ASSERT(nwritten==sizeof to);
                    }

                    break;
                }

                case TIOCGPGRP: { /* 0x0000540F, tcgetpgrp*/
                    /* equivalent to 
                        pid_t tcgetpgrp(int fd);
                       The  function tcgetpgrp() returns the process group ID of the foreground process group 
                       on the terminal associated to fd, which must be the controlling terminal of the calling 
                       process.
                    */

                    pid_t pgrp = tcgetpgrp(fd);
                    if (-1==pgrp) {
                        result = -errno;
                    } else {
                        uint32_t pgrp_le;
                        SgAsmExecutableFileFormat::host_to_le(pgrp, &pgrp_le);
                        size_t nwritten = map->write(&pgrp_le, arg2, 4);
                        ROSE_ASSERT(4==nwritten);
                        result = 0;
                    }
                    break;
                }
                    
                case TIOCSPGRP: { /* 0x5410, tcsetpgrp*/
                    uint32_t pgid_le;
                    size_t nread = map->read(&pgid_le, arg2, 4);
                    ROSE_ASSERT(4==nread);
                    pid_t pgid = SgAsmExecutableFileFormat::le_to_host(pgid_le);
                    result = tcsetpgrp(fd, pgid);
                    if (-1==result)
                        result = -errno;
                    break;
                }

                case TIOCSWINSZ: { /* 0x5413, the winsize is const */
                    /* Set window size.
                       struct winsize {
                          unsigned short ws_row;
                          unsigned short ws_col;
                          unsigned short ws_xpixel;   // unused 
                          unsigned short ws_ypixel;   // unused 
                       };
                    */
                    winsize ws;
                    size_t nread = map->read(&ws, arg(2), sizeof(winsize));
                    ROSE_ASSERT(sizeof(winsize) == nread);

                    result = ioctl(fd, TIOCSWINSZ, &ws);
                    if (-1==result)
                        result = -errno;
                    break;
                }

                case TIOCGWINSZ: /* 0x5414, */ {
                    struct winsize ws;
                    result = ioctl(fd, TIOCGWINSZ, &ws);
                    if (-1==result) {
                        result = -errno;
                    } else {
                        size_t nwritten = map->write(&ws, arg2, sizeof ws);
                        ROSE_ASSERT(nwritten==sizeof ws);
                    }
                    break;
                }
                default:
                    fprintf(stderr, "  unhandled ioctl: %u\n", cmd);
                    abort();
            }
            writeGPR(x86_gpr_ax, result);
            syscall_leave("d");
            break;
        }

        case 57: { /*0x39, setpgid*/
            syscall_enter("setpgid", "dd");
            pid_t pid=arg(0), pgid=arg(1);
            int result = setpgid(pid, pgid);
            if (-1==result) { result = -errno; }
            writeGPR(x86_gpr_ax, result);
            syscall_leave("d");
            break;
        }

        case 60: { /* 0x3C, umask */
            /* mode_t umask(mode_t mask);

               umask() sets the calling process’s file mode creation mask (umask) to mask & 0777.
 
               This system call always succeeds and the previous value of the mask is returned.
            */
            syscall_enter("umask", "d");
	    mode_t mode = arg(0);

	    int result = syscall(60, mode); 
            if (result == -1) result = -errno;
            writeGPR(x86_gpr_ax, result);

            syscall_leave("d");
            break;
	    }  

        case 64: { /*0x40, getppid*/
            syscall_enter("getppid", "");
            writeGPR(x86_gpr_ax, getppid());
            syscall_leave("d");
            break;
        }

        case 65: { /*0x41, getpgrp*/
            syscall_enter("getpgrp", "");
            writeGPR(x86_gpr_ax, getpgrp());
            syscall_leave("d");
            break;
        }
 
        case 75: { /*0x4B, setrlimit */ 

            /*

              int setrlimit(int resource, const struct rlimit *rlim);

              struct rlimit {
                rlim_t rlim_cur;  // Soft limit 
                rlim_t rlim_max;  // Hard limit (ceiling for rlim_cur) 
              };


            */
            syscall_enter("set_rlimit", "dp");

            uint32_t resource = arg(0);

            struct kernel_rlimit {
              uint32_t rlim_cur;
              uint32_t rlim_max;
            };

            kernel_rlimit rlim;
            size_t nread = map->read(&rlim, arg(1), sizeof(kernel_rlimit));
            ROSE_ASSERT(nread == sizeof(kernel_rlimit));

            rlimit rlim64;
 
            rlim64.rlim_cur = rlim.rlim_cur;
            rlim64.rlim_max = rlim.rlim_max;
 
            
            int result = syscall(75, resource, &rlim64);                        

            writeGPR(x86_gpr_ax, result);

            syscall_leave("d");

            break;

        }

        case 76: { /*0x4B, getrlimit */ 

            /*

              int getrlimit(int resource, struct rlimit *rlim);

              struct rlimit {	
                rlim_t rlim_cur;  // Soft limit 
                rlim_t rlim_max;  // Hard limit (ceiling for rlim_cur) 
              };


            */
            syscall_enter("get_rlimit", "dp");

            uint32_t resource = arg(0);

            rlimit rlim64;
 

            
            int result = syscall(76, resource, &rlim64);                        

            struct kernel_rlimit {
              uint32_t rlim_cur;
              uint32_t rlim_max;
            };

            kernel_rlimit rlim;
            size_t nread = map->read(&rlim, arg(1), sizeof(kernel_rlimit));
            ROSE_ASSERT(nread == sizeof(kernel_rlimit));

            rlim.rlim_cur = rlim64.rlim_cur;
            rlim.rlim_max = rlim64.rlim_max;

            size_t nwritten = map->write(&rlim, arg(1), sizeof(kernel_rlimit));
            ROSE_ASSERT(nwritten == sizeof(kernel_rlimit));
 
            writeGPR(x86_gpr_ax, result);

            syscall_leave("d");

            break;

        }
        case 78: { /*0x4e, gettimeofday*/       
            syscall_enter("gettimeofday", "p");
            uint32_t tp = arg(0);
            struct timeval sys_t;
            int result = gettimeofday(&sys_t, NULL);
            if (result == -1) {
                result = -errno;
            } else {
                writeMemory<32>(x86_segreg_ds, tp, sys_t.tv_sec, true_() );
                writeMemory<32>(x86_segreg_ds, tp + 4, sys_t.tv_usec, true_() );
            }
            writeGPR(x86_gpr_ax, result);
            syscall_leave("d");
            break;
        }

        case 83: { /*0x53, symlink*/
            syscall_enter("symlink", "ss");
            uint32_t oldpath=arg(0), newpath=arg(1);
            std::string sys_oldpath = read_string(oldpath);
            std::string sys_newpath = read_string(newpath);
            int result = symlink(sys_oldpath.c_str(),sys_newpath.c_str());
            if (result == -1) result = -errno;
            writeGPR(x86_gpr_ax, result);
            syscall_leave("d");
            break;
        }

        case 85: { /*0x55, readlink*/
            syscall_enter("readlink", "spd");
            uint32_t path=arg(0), buf_va=arg(1), bufsize=arg(2);
            char sys_buf[bufsize];
            std::string sys_path = read_string(path);
            int result = readlink(sys_path.c_str(), sys_buf, bufsize);
            if (result == -1) {
                result = -errno;
            } else {
                size_t nwritten = map->write(sys_buf, buf_va, result);
                ROSE_ASSERT(nwritten == (size_t)result);
            }
            writeGPR(x86_gpr_ax, result);
            syscall_leave("d");
            break;
        }
            
        case 91: { /*0x5b, munmap*/
            syscall_enter("munmap", "pd");
            uint32_t va=arg(0);
            uint32_t sz=arg(1);
            uint32_t aligned_va = ALIGN_DN(va, PAGE_SIZE);
            uint32_t aligned_sz = ALIGN_UP(sz+va-aligned_va, PAGE_SIZE);
            map->erase(MemoryMap::MapElement(aligned_va, aligned_sz));
            if (debug && trace_mmap) {
                fprintf(debug, " memory map after munmap syscall:\n");
                map->dump(debug, "    ");
            }
            writeGPR(x86_gpr_ax, 0);
            syscall_leave("d");
            break;
        }

        case 94: { /* 0x5d, fchmod */

            /*
                int fchmod(int fd, mode_t mode);

                fchmod() changes the permissions of the file referred to by the open file
                         descriptor fd.
            */
            syscall_enter("fchmod", "dd");
	        uint32_t fd = arg(0);
	        mode_t mode = arg(1);

	        int result = fchmod(fd, mode);
            if (result == -1) result = -errno;
            writeGPR(x86_gpr_ax, result);

            syscall_leave("d");
            break;
	    }

     	case 95: { /*0x5f, fchown */
            /*
                   int fchown(int fd, uid_t owner, gid_t group);

                   typedef unsigned short  __kernel_old_uid_t;
                   typedef unsigned short  __kernel_old_gid_t;

                   fchown() changes the ownership of the file referred to by the open file
                            descriptor fd.

               */

            syscall_enter("fchown16", "ddd");
	        uint32_t fd = arg(0);
            unsigned short  user = arg(1);
	        unsigned short  group = arg(2);
	        int result = syscall(95,fd,user,group);
            writeGPR(x86_gpr_ax, result);
            syscall_leave("d");
            break;
        }

        case 102: { // socketcall
            syscall_enter("socketcall", "dp");
            //uint32_t call=arg(0), args=arg(1);
            writeGPR(x86_gpr_ax, -ENOSYS);
            syscall_leave("d");
            break;
        }

        case 114: { /*0x72, wait4*/
            static const Translate wflags[] = { TF(WNOHANG), TF(WUNTRACED), T_END };
            syscall_enter("wait4", "dpfp", wflags);
            pid_t pid=arg(0);
            uint32_t status_va=arg(1), rusage_va=arg(3);
            int options=arg(2);
            int status;
            struct rusage rusage;
            int result = wait4(pid, &status, options, &rusage);
            if( result == -1) {
                result = -errno;
            } else {
                if (status_va != 0) {
                    size_t nwritten = map->write(&status, status_va, 4);
                    ROSE_ASSERT(nwritten == 4);
                }
                if (rusage_va != 0) {
                    struct rusage_32 {
                        uint32_t utime_sec;     /* user time used; seconds */
                        uint32_t utime_usec;    /* user time used; microseconds */
                        uint32_t stime_sec;     /* system time used; seconds */
                        uint32_t stime_usec;    /* system time used; microseconds */
                        uint32_t maxrss;        /* maximum resident set size */
                        uint32_t ixrss;         /* integral shared memory size */
                        uint32_t idrss;         /* integral unshared data size */
                        uint32_t isrss;         /* integral unshared stack size */
                        uint32_t minflt;        /* page reclaims */
                        uint32_t majflt;        /* page faults */
                        uint32_t nswap;         /* swaps */
                        uint32_t inblock;       /* block input operations */
                        uint32_t oublock;       /* block output operations */
                        uint32_t msgsnd;        /* messages sent */
                        uint32_t msgrcv;        /* messages received */
                        uint32_t nsignals;      /* signals received */
                        uint32_t nvcsw;         /* voluntary context switches */
                        uint32_t nivcsw;        /* involuntary " */
                    } __attribute__((packed));
                    struct rusage_32 out;
                    ROSE_ASSERT(18*4==sizeof(out));
                    out.utime_sec = rusage.ru_utime.tv_sec;
                    out.utime_usec = rusage.ru_utime.tv_usec;
                    out.stime_sec = rusage.ru_stime.tv_sec;
                    out.stime_usec = rusage.ru_stime.tv_usec;
                    out.maxrss = rusage.ru_maxrss;
                    out.ixrss = rusage.ru_ixrss;
                    out.idrss = rusage.ru_idrss;
                    out.isrss = rusage.ru_isrss;
                    out.minflt = rusage.ru_minflt;
                    out.majflt = rusage.ru_majflt;
                    out.nswap = rusage.ru_nswap;
                    out.inblock = rusage.ru_inblock;
                    out.msgsnd = rusage.ru_msgsnd;
                    out.msgrcv = rusage.ru_msgrcv;
                    out.nsignals = rusage.ru_nsignals;
                    out.nvcsw = rusage.ru_nvcsw;
                    out.nivcsw = rusage.ru_nivcsw;
                    size_t nwritten = map->write(&out, rusage_va, sizeof out);
                    ROSE_ASSERT(nwritten == sizeof out);
                }
            }
            writeGPR(x86_gpr_ax, result);
            syscall_leave("d");
            break;
        }

#if 1
        case 116: { /* 0x74, sysinfo*/

            /*

               int sysinfo(struct sysinfo *info);   

               struct sysinfo {
               long uptime;             // Seconds since boot 
                    unsigned long loads[3];  // 1, 5, and 15 minute load averages 
                    unsigned long totalram;  // Total usable main memory size 
                    unsigned long freeram;   // Available memory size 
                    unsigned long sharedram; // Amount of shared memory 
                    unsigned long bufferram; // Memory used by buffers 
                    unsigned long totalswap; // Total swap space size 
                    unsigned long freeswap;  // swap space still available 
                    unsigned short procs;    // Number of current processes 
                    unsigned long totalhigh; // Total high memory size 
                    unsigned long freehigh;  // Available high memory size 
                    unsigned int mem_unit;   // Memory unit size in bytes 
                    char _f[20-2*sizeof(long)-sizeof(int)]; // Padding for libc5 
                  };

            */
            syscall_enter("sysinfo", "p");


            struct kernel_sysinfo {
              int32_t uptime;             /* Seconds since boot */
              uint32_t loads[3];  /* 1, 5, and 15 minute load averages */
              uint32_t totalram;  /* Total usable main memory size */
              uint32_t freeram;   /* Available memory size */
              uint32_t sharedram; /* Amount of shared memory */
              uint32_t bufferram; /* Memory used by buffers */
              uint32_t totalswap; /* Total swap space size */
              uint32_t freeswap;  /* swap space still available */
              unsigned short procs;    /* Number of current processes */
              uint32_t totalhigh; /* Total high memory size */
              uint32_t freehigh;  /* Available high memory size */
              uint32_t mem_unit;   /* Memory unit size in bytes */
              char _f[20-2*sizeof(uint32_t)-sizeof(int32_t)]; /* Padding for libc5 */
            };

            struct sysinfo {
              long uptime;             // Seconds since boot 
              unsigned long loads[3];  // 1, 5, and 15 minute load averages 
              unsigned long totalram;  // Total usable main memory size 
              unsigned long freeram;   // Available memory size 
              unsigned long sharedram; // Amount of shared memory 
              unsigned long bufferram; // Memory used by buffers 
              unsigned long totalswap; // Total swap space size 
              unsigned long freeswap;  // swap space still available 
              unsigned short procs;    // Number of current processes 
              unsigned long totalhigh; // Total high memory size 
              unsigned long freehigh;  // Available high memory size 
              unsigned int mem_unit;   // Memory unit size in bytes 
              char _f[20-2*sizeof(long)-sizeof(int)]; // Padding for libc5 
            };

            sysinfo sys;
            int result  = syscall( 116, &sys );

            kernel_sysinfo kernel_sys;
            kernel_sys.uptime = sys.uptime;
            for(int i = 0 ; i < 3 ; i++)
               kernel_sys.loads[i] = sys.loads[i];
            kernel_sys.totalram    = sys.totalram;
            kernel_sys.freeram     = sys.freeram;
            kernel_sys.sharedram   = sys.sharedram;
            kernel_sys.bufferram   = sys.bufferram;
            kernel_sys.totalswap   = sys.totalswap;
            kernel_sys.freeswap    = sys.freeswap;
            kernel_sys.procs       = sys.procs;
            kernel_sys.totalhigh   = sys.totalhigh;
            kernel_sys.mem_unit    = sys.mem_unit;
            for (size_t i = 0; i < 20-2*sizeof(long)-sizeof(int) ; i++)
              kernel_sys._f[i] = sys._f[i];

            map->write(&kernel_sys, arg(0), sizeof(kernel_sysinfo));

            writeGPR(x86_gpr_ax, result);
            syscall_leave("d");

            break;
        };

        case 117: { /* 0x75, ipc */
            //int ipc(unsigned int call, int first, int second, int third, void *ptr, long fifth)
            syscall_enter("ipc", "ddddpd");
 
            uint32_t call, fifth, ptr;
            int32_t  first, second, third;
            call   = arg(0);
            first  = arg(1);
            second = arg(2);
            third  = arg(3);
            ptr    = arg(4);
            fifth  = arg(5);

            uint8_t ptr_addr;


            int result = ipc_kernel(call, first, second, third, ptr, ptr_addr, fifth);

            writeGPR(x86_gpr_ax, result);
            syscall_leave("d");

            break;
        }
#endif

        case 122: { /*0x7a, uname*/
            syscall_enter("uname", "p");
            uint32_t dest_va=arg(0);
            char buf[6*65];
            memset(buf, ' ', sizeof buf);
            strcpy(buf+0*65, "Linux");                                  /*sysname*/
            strcpy(buf+1*65, "mymachine.example.com");                  /*nodename*/
            strcpy(buf+2*65, "2.6.9");                                  /*release*/
            strcpy(buf+3*65, "#1 SMP Wed Jun 18 12:35:02 EDT 2008");    /*version*/
            strcpy(buf+4*65, "i386");                                   /*machine*/
            strcpy(buf+5*65, "example.com");                            /*domainname*/
            size_t nwritten = map->write(buf, dest_va, sizeof buf);
            if( nwritten <= 0 ) {
              writeGPR(x86_gpr_ax, -EFAULT);
              break;
            }

            ROSE_ASSERT(nwritten==sizeof buf);
            writeGPR(x86_gpr_ax, 0);
            syscall_leave("d");
            break;
        }

	case 133: { /* 0x85, fchdir */
            syscall_enter("fchdir", "d");
	    uint32_t file_descriptor = arg(0);

	    int result = fchdir(file_descriptor);
            if (result == -1) result = -errno;
            writeGPR(x86_gpr_ax, result);

            syscall_leave("d");
            break;
	}

        case 125: { /*0x7d, mprotect*/
            static const Translate pflags[] = { TF(PROT_READ), TF(PROT_WRITE), TF(PROT_EXEC), TF(PROT_NONE), T_END };
            syscall_enter("mprotect", "pdf", pflags);
            uint32_t va=arg(0), size=arg(1), perms=arg(2);
            unsigned rose_perms = ((perms & PROT_READ) ? MemoryMap::MM_PROT_READ : 0) |
                                  ((perms & PROT_WRITE) ? MemoryMap::MM_PROT_WRITE : 0) |
                                  ((perms & PROT_EXEC) ? MemoryMap::MM_PROT_EXEC : 0);
            if (va % PAGE_SIZE) {
                writeGPR(x86_gpr_ax, -EINVAL);
                break;
            }
            uint32_t aligned_sz = ALIGN_UP(size, PAGE_SIZE);

            try {
                map->mprotect(MemoryMap::MapElement(va, aligned_sz, rose_perms));
            } catch (const MemoryMap::NotMapped &e) {
                writeGPR(x86_gpr_ax, -EFAULT);
                break;
            }

            writeGPR(x86_gpr_ax, 0);

            syscall_leave("d");
            if (debug && trace_mmap) {
                fprintf(debug, "  memory map after mprotect syscall:\n");
                map->dump(debug, "    ");
            }
            break;
        }

<<<<<<< HEAD
    case 140: { /* 0x8c, llseek */
        /* From the linux kernel, arguments are:
         *      unsigned int fd,                // file descriptor
         *      unsigned long offset_high,      // high 32 bits of 64-bit offset
         *      unsigned long offset_low,       // low 32 bits of 64-bit offset
         *      loff_t __user *result,          // 64-bit user area to write resulting position
         *      unsigned int origin             // whence specified offset is measured
         */
        syscall_enter("llseek","dddpd");
        uint32_t fd          = arg(0);
        uint32_t offset_high = arg(1);
        uint32_t offset_low  = arg(2);
        uint32_t result_va   = arg(3);
        uint32_t whence      = arg(4);

        ROSE_ASSERT(sizeof(loff_t)==8);
        static loff_t llseek_result2;
        ROSE_ASSERT((uint64_t)&llseek_result2 < (1ull<<32)); /* address must be 32 bits */
        int result = syscall(140, fd, offset_high, offset_low, &llseek_result2, whence );

        size_t nwritten = map->write(&llseek_result2, result_va, sizeof llseek_result2);
        ROSE_ASSERT(nwritten==sizeof llseek_result2);

        writeGPR(x86_gpr_ax, -1==result ? -errno : result);
        syscall_leave("d");
        break;

    };
=======
        case 140: { /* 0x8c, llseek */
            /* From the linux kernel, arguments are:
             *      unsigned int fd,                // file descriptor
             *      unsigned long offset_high,      // high 32 bits of 64-bit offset
             *      unsigned long offset_low,       // low 32 bits of 64-bit offset
             *      loff_t __user *result,          // 64-bit user area to write resulting position
             *      unsigned int origin             // whence specified offset is measured
             */
            syscall_enter("llseek","dddpd");
            int fd = arg(0);
            off64_t offset = ((off64_t)arg(1) << 32) | arg(2);
            uint32_t result_va = arg(3);
            int whence = arg(4);

            off64_t result = lseek64(fd, offset, whence);
            if (-1==result) {
                writeGPR(x86_gpr_ax, -errno);
            } else {
                writeGPR(x86_gpr_ax, 0);
                size_t nwritten = map->write(&result, result_va, sizeof result);
                ROSE_ASSERT(nwritten==sizeof result);
            }
            syscall_leave("d");
            break;
        };
>>>>>>> dcab7184
        
	case 141: {     /*0x8d, getdents*/
	    /* 
               int getdents(unsigned int fd, struct linux_dirent *dirp,
                           unsigned int count);

          struct linux_dirent {
              unsigned long  d_ino;     // Inode number 
              unsigned long  d_off;     // Offset to next linux_dirent 
              unsigned short d_reclen;  // Length of this linux_dirent 
              char           d_name[];  // Filename (null-terminated) 
                                 // length is actually (d_reclen - 2 -
              		         //          offsetof(struct linux_dirent, d_name) 
          }

          The system call getdents() reads several linux_dirent structures from the
          directory referred to by the open file descriptor fd into the buffer pointed
          to by dirp.  The argument count specifies the size of that buffer.
        */

        syscall_enter("getdents", "dpd");
	    unsigned int fd = arg(0);

	    // Create a buffer of the same length as the buffer in the specimen
        const size_t dirent_size = arg(2);

        uint8_t dirent[dirent_size];
        memset(dirent, 0xff, sizeof dirent);

	    //Call the system call and write result to the buffer in the specimen
	    int result = 0xdeadbeef;
	    result = syscall(141, fd, dirent, dirent_size);

        map->write(dirent, arg(1), dirent_size);
        writeGPR(x86_gpr_ax, result);

        syscall_leave("d");
	    break;
        }

        case 142: { /*0x8e , select */
            /* The select system call
                  int select(int nfds, fd_set *readfds, fd_set *writefds,
                                    fd_set *exceptfds, struct timeval *timeout);
               #undef __NFDBITS
               #define __NFDBITS       (8 * sizeof(unsigned long))

               #undef __FD_SETSIZE
               #define __FD_SETSIZE    1024

               #undef __FDSET_LONGS
               #define __FDSET_LONGS   (__FD_SETSIZE/__NFDBITS)

               //The size of this datastructure should allow for 
               //1024 file descriptors
               typedef struct {
                   unsigned long fds_bits [__FDSET_LONGS];
               } __kernel_fd_set;

               typedef __kernel_fd_set fd_set;

               select()  and  pselect()  allow  a  program to monitor multiple file 
               descriptors, waiting until one or more of the file descriptors
               become "ready" for some class of I/O operation (e.g., input possible).  
               A file descriptor is considered ready if it is possible  to
               perform the corresponding I/O operation (e.g., read(2)) without blocking.


            */
            syscall_enter("select", "dpppp");

            struct fd_set32{
                unsigned long fds_bits[32];
            };

            uint32_t fd = arg(0);

            //FIXME:
            //System call is currently only tested on 32 bit, the data structure does
            //seem to be of the same size for 32 and 64 bit, but for 64 bit the field 
            //fd_set32.fds_bits is of length 16 instead of 32. I am not quite sure 
            //how to convert between the two.
            ROSE_ASSERT(sizeof( fd_set32) == sizeof(fd_set) );


            fd_set* readfds   = NULL;
            fd_set* writefds  = NULL;
            fd_set* exceptfds = NULL;

            //uint8_t byte;
            size_t nread;
            // = map->read(&byte, arg(1), 1);
            //ROSE_ASSERT(1==nread);

            if( arg(1) ){ 
                readfds = new fd_set;
                nread = map->read(readfds, arg(1), sizeof(fd_set) );
                ROSE_ASSERT( nread == sizeof(fd_set) );
            }

            //nread = map->read(&byte, arg(2), 1);
            //ROSE_ASSERT(1==nread);

            if( arg(2) ){
                writefds = new fd_set;
                nread = map->read(writefds, arg(2), sizeof(fd_set) );
                ROSE_ASSERT( nread == sizeof(fd_set) );
            }

            //nread = map->read(&byte, arg(3), 1);
            //ROSE_ASSERT(1==nread);


            if( arg(3) ){
                exceptfds = new fd_set;
                nread = map->read(exceptfds, arg(3), sizeof(fd_set) );
                ROSE_ASSERT( nread == sizeof(fd_set) );
            }

            kernel_timeval timeout;
            nread = map->read(&timeout, arg(4), sizeof(kernel_timeval) );
            ROSE_ASSERT( nread == sizeof(kernel_timeval) );

            timeval timeout64;
            timeout64.tv_sec  = timeout.tv_sec;
            timeout64.tv_usec = timeout.tv_usec;

            select(fd, readfds, writefds, exceptfds, &timeout64);

            //nread = map->read(&byte, arg(1), 1);
            //ROSE_ASSERT(1==nread);


            if( arg(1) ){
                size_t nwritten = map->write(readfds, arg(1), sizeof(fd_set) );
                ROSE_ASSERT(nwritten==sizeof(fd_set) );
                delete readfds;
            }

            //nread = map->read(&byte, arg(2), 1);
            //ROSE_ASSERT(1==nread);


            if( arg(2) ){
                size_t nwritten = map->write(writefds, arg(2), sizeof(fd_set));
                ROSE_ASSERT( nwritten==sizeof(fd_set) );
                delete writefds;
            }

            // nread = map->read(&byte, arg(3), 1);
            // ROSE_ASSERT(1==nread);


            if( arg(3) ){
                size_t nwritten = map->write(exceptfds, arg(3), sizeof(fd_set) );
                ROSE_ASSERT(nwritten==sizeof(fd_set));
                delete exceptfds;
            }

            break;
        }
        case 146: { /*0x92, writev*/
            syscall_enter("writev", "dpd");
            uint32_t fd=arg(0), iov_va=arg(1);
            int niov=arg(2);
            uint32_t retval = 0;
            for (int i=0; i<niov; i++) {
                uint32_t buf_va_le;
                size_t nread = map->read(&buf_va_le, iov_va+i*8+0, 4);
                ROSE_ASSERT(4==nread);
                uint32_t buf_va = SgAsmExecutableFileFormat::le_to_host(buf_va_le);
                
                uint32_t buf_sz_le;
                nread = map->read(&buf_sz_le, iov_va+i*8+4, 4);
                ROSE_ASSERT(4==nread);
                uint32_t buf_sz = SgAsmExecutableFileFormat::le_to_host(buf_sz_le);

                if (debug)
                    fprintf(debug, "    #%d: va=0x%08"PRIx32", size=0x%08"PRIx32"\n", i, buf_va, buf_sz);
                uint8_t buf[buf_sz];
                nread = map->read(buf, buf_va, buf_sz);
                ROSE_ASSERT(nread==buf_sz);
                ssize_t nwritten = write(fd, buf, buf_sz);
                if (-1==nwritten) {
                    retval = -errno;
                    break;
                } else if (nwritten<buf_sz) {
                    retval += nwritten;
                    break;
                } else {
                    retval += nwritten;
                }
            }
            writeGPR(x86_gpr_ax, retval);
            syscall_leave("d");
            break;
        }

        case 174: { /*0xae, rt_sigaction*/
            syscall_enter("rt_sigaction", "fPpd", signal_names, sizeof(sigaction_32), print_sigaction_32);
            int signum=arg(0);
            uint32_t action_va=arg(1), oldact_va=arg(2);
            size_t sigsetsize=arg(3);
            ROSE_ASSERT(sigsetsize==8);

            if (signum<1 || signum>_NSIG) {
                writeGPR(x86_gpr_ax, -EINVAL);
                break;
            }

            sigaction_32 saved = signal_action[signum];
            if (action_va) {
                size_t nread = map->read(signal_action+signum, action_va, sizeof saved);
                ROSE_ASSERT(nread==sizeof saved);
            }
            if (oldact_va) {
                size_t nwritten = map->write(&saved, oldact_va, sizeof saved);
                ROSE_ASSERT(nwritten==sizeof saved);
            }

            writeGPR(x86_gpr_ax, 0);
            syscall_leave("d");
            break;
        }

        case 175: { /*0xaf, rt_sigprocmask*/
            static const Translate flags[] = { TF(SIG_BLOCK), TF(SIG_UNBLOCK), TF(SIG_SETMASK), T_END };
            syscall_enter("rt_sigprocmask", "fpp", flags);

            int how=arg(0);
            uint32_t set_va=arg(1), get_va=arg(2);
            //size_t sigsetsize=arg(3);

            uint64_t saved=signal_mask, sigset=0;
            if ( set_va != 0 ) {

                size_t nread = map->read(&sigset, set_va, sizeof sigset);
                ROSE_ASSERT(nread==sizeof sigset);

                if (0==how) {
                    /* SIG_BLOCK */
                    signal_mask |= sigset;
                } else if (1==how) {
                    /* SIG_UNBLOCK */
                    signal_mask &= ~sigset;
                } else if (2==how) {
                    /* SIG_SETMASK */
                    signal_mask = sigset;
                } else {
                    writeGPR(x86_gpr_ax, -EINVAL);
                    break;
                }
            }

            if (get_va) {
                size_t nwritten = map->write(&saved, get_va, sizeof saved);
                ROSE_ASSERT(nwritten==sizeof saved);
            }
            writeGPR(x86_gpr_ax, 0);
            syscall_leave("d");
            break;
        }

	case 183: { /* 0xb7, getcwd */
            syscall_enter("getcwd", "pd");
            char buf[arg(1)];
            int result = getcwd(buf, arg(1)) ? 0 : -errno;
            if (result>=0) {
                size_t nwritten = map->write(buf, arg(0), arg(1));
                ROSE_ASSERT(nwritten==arg(1));
            }
            writeGPR(x86_gpr_ax, result);
            syscall_leave("d");
            break;
        }


        case 186: { /* 0xba, sigaltstack*/
          /*
             int sigaltstack(const stack_t *restrict ss, stack_t *restrict oss);

             The sigaltstack() function allows a process to define and examine the state of an alternate stack for signal handlers for the current thread. Signals that have been explicitly declared to execute on the alternate stack shall be delivered on the alternate stack.

             If ss is not a null pointer, it points to a stack_t structure that specifies the alternate signal stack that shall take effect upon return from sigaltstack(). The ss_flags member specifies the new stack state. If it is set to SS_DISABLE, the stack is disabled and ss_sp and ss_size are ignored. Otherwise, the stack shall be enabled, and the ss_sp and ss_size members specify the new address and size of the stack.

             The range of addresses starting at ss_sp up to but not including ss_sp+ ss_size is available to the implementation for use as the stack. This function makes no assumptions regarding which end is the stack base and in which direction the stack grows as items are pushed.

             If oss is not a null pointer, on successful completion it shall point to a stack_t structure that specifies the alternate signal stack that was in effect prior to the call to sigaltstack(). The ss_sp and ss_size members specify the address and size of that stack. The ss_flags member specifies the stack's state, and may contain one of the following values:

             SS_ONSTACK
             The process is currently executing on the alternate signal stack. Attempts to modify the alternate signal stack while the process is executing on it fail. This flag shall not be modified by processes.
             SS_DISABLE
             The alternate signal stack is currently disabled.
          */
              syscall_enter("sigaltstack", "pp");
#if 1

              struct stack_t_kernel{
                uint8_t  ss_sp;
                int32_t  ss_flags;
                uint32_t ss_size;

              };

              stack_t_kernel fakestack_ss;
              size_t nread = map->read(&fakestack_ss, arg(0), sizeof(stack_t_kernel));
              ROSE_ASSERT(nread == sizeof(stack_t_kernel));

              //Read in the contents from the fake stack

              void* ss_sp_ss  = malloc(fakestack_ss.ss_size);
              nread = map->read(ss_sp_ss, fakestack_ss.ss_sp, fakestack_ss.ss_size);
              stack_t fakestack_ss_arg;
              fakestack_ss_arg.ss_flags = fakestack_ss.ss_flags;
              fakestack_ss_arg.ss_size  = fakestack_ss.ss_size;
              fakestack_ss_arg.ss_sp    = ss_sp_ss;

              //SECOND ARGUMENT OSS CAN BE NULL
#endif
              int result;
#if 1
              if( arg(1) != 0 )
              {

                ROSE_ASSERT(false == true);
                stack_t_kernel fakestack_oss;
                nread = map->read(&fakestack_oss, arg(1), sizeof(stack_t_kernel));
                ROSE_ASSERT(nread == sizeof(stack_t_kernel));


                //void* ss_sp_oss = malloc(fakestack_oss.ss_size);

              }else{
                std::cout << "Executing syscall" << std::endl;
                result = sigaltstack(&fakestack_ss_arg,NULL);
              }
#endif
              if (result == -1) result = -errno;

              result = -errno;
              writeGPR(x86_gpr_ax, result);

              syscall_leave("d");


              break;


        }

        case 191: { /*0xbf, ugetrlimit*/
            static const Translate resources[] = {TE(RLIMIT_CPU), TE(RLIMIT_FSIZE), TE(RLIMIT_DATA), TE(RLIMIT_STACK),
                                                  TE(RLIMIT_CORE), TE(RLIMIT_RSS), TE(RLIMIT_MEMLOCK), TE(RLIMIT_NPROC),
                                                  TE(RLIMIT_NOFILE), TE(RLIMIT_OFILE), TE(RLIMIT_AS),
                                                  TE(RLIMIT_LOCKS), TE(RLIMIT_SIGPENDING), TE(RLIMIT_MSGQUEUE),
                                                  TE(RLIMIT_NICE), TE(RLIMIT_RTPRIO),
#ifdef RLIMIT_RTTIME
                                                  TE(RLIMIT_RTTIME),
#endif
                                                  T_END};

            syscall_enter("ugetrlimit", "fp", resources);
            int resource = arg(0);
            uint32_t rlimit_va = arg(1);
            struct rlimit rlimit_native;
            int result = getrlimit(resource, &rlimit_native);
            if (-1==result) {
                writeGPR(x86_gpr_ax, -errno);
            } else {
                uint32_t rlimit_guest[2];
                rlimit_guest[0] = rlimit_native.rlim_cur;
                rlimit_guest[1] = rlimit_native.rlim_max;
                size_t nwritten = map->write(rlimit_guest, rlimit_va, sizeof rlimit_guest);
                ROSE_ASSERT(nwritten==sizeof rlimit_guest);
                writeGPR(x86_gpr_ax, result);
            }
            syscall_leave("d");
            if (result!=-1)
                syscall_result(rlimit_va, 8, print_rlimit);
            break;
        }

        case 192: { /*0xc0, mmap2*/
            static const Translate pflags[] = { TF(PROT_READ), TF(PROT_WRITE), TF(PROT_EXEC), TF(PROT_NONE), T_END };
            static const Translate mflags[] = { TF(MAP_SHARED), TF(MAP_PRIVATE), TF(MAP_ANONYMOUS), TF(MAP_DENYWRITE),
                                                TF(MAP_EXECUTABLE), TF(MAP_FILE), TF(MAP_FIXED), TF(MAP_GROWSDOWN),
                                                TF(MAP_LOCKED), TF(MAP_NONBLOCK), TF(MAP_NORESERVE),
#ifdef MAP_32BIT
                                                TF(MAP_32BIT),
#endif
                                                TF(MAP_POPULATE), T_END };
            syscall_enter("mmap2", "pdffdd", pflags, mflags);
            uint32_t start=arg(0), size=arg(1), prot=arg(2), flags=arg(3), offset=arg(5)*PAGE_SIZE;
            int fd=arg(4);
            size_t aligned_size = ALIGN_UP(size, PAGE_SIZE);
            void *buf = NULL;
            unsigned rose_perms = ((prot & PROT_READ) ? MemoryMap::MM_PROT_READ : 0) |
                                  ((prot & PROT_WRITE) ? MemoryMap::MM_PROT_WRITE : 0) |
                                  ((prot & PROT_EXEC) ? MemoryMap::MM_PROT_EXEC : 0);
            prot |= PROT_READ | PROT_WRITE | PROT_EXEC; /* ROSE takes care of permissions checking */

            if (!start) {
                try {
                    start = map->find_free(mmap_start, aligned_size, PAGE_SIZE);
                } catch (const MemoryMap::NoFreeSpace &e) {
                    writeGPR(x86_gpr_ax, -ENOMEM);
                    goto mmap2_done;
                }
            }
            if (!mmap_recycle)
                mmap_start = std::max(mmap_start, start);

            if (flags & MAP_ANONYMOUS) {
                buf = mmap(NULL, size, prot, MAP_PRIVATE|MAP_ANONYMOUS, -1, 0);
            } else {
                buf = mmap(NULL, size, prot, flags & ~MAP_FIXED, fd, offset);
            }
            if (MAP_FAILED==buf) {
                writeGPR(x86_gpr_ax, -errno);
            } else {
                /* Try to figure out a reasonable name for the map element. If we're mapping a file, we can get the file name
                 * from the proc filesystem. The name is only used to aid debugging. */
                std::string melmt_name = "anonymous";
                if (fd>=0) {
                    char fd_namebuf[4096];
                    ssize_t nread = readlink(("/proc/self/fd/"+StringUtility::numberToString(fd)).c_str(),
                                             fd_namebuf, sizeof(fd_namebuf)-1);
                    if (nread>45) {
                        fd_namebuf[nread] = '\0';
                        char *slash = strrchr(fd_namebuf, '/');
                        melmt_name = slash ? slash+1 : fd_namebuf;
                    } else if (nread>0) {
                        fd_namebuf[nread] = '\0';
                        melmt_name = fd_namebuf;
                    } else {
                        melmt_name = "fd=" + StringUtility::numberToString(fd);
                    }
                }

                MemoryMap::MapElement melmt(start, aligned_size, buf, 0, rose_perms);
                melmt.set_name("mmap2("+melmt_name+")");
                map->erase(melmt); /*clear space space first to avoid MemoryMap::Inconsistent exception*/
                map->insert(melmt);
                writeGPR(x86_gpr_ax, start);
            }

        mmap2_done:
            syscall_leave("p");
            if (debug && trace_mmap) {
                fprintf(debug, "  memory map after mmap2 syscall:\n");
                map->dump(debug, "    ");
            }

            break;
        }

        case 195:       /*0xc3, stat64*/
        case 196:       /*0xc4, lstat64*/
        case 197: {     /*0xc5, fstat64*/
            /* We need to be a bit careful with xstat64 calls. The C library invokes one of the xstat64 system calls, which
             * writes a kernel data structure into a temporary buffer, and which the C library then massages into a struct
             * stat64. When simulating, we don't want the C library to monkey with the data returned from the system call
             * because the simulated C library will do the monkeying (it must only happen once).
             *
             * Therefore, we will invoke the system call directly, bypassing the C library, and then copy the result into
             * specimen memory. If the syscall is made on an amd64 host we need to convert it to an i386 host.
             *
             * For some unknown reason, if we invoke the system call with buf allocated on the stack we'll get -EFAULT (-14)
             * as the result; if we allocate it statically there's no problem.  Also, just in case the size is different than
             * we think, we'll allocate a guard area above the kernel_stat and check that the syscall didn't write into it. */
            if (195==callno || 196==callno) {
                syscall_enter(195==callno?"stat64":"lstat64", "sp");
            } else {
                syscall_enter("fstat64", "dp");
            }

            ROSE_ASSERT(96==sizeof(kernel_stat_32));
            ROSE_ASSERT(144==sizeof(kernel_stat_64));
#ifdef SYS_stat64       /* x86sim must be running on i386 */
            ROSE_ASSERT(4==sizeof(long));
            int host_callno = 195==callno ? SYS_stat64 : (196==callno ? SYS_lstat64 : SYS_fstat64);
            static const size_t kernel_stat_size = sizeof(kernel_stat_32);
#else                   /* x86sim must be running on amd64 */
            ROSE_ASSERT(8==sizeof(long));
            int host_callno = 195==callno ? SYS_stat : (196==callno ? SYS_lstat : SYS_fstat);
            static const size_t kernel_stat_size = sizeof(kernel_stat_64);
#endif

            static uint8_t kernel_stat[kernel_stat_size+100];
            memset(kernel_stat, 0xff, sizeof kernel_stat);
            int result = 0xdeadbeef;

            /* Make the system call without going through the C library. Well, we go through syscall(), but nothing else. */
            if (195==callno || 196==callno) {
                std::string name = read_string(arg(0));
                result = syscall(host_callno, (unsigned long)name.c_str(), (unsigned long)kernel_stat);
            } else {
                result = syscall(host_callno, (unsigned long)arg(0), (unsigned long)kernel_stat);
            }
            if (-1==result)
                result = -errno;

            /* Check for overflow */
            for (size_t i=kernel_stat_size; i<sizeof kernel_stat; i++)
                ROSE_ASSERT(0xff==kernel_stat[i]);


            if (result>=0) {
                /* Check for underflow.  Check that the kernel initialized as much data as we thought it should.  We
                 * initialized the kernel_stat to all 0xff bytes before making the system call.  The last data member of
                 * kernel_stat is either an 8-byte inode (i386) or zero (amd64), which in either case the high order byte is
                 * almost certainly not 0xff. */
                ROSE_ASSERT(0xff!=kernel_stat[kernel_stat_size-1]);

                /* On amd64 we need to translate the 64-bit struct that we got back from the host kernel to the 32-bit struct
                 * that the specimen should get back from the guest kernel. */           
                if (sizeof(kernel_stat_64)==kernel_stat_size) {
                    if (debug && trace_syscall)
                        fprintf(debug, "[64-to-32] ");
                    kernel_stat_64 *in = (kernel_stat_64*)kernel_stat;
                    kernel_stat_32 out;
                    out.dev = in->dev;
                    out.pad_1 = (uint32_t)(-1);
                    out.ino_lo = in->ino;
                    out.mode = in->mode;
                    out.nlink = in->nlink;
                    out.user = in->user;
                    out.group = in->group;
                    out.rdev = in->rdev;
                    out.pad_2 = (uint32_t)(-1);
                    out.size = in->size;
                    out.blksize = in->blksize;
                    out.nblocks = in->nblocks;
                    out.atim_sec = in->atim_sec;
                    out.atim_nsec = in->atim_nsec;
                    out.mtim_sec = in->mtim_sec;
                    out.mtim_nsec = in->mtim_nsec;
                    out.ctim_sec = in->ctim_sec;
                    out.ctim_nsec = in->ctim_nsec;
                    out.ino = in->ino;
                    map->write(&out, arg(1), sizeof out);
                } else {
                    map->write(kernel_stat, arg(1), kernel_stat_size);
                }
            }

            writeGPR(x86_gpr_ax, result);
            syscall_leave("d");
            if (result>=0)
                syscall_result(arg(1), sizeof(kernel_stat_32), print_kernel_stat_32);
            break;
        }

	case 199: { /*0xc7, getuid32 */
            syscall_enter("getuid32", "");
            uid_t id = getuid();
            writeGPR(x86_gpr_ax, id);
            syscall_leave("d");
	    break;
	}

	case 200: { /*0xc8, getgid32 */
            syscall_enter("getgid32", "");
            uid_t id = getgid();
            writeGPR(x86_gpr_ax, id);
            syscall_leave("d");
            break;
        }

	case 201: { /*0xc9, geteuid32 */
            syscall_enter("geteuid32", "");
            uid_t id = geteuid();
            writeGPR(x86_gpr_ax, id);
            syscall_leave("d");
            break;
        }

        case 202: { /*0xca, getegid32 */
            syscall_enter("getegid32", "");
            uid_t id = getegid();
            writeGPR(x86_gpr_ax, id);
            syscall_leave("d");
            break;
        }

        case 207: { /*0xcf, fchown */
                   /*
                      int fchown(int fd, uid_t owner, gid_t group);

                      typedef unsigned short  __kernel_old_uid_t;
                      typedef unsigned short  __kernel_old_gid_t;

                      fchown() changes the ownership of the file referred to by the open file
                      descriptor fd.

                    */

                   syscall_enter("fchown16", "ddd");
                   uint32_t fd = arg(0);
                   uid_t  user = arg(1);
                   gid_t group = arg(2);
                   int result = syscall(207,fd,user,group);
                   writeGPR(x86_gpr_ax, result);
                   syscall_leave("d");
                   break;
                 }
        case 212: { /*0xd4, chown */
            syscall_enter("chown", "sdd");
	    std::string filename = read_string(arg(0));
            uid_t user = arg(1);
	    gid_t group = arg(2);
	    int result = chown(filename.c_str(),user,group);
            writeGPR(x86_gpr_ax, result);
            syscall_leave("d");
            break;
        }

 	case 220: {     /*0xdc, getdents64*/
	    /* 

          long sys_getdents64(unsigned int fd, struct linux_dirent64 __user * dirent, unsigned int count) 

          struct linux_dirent {
              unsigned long  d_ino;     // Inode number 
              unsigned long  d_off;     // Offset to next linux_dirent 
              unsigned short d_reclen;  // Length of this linux_dirent 
              char           d_name[];  // Filename (null-terminated) 
                                 // length is actually (d_reclen - 2 -
              		         //          offsetof(struct linux_dirent, d_name) 
          }

          The system call getdents() reads several linux_dirent structures from the
          directory referred to by the open file descriptor fd into the buffer pointed
          to by dirp.  The argument count specifies the size of that buffer.
        */

        syscall_enter("getdents64", "dpd");
	    unsigned int fd = arg(0);

	    // Create a buffer of the same length as the buffer in the specimen
        const size_t dirent_size = arg(2);

        uint8_t dirent[dirent_size];
        memset(dirent, 0xff, sizeof dirent);

	    //Call the system call and write result to the buffer in the specimen
	    int result = 0xdeadbeef;
	    result = syscall(220, fd, dirent, dirent_size);

        map->write(dirent, arg(1), dirent_size);
        writeGPR(x86_gpr_ax, result);

        syscall_leave("d");
	    break;
        }



        case 221: { // fcntl
            syscall_enter("fcntl64", "ddp");
            uint32_t fd=arg(0), cmd=arg(1), other_arg=arg(2);
            int result = -EINVAL;
            switch (cmd) {
                case F_DUPFD: {
                    result = fcntl(fd, cmd, (long)other_arg);
                    if (result == -1) result = -errno;
                    break;
                }
                case F_SETFD: {
                    result = fcntl(fd, cmd, (long)other_arg);
                    if (result == -1) result = -errno;
                    break;
                }
                default: {
                    result = -EINVAL;
                    break;
                }
            }
            writeGPR(x86_gpr_ax, result);
            syscall_leave("d");
            break;
        }

        case 224: { /*0xe0, gettid*/
            // We have no concept of threads
            syscall_enter("gettid", "");
            writeGPR(x86_gpr_ax, getpid());
            syscall_leave("d");
            break;
       }

        case 240: { /*0xf0, futex*/
            static const Translate opflags[] = {
#ifdef FUTEX_PRIVATE_FLAG
                TF(FUTEX_PRIVATE_FLAG),
#endif
#if defined(FUTEX_CMD_MASK) && defined(FUTEX_WAIT)
                TF2(FUTEX_CMD_MASK, FUTEX_WAIT),
#endif
#if defined(FUTEX_CMD_MASK) && defined(FUTEX_WAKE)
                TF2(FUTEX_CMD_MASK, FUTEX_WAKE),
#endif
#if defined(FUTEX_CMD_MASK) && defined(FUTEX_FD)
                TF2(FUTEX_CMD_MASK, FUTEX_FD),
#endif
#if defined(FUTEX_CMD_MASK) && defined(FUTEX_REQUEUE)
                TF2(FUTEX_CMD_MASK, FUTEX_REQUEUE),
#endif
#if defined(FUTEX_CMD_MASK) && defined(FUTEX_CMP_REQUEUE)
                TF2(FUTEX_CMD_MASK, FUTEX_CMP_REQUEUE),
#endif
#if defined(FUTEX_CMD_MASK) && defined(FUTEX_WAKE_OP)
                TF2(FUTEX_CMD_MASK, FUTEX_WAKE_OP),
#endif
#if defined(FUTEX_CMD_MASK) && defined(FUTEX_LOCK_PI)
                TF2(FUTEX_CMD_MASK, FUTEX_LOCK_PI),
#endif
#if defined(FUTEX_CMD_MASK) && defined(FUTEX_UNLOCK_PI)
                TF2(FUTEX_CMD_MASK, FUTEX_UNLOCK_PI),
#endif
#if defined(FUTEX_CMD_MASK) && defined(FUTEX_TRYLOCK_PI)
                TF2(FUTEX_CMD_MASK, FUTEX_TRYLOCK_PI),
#endif
#if defined(FUTEX_CMD_MASK) && defined(FUTEX_WAIT_BITSET)
                TF2(FUTEX_CMD_MASK, FUTEX_WAIT_BITSET),
#endif
#if defined(FUTEX_CMD_MASK) && defined(FUTEX_WAKE_BITSET)
                TF2(FUTEX_CMD_MASK, FUTEX_WAKE_BITSET),
#endif
                T_END };

            /* Variable arguments */
            unsigned arg1 = arg(1);
#ifdef FUTEX_CMD_MASK
            arg1 &= FUTEX_CMD_MASK;
#endif
            switch (arg1) {
#ifdef FUTEX_WAIT
                case FUTEX_WAIT:
                    syscall_enter("futex", "PfdP--", 4, print_int_32, opflags, sizeof(timespec_32), print_timespec_32);
                    break;
#endif
#ifdef FUTEX_WAKE
                case FUTEX_WAKE:
                    syscall_enter("futex", "Pfd---", 4, print_int_32, opflags);
                    break;
#endif
#ifdef FUTEX_FD
                case FUTEX_FD:
                    syscall_enter("futex", "Pfd---", 4, print_int_32, opflags);
                    break;
#endif
#ifdef FUTEX_REQUEUE
                case FUTEX_REQUEUE:
                    syscall_enter("futex", "Pfd-P-", 4, print_int_32, opflags, 4, print_int_32);
                    break;
#endif
#ifdef FUTEX_CMP_REQUEUE
                case FUTEX_CMP_REQUEUE:
                    syscall_enter("futex", "Pfd-Pd", 4, print_int_32, opflags, 4, print_int_32);
                    break;
#endif
                default:
                    syscall_enter("futex", "PfdPPd", 4, print_int_32, opflags, sizeof(timespec_32), print_timespec_32, 
                                  4, print_int_32);
                    break;
            }

            uint32_t futex1_va=arg(0), op=arg(1), val1=arg(2), timeout_va=arg(3), futex2_va=arg(4), val2=arg(5);
            int *futex1 = (int*)my_addr(futex1_va);
            int *futex2 = (int*)my_addr(futex2_va);

            struct timespec timespec_buf, *timespec=NULL;
            if (timeout_va) {
                timespec_32 ts;
                size_t nread = map->read(&ts, timeout_va, sizeof ts);
                ROSE_ASSERT(nread==sizeof ts);
                timespec_buf.tv_sec = ts.sec;
                timespec_buf.tv_nsec = ts.nsec;
                timespec = &timespec_buf;
            }

            int result = syscall(SYS_futex, futex1, op, val1, timespec, futex2, val2);
            if (-1==result) result = -errno;
            writeGPR(x86_gpr_ax, result);
            syscall_leave("d");
            break;
        }

        case 243: { /*0xf3, set_thread_area*/
            syscall_enter("set_thread_area", "P", sizeof(user_desc), print_user_desc);
            user_desc ud;
            size_t nread = map->read(&ud, arg(0), sizeof ud);
            ROSE_ASSERT(nread==sizeof ud);
            if (ud.entry_number==(unsigned)-1) {
                for (ud.entry_number=0x33>>3; ud.entry_number<n_gdt; ud.entry_number++) {
                    if (!gdt[ud.entry_number].useable) break;
                }
                ROSE_ASSERT(ud.entry_number<8192);
                if (debug && trace_syscall)
                    fprintf(debug, "[entry #%d] ", (int)ud.entry_number);
            }
            gdt[ud.entry_number] = ud;
            size_t nwritten = map->write(&ud, arg(0), sizeof ud);
            ROSE_ASSERT(nwritten==sizeof ud);
            writeGPR(x86_gpr_ax, 0);
            /* Reload all the segreg shadow values from the (modified) descriptor table */
            for (size_t i=0; i<6; i++)
                writeSegreg((X86SegmentRegister)i, readSegreg((X86SegmentRegister)i));
            syscall_leave("d");
            break;
        }

        case 252: { /*0xfc, exit_group*/
            syscall_enter("exit_group", "d");
            if (debug && trace_syscall) fputs("(throwing...)\n", debug);
            int status=arg(0);
            throw Exit(__W_EXITCODE(status, 0));
        }

        case 258: { /*0x102, set_tid_address*/
            syscall_enter("set_tid_address", "p");
            uint32_t tid_va=arg(0);
            
            /* We want the 32-bit value to be updated by Linux, but if we're running on a 64-bit system then Linux will also
             * update the following 32-bits (probably initializing them to zero).  Therefore we'll create 64 bits memory for
             * Linux to update and map the low-order 32-bits into the specimen. */
            int *tidptr = NULL;
            if (sizeof(int)>4) {
                tidptr = new int;
                *tidptr = 0;
                size_t nread = map->read(tidptr, tid_va, 4); /*only low-order bytes*/
                ROSE_ASSERT(4==nread);
                const MemoryMap::MapElement *orig = map->find(tid_va);
                MemoryMap::MapElement submap(tid_va, 4, tidptr, 0, orig->get_mapperms());
                submap.set_name("set_tid_address");
                map->insert(submap);
            } else {
                tidptr = (int*)my_addr(tid_va);
            }

            syscall(SYS_set_tid_address, tidptr);
            writeGPR(x86_gpr_ax, getpid());

            syscall_leave("d");
            if (debug && trace_mmap) {
                fprintf(debug, "  memory map after set_tid_address syscall:\n");
                map->dump(debug, "    ");
            }
            break;
        }

        case 264:    /* 0x108, clock_settime */
        case 265:    /* 0x109, clock_gettime */
        case 266: {  /* 0x1a, clock_getres */
                /*
                  int clock_getres(clockid_t clk_id, struct timespec *res);
                  int clock_gettime(clockid_t clk_id, struct timespec *tp);
                  int clock_settime(clockid_t clk_id, const struct timespec *tp); 

                  struct timespec {
                      time_t   tv_sec;        // seconds 
                      long     tv_nsec;       // nanoseconds 
                  };

                  The function clock_getres() finds the resolution (precision) of the 
                  specified clock clk_id, and, if res is non-NULL, stores it in the 
                  struct timespec pointed to by res. The resolution of clocks depends 
                  on the implementation and cannot be configured by a particular process. 
                  If the time value pointed to by the argument tp of clock_settime() is
                  not a multiple of res, then it is truncated to a multiple of res. 
            */

            syscall_enter("clock_gettime", "dp");
 
            int32_t which_clock = arg(0);
            
            //Check to see if times is NULL
            uint8_t byte;
            size_t nread = map->read(&byte, arg(1), 1);
            ROSE_ASSERT(1==nread); /*or we've read past the end of the mapped memory*/

            int result;
            if( byte )
            {

              struct kernel_timespec {
                uint32_t   tv_sec;        // seconds 
                uint32_t   tv_nsec;       // nanoseconds 
              };



              size_t size_timespec_sample = sizeof(kernel_timespec);

              kernel_timespec ubuf;

              size_t nread = map->read(&ubuf, arg(1), size_timespec_sample);

              ROSE_ASSERT(nread == size_timespec_sample);

              timespec timespec64;
              timespec64.tv_sec  = ubuf.tv_sec;
              timespec64.tv_nsec = ubuf.tv_nsec;
              result = syscall(callno, which_clock, (unsigned long) &timespec64 );

              ubuf.tv_sec = timespec64.tv_sec;
              ubuf.tv_nsec = timespec64.tv_nsec;
              map->write(&ubuf, arg(1), size_timespec_sample);
    
            }else
              result = syscall(callno, which_clock, (unsigned long) NULL );

            writeGPR(x86_gpr_ax, result);

            syscall_leave("d");
            break;
        }

        case 270: { /*0x10e tgkill*/
            syscall_enter("tgkill", "ddf", signal_names);
            uint32_t /*tgid=arg(0), pid=arg(1),*/ sig=arg(2);
            // TODO: Actually check thread group and kill properly
            if (debug && trace_syscall) fputs("(throwing...)\n", debug);
            throw Exit(__W_EXITCODE(0, sig));
            break;

        }

        case 271: { /* 0x10f, utimes */
            /*
                int utimes(const char *filename, const struct timeval times[2]);

                struct timeval {
                    long tv_sec;        // seconds 
                    long tv_usec;   // microseconds 
                };


                The utimes() system call changes the access and modification times of the inode
                specified by filename to the actime and modtime fields of times respectively.

                times[0] specifies the new access time, and times[1] specifies the new
                modification time.  If times is NULL, then analogously to utime(), the access
                and modification times of the file are set to the current time.


            */
            syscall_enter("utimes", "s");


            std::string filename = read_string(arg(0));

            //Check to see if times is NULL
            uint8_t byte;
            size_t nread = map->read(&byte, arg(1), 1);
            ROSE_ASSERT(1==nread); /*or we've read past the end of the mapped memory*/

            int result;
            if( byte )
            {

              size_t size_timeval_sample = sizeof(kernel_timeval)*2;

              kernel_timeval ubuf[1];

              size_t nread = map->read(&ubuf, arg(1), size_timeval_sample);


              timeval timeval64[1];
              timeval64[0].tv_sec  = ubuf[0].tv_sec;
              timeval64[0].tv_usec = ubuf[0].tv_usec;
              timeval64[1].tv_sec  = ubuf[1].tv_sec;
              timeval64[1].tv_usec = ubuf[1].tv_usec;

              ROSE_ASSERT(nread == size_timeval_sample);

              result = utimes(filename.c_str(), timeval64);

            }else
              result = utimes(filename.c_str(), NULL);

            writeGPR(x86_gpr_ax, result);
            syscall_leave("d");
            break;

        }

	case 306: { /* 0x132, fchmodat */
            syscall_enter("fchmodat", "dsdd");
	    int dirfd = arg(0);
	    uint32_t path = arg(1);
            std::string sys_path = read_string(path);
	    mode_t mode = arg(2);
	    int flags = arg(3);

	    int result = syscall( 306, dirfd, (long) sys_path.c_str(), mode, flags);
            if (result == -1) result = -errno;
            writeGPR(x86_gpr_ax, result);

            syscall_leave("d");
            break;
	}

        case 311: { /*0x137, set_robust_list*/
            syscall_enter("set_robust_list", "pd");
            uint32_t head_va=arg(0), len=arg(1);
            void *head = my_addr(head_va);
            
            /* Allow Linux to update the specimen's memory directly. */
            int status = syscall(SYS_set_robust_list, head, len);
            if (status<0) {
                writeGPR(x86_gpr_ax, -errno);
            } else {
                writeGPR(x86_gpr_ax, 0);
            }
            syscall_leave("d");
            break;
        }

        default: {
            fprintf(stderr, "syscall_%u(", callno);
            for (int i=0; i<6; i++)
                fprintf(stderr, "%s0x%08"PRIx32, i?", ":"", arg(i));
            fprintf(stderr, ") is not implemented yet\n\n");
            dump_core(SIGSYS);
            abort();
        }
    }
    ROSE_ASSERT( this != NULL  );
}

void
EmulationPolicy::syscall_arginfo(char format, uint32_t val, ArgInfo *info, va_list *ap)
{
    ROSE_ASSERT(info!=NULL);
    info->val = val;
    switch (format) {
        case 'f':       /*flags*/
        case 'e':       /*enum*/
            info->xlate = va_arg(*ap, const Translate*);
            break;
        case 's':       /*NUL-terminated string*/
            info->str = read_string(val);
            break;
        case 'P': {       /*ptr to a struct*/
            info->struct_size = va_arg(*ap, size_t);
            info->struct_printer = va_arg(*ap, ArgInfo::StructPrinter);
            info->struct_buf = new uint8_t[info->struct_size];
            info->struct_nread = map->read(info->struct_buf, info->val, info->struct_size);
            break;
        }
    }
}

void
EmulationPolicy::syscall_enter(const char *name, const char *format, ...)
{
    va_list ap;
    va_start(ap, format);

    if (debug && trace_syscall) {
        fprintf(debug, "0x%08"PRIx64": ", readIP().known_value());
        ArgInfo args[6];
        for (size_t i=0; format[i]; i++)
            syscall_arginfo(format[i], arg(i), args+i, &ap);
        print_enter(debug, name, format, args);
    }
    
    va_end(ap);
}

void
EmulationPolicy::syscall_leave(const char *format, ...) 
{
    va_list ap;
    va_start(ap, format);

    ROSE_ASSERT(1==strlen(format));
    if (debug && trace_syscall) {
        ArgInfo info;
        uint32_t value = readGPR(x86_gpr_ax).known_value();
        syscall_arginfo(format[0], value, &info, &ap);
        print_leave(debug, format[0], &info);
    }
}

void
EmulationPolicy::syscall_result(uint32_t va, size_t sz, ArgInfo::StructPrinter printer)
{
    if (debug && trace_syscall) {
        ArgInfo info;
        info.val = va;
        info.struct_printer = printer;
        info.struct_buf = new uint8_t[sz];
        info.struct_size = sz;
        info.struct_nread = map->read(info.struct_buf, va, sz);
        fprintf(debug, "    ");
        print_single(debug, 'P',  &info);
        fprintf(debug, "\n");
    }
}

uint32_t
EmulationPolicy::arg(int idx)
{
    switch (idx) {
        case 0: return readGPR(x86_gpr_bx).known_value();
        case 1: return readGPR(x86_gpr_cx).known_value();
        case 2: return readGPR(x86_gpr_dx).known_value();
        case 3: return readGPR(x86_gpr_si).known_value();
        case 4: return readGPR(x86_gpr_di).known_value();
        case 5: return readGPR(x86_gpr_bp).known_value();
        default: assert(!"invalid argument number"); abort();
    }
}

int
main(int argc, char *argv[], char *envp[])
{
    typedef X86InstructionSemantics<EmulationPolicy, VirtualMachineSemantics::ValueType> Semantics;
    EmulationPolicy policy;
    Semantics t(policy);
    uint32_t dump_at = 0;               /* dump core the first time we hit this address, before the instruction is executed */
    std::string dump_name = "dump";
    FILE *log_file = NULL;

    /* Parse command-line */
    int argno = 1;
    while (argno<argc && '-'==argv[argno][0]) {
        if (!strcmp(argv[argno], "--")) {
            argno++;
            break;
        } else if (!strncmp(argv[argno], "--log=", 6)) {
            if (log_file)
                fclose(log_file);
            if (NULL==(log_file = fopen(argv[argno]+6, "w"))) {
                fprintf(stderr, "%s: %s: %s\n", argv[0], strerror(errno), argv[argno+6]);
                exit(1);
            }
            argno++;
        } else if (!strncmp(argv[argno], "--debug=", 8)) {
            policy.debug = stderr;
            char *s = argv[argno]+8;
            while (s && *s) {
                char *comma = strchr(s, ',');
                std::string word(s, comma?comma-s:strlen(s));
                s = comma ? comma+1 : NULL;
                if (word=="all") {
                    policy.trace_insn = true;
                    policy.trace_state = true;
                    policy.trace_mem = true;
                    policy.trace_mmap = true;
                    policy.trace_syscall = true;
                    policy.trace_loader = true;
                    policy.trace_progress = true;
                } else if (word=="insn") {
                    policy.trace_insn = true;
                } else if (word=="state") {
                    policy.trace_state = true;
                } else if (word=="mem") {
                    policy.trace_mem = true;
                } else if (word=="mmap") {
                    policy.trace_mmap = true;
                } else if (word=="syscall") {
                    policy.trace_syscall = true;
                } else if (word=="loader") {
                    policy.trace_loader = true;
                } else if (word=="progress") {
                    policy.trace_progress = true;
                } else {
                    fprintf(stderr, "%s: debug words must be from the set: "
                            "all, insn, state, mem, mmap, syscall, loader, progress\n",
                            argv[0]);
                    exit(1);
                }
            }
            argno++;
        } else if (!strcmp(argv[argno], "--debug")) {
            policy.debug = stderr;
            policy.trace_insn = true;
            policy.trace_syscall = true;
            argno++;
        } else if (!strncmp(argv[argno], "--core=", 7)) {
            policy.core_styles = 0;
            for (char *s=argv[argno]+7; s && *s; /*void*/) {
                if (!strncmp(s, "elf", 3)) {
                    s += 3;
                    policy.core_styles |= CORE_ELF;
                } else if (!strncmp(s, "rose", 4)) {
                    s += 4;
                    policy.core_styles |= CORE_ROSE;
                } else {
                    fprintf(stderr, "%s: unknown core dump type for %s\n", argv[0], argv[argno]);
                }
                while (','==*s) s++;
            }
            argno++;
        } else if (!strncmp(argv[argno], "--dump=", 7)) {
            char *rest;
            errno = 0;
            dump_at = strtoul(argv[argno]+7, &rest, 0);
            if (rest==argv[argno]+7 || errno!=0) {
                fprintf(stderr, "%s: --dump=N requires an address, N\n", argv[0]);
                exit(1);
            }
            if (','==rest[0] && rest[1])
                dump_name = rest+1;
            argno++;
        } else if (!strncmp(argv[argno], "--interp=", 9)) {
            policy.interpname = argv[argno++]+9;
        } else if (!strncmp(argv[argno], "--vdso=", 7)) {
            policy.vdso_paths.clear();
            for (char *s=argv[argno]+7; s && *s; /*void*/) {
                char *colon = strchr(s, ':');
                policy.vdso_paths.push_back(std::string(s, colon?colon-s:strlen(s)));
                s = colon ? colon+1 : NULL;
            }
            argno++;
        } else if (!strcmp(argv[argno], "--showauxv")) {
            fprintf(stderr, "showing the auxiliary vector for x86sim:\n");
            argno++;
            struct auxv_t {
                unsigned long type;
                unsigned long val;
            };
            char **p = envp;
            while (*p++);
            for (auxv_t *auxvp=(auxv_t*)p; 1; auxvp++) {
                switch (auxvp->type) {
                    case 0:  fprintf(stderr, "    0  AT_NULL         %lu\n", auxvp->val); break;
                    case 1:  fprintf(stderr, "    1  AT_IGNORE       %lu\n", auxvp->val); break;
                    case 2:  fprintf(stderr, "    2  AT_EXECFD       %lu\n", auxvp->val); break;
                    case 3:  fprintf(stderr, "    3  AT_PHDR         0x%lx\n", auxvp->val); break;
                    case 4:  fprintf(stderr, "    4  AT_PHENT        0x%lx\n", auxvp->val); break;
                    case 5:  fprintf(stderr, "    5  AT_PHNUM        %lu\n", auxvp->val); break;
                    case 6:  fprintf(stderr, "    6  AT_PAGESZ       %lu\n", auxvp->val); break;
                    case 7:  fprintf(stderr, "    7  AT_BASE         0x%lx\n", auxvp->val); break;
                    case 8:  fprintf(stderr, "    8  AT_FLAGS        0x%lx\n", auxvp->val); break;
                    case 9:  fprintf(stderr, "    9  AT_ENTRY        0x%lx\n", auxvp->val); break;
                    case 10: fprintf(stderr, "    10 AT_NOTELF       %lu\n", auxvp->val); break;
                    case 11: fprintf(stderr, "    11 AT_UID          %ld\n", auxvp->val); break;
                    case 12: fprintf(stderr, "    12 AT_EUID         %ld\n", auxvp->val); break;
                    case 13: fprintf(stderr, "    13 AT_GID          %ld\n", auxvp->val); break;
                    case 14: fprintf(stderr, "    14 AT_EGID         %ld\n", auxvp->val); break;
                    case 15: fprintf(stderr, "    15 AT_PLATFORM     0x%lx\n", auxvp->val); break;
                    case 16: fprintf(stderr, "    16 AT_HWCAP        0x%lx\n", auxvp->val); break;
                    case 17: fprintf(stderr, "    17 AT_CLKTCK       %lu\n", auxvp->val); break;
                    case 18: fprintf(stderr, "    18 AT_FPUCW        %lu\n", auxvp->val); break;
                    case 19: fprintf(stderr, "    19 AT_DCACHEBSIZE  %lu\n", auxvp->val); break;
                    case 20: fprintf(stderr, "    20 AT_ICACHEBSIZE  %lu\n", auxvp->val); break;
                    case 21: fprintf(stderr, "    21 AT_UCACHEBSIZE  %lu\n", auxvp->val); break;
                    case 22: fprintf(stderr, "    22 AT_IGNOREPPC    %lu\n", auxvp->val); break;
                    case 23: fprintf(stderr, "    23 AT_SECURE       %ld\n", auxvp->val); break;

                    case 32: fprintf(stderr, "    32 AT_SYSINFO      0x%lx\n", auxvp->val); break;
                    case 33: fprintf(stderr, "    33 AT_SYSINFO_PHDR 0x%lx\n", auxvp->val); break;
                    case 34: fprintf(stderr, "    34 AT_L1I_CACHESHAPE 0x%lx\n", auxvp->val); break;
                    case 35: fprintf(stderr, "    35 AT_L1D_CACHESHAPE 0x%lx\n", auxvp->val); break;
                    case 36: fprintf(stderr, "    36 AT_L2_CACHESHAPE  0x%lx\n", auxvp->val); break;
                    case 37: fprintf(stderr, "    37 AT_L3_CACHESHAPE  0x%lx\n", auxvp->val); break;

                    default: fprintf(stderr, "    %lu AT_(unknown)   0x%lx\n", auxvp->type, auxvp->val); break;
                }
                if (!auxvp->type)
                    break;
            }

        } else {
            fprintf(stderr, "usage: %s [--debug] PROGRAM ARGUMENTS...\n", argv[0]);
            exit(1);
        }
    }
    ROSE_ASSERT(argc-argno>=1); /* usage: executable name followed by executable's arguments */
    if (policy.debug && log_file)
        policy.debug = log_file;
    SgAsmGenericHeader *fhdr = policy.load(argv[argno]); /*header for main executable, not libraries*/
    policy.initialize_stack(fhdr, argc-argno, argv+argno);

    /* Debugging */
    if (policy.debug && policy.trace_mmap) {
        fprintf(policy.debug, "memory map after program load:\n");
        policy.map->dump(policy.debug, "  ");
    }
    if (policy.debug && policy.trace_state) {
        fprintf(policy.debug, "Initial state:\n");
        policy.dump_registers(policy.debug);
    }
    if (policy.debug && policy.trace_progress) {
        struct sigaction sa;
        sa.sa_handler = alarm_handler;
        sigemptyset(&sa.sa_mask);
        sa.sa_flags = SA_RESTART;
        sigaction(SIGALRM, &sa, NULL);
        alarm(PROGRESS_INTERVAL);
    }

    /* Execute the program */
    struct timeval sim_start_time;
    gettimeofday(&sim_start_time, NULL);
    bool seen_entry_va = false;
    while (true) {
        if (had_alarm) {
            had_alarm = 0;
            alarm(PROGRESS_INTERVAL);
            if (policy.debug && policy.trace_progress) {
                struct timeval cur_time;
                gettimeofday(&cur_time, NULL);
                double nsec = cur_time.tv_sec + cur_time.tv_usec/1e6 - (sim_start_time.tv_sec + sim_start_time.tv_usec/1e6);
                double insn_rate = nsec>0 ? policy.get_ninsns() / nsec : 0;
                fprintf(policy.debug, "x86sim: processed %zu insns in %d sec (%d insns/sec)\n",
                        policy.get_ninsns(), (int)(nsec+0.5), (int)(insn_rate+0.5));
            }
        }
        try {
            if (dump_at!=0 && dump_at == policy.readIP().known_value()) {
                fprintf(stderr, "Reached dump point.\n");
                policy.dump_core(SIGABRT, dump_name);
                dump_at = 0;
            }
            SgAsmx86Instruction *insn = policy.current_insn();
            if (policy.debug && policy.trace_mmap &&
                !seen_entry_va && insn->get_address()==fhdr->get_base_va()+fhdr->get_entry_rva()) {
                fprintf(policy.debug, "memory map at program entry:\n");
                policy.map->dump(policy.debug, "  ");
                seen_entry_va = true;
            }
            t.processInstruction(insn);
            if (policy.debug && policy.trace_state)
                policy.dump_registers(policy.debug);
        } catch (const Semantics::Exception &e) {
            std::cerr <<e <<"\n\n";
#ifdef X86SIM_STRICT_EMULATION
            policy.dump_core(SIGILL);
            abort();
#else
            std::cerr <<"Ignored. Continuing with a corrupt state...\n";
#endif
        } catch (const VirtualMachineSemantics::Policy::Exception &e) {
            std::cerr <<e <<"\n\n";
            policy.dump_core(SIGILL);
            abort();
        } catch (const EmulationPolicy::Exit &e) {
            /* specimen has exited */
            if (WIFEXITED(e.status)) {
                fprintf(stderr, "specimen exited with status %d\n", WEXITSTATUS(e.status));
		if( WEXITSTATUS(e.status) )
                   exit( WEXITSTATUS(e.status) );
            } else if (WIFSIGNALED(e.status)) {
                fprintf(stderr, "specimen exited due to signal %d (%s)%s\n",
                        WTERMSIG(e.status), strsignal(WTERMSIG(e.status)), 
                        WCOREDUMP(e.status)?" core dumped":"");
                /* Eventually we'll put this where the signal is thrown. [RPM 2010-09-18] */
                policy.dump_core(WTERMSIG(e.status));
            } else if (WIFSTOPPED(e.status)) {
                fprintf(stderr, "specimen is stopped due to signal %d (%s)\n", 
                        WSTOPSIG(e.status), strsignal(WSTOPSIG(e.status)));
            }
            break;
        }
    }
    return 0;
}

#else
int main(int, char *argv[])
{
    std::cerr <<argv[0] <<": not supported on this platform" <<std::endl;
    return 0;
}

#endif /* ROSE_ENABLE_SIMULATOR */<|MERGE_RESOLUTION|>--- conflicted
+++ resolved
@@ -2938,37 +2938,7 @@
             break;
         }
 
-<<<<<<< HEAD
-    case 140: { /* 0x8c, llseek */
-        /* From the linux kernel, arguments are:
-         *      unsigned int fd,                // file descriptor
-         *      unsigned long offset_high,      // high 32 bits of 64-bit offset
-         *      unsigned long offset_low,       // low 32 bits of 64-bit offset
-         *      loff_t __user *result,          // 64-bit user area to write resulting position
-         *      unsigned int origin             // whence specified offset is measured
-         */
-        syscall_enter("llseek","dddpd");
-        uint32_t fd          = arg(0);
-        uint32_t offset_high = arg(1);
-        uint32_t offset_low  = arg(2);
-        uint32_t result_va   = arg(3);
-        uint32_t whence      = arg(4);
-
-        ROSE_ASSERT(sizeof(loff_t)==8);
-        static loff_t llseek_result2;
-        ROSE_ASSERT((uint64_t)&llseek_result2 < (1ull<<32)); /* address must be 32 bits */
-        int result = syscall(140, fd, offset_high, offset_low, &llseek_result2, whence );
-
-        size_t nwritten = map->write(&llseek_result2, result_va, sizeof llseek_result2);
-        ROSE_ASSERT(nwritten==sizeof llseek_result2);
-
-        writeGPR(x86_gpr_ax, -1==result ? -errno : result);
-        syscall_leave("d");
-        break;
-
-    };
-=======
-        case 140: { /* 0x8c, llseek */
+       case 140: { /* 0x8c, llseek */
             /* From the linux kernel, arguments are:
              *      unsigned int fd,                // file descriptor
              *      unsigned long offset_high,      // high 32 bits of 64-bit offset
@@ -2993,7 +2963,6 @@
             syscall_leave("d");
             break;
         };
->>>>>>> dcab7184
         
 	case 141: {     /*0x8d, getdents*/
 	    /* 
