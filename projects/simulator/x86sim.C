/* Emulates an executable. */
#include "rose.h"

/* Define one CPP symbol to determine whether this simulator can be compiled.  The definition of this one symbol depends on
 * all the header file prerequisites. */
#if defined(HAVE_ASM_LDT_H) && defined(HAVE_ELF_H) && \
    defined(HAVE_LINUX_TYPES_H) && defined(HAVE_LINUX_DIRENT_H) && defined(HAVE_LINUX_UNISTD_H)
#  define ROSE_ENABLE_SIMULATOR
#else
#  undef ROSE_ENABLE_SIMULATOR
#endif

#ifdef ROSE_ENABLE_SIMULATOR /* protects this whole file */


#include "x86print.h"
#include "VirtualMachineSemantics.h"
#include <stdarg.h>

/* These are necessary for the system call emulation */
#include <asm/ldt.h>
#include <errno.h>
#include <fcntl.h>
#include <linux/futex.h>
#include <syscall.h>
#include <sys/ioctl.h>
#include <sys/mman.h>
#include <sys/user.h>
#include <sys/wait.h>
#include <termios.h>
#include <unistd.h>

#ifndef HAVE_USER_DESC
typedef modify_ldt_ldt_s user_desc;
#endif


/* AS extra required headrs for system call simulation */
#include <sys/types.h>
#include <sys/mman.h>
#include <sys/stat.h>
#include <sys/uio.h>
#include <sys/wait.h>
#include <sys/utsname.h>
#include <fcntl.h>
#include <errno.h>
#include <sys/time.h>
#include <sys/resource.h>
#include <linux/types.h>
#include <linux/dirent.h>
#include <sys/stat.h>
#include <sys/utsname.h>
#include <fcntl.h>
#include <signal.h>
#include <sys/mman.h>
#include <termios.h>
#include <sys/ioctl.h>
#include <asm/ldt.h>
#include <linux/unistd.h>

/* We use the VirtualMachineSemantics policy. That policy is able to handle a certain level of symbolic computation, but we
 * use it because it also does constant folding, which means that it's symbolic aspects are never actually used here. We only
 * have a few methods to specialize this way.   The VirtualMachineSemantics::Memory is not used -- we use a MemoryMap instead
 * since we're only operating on known addresses and values, and thus override all superclass methods dealing with memory. */
class EmulationPolicy: public VirtualMachineSemantics::Policy {
public:
    struct SegmentInfo {
        uint32_t base, limit;
        bool present;
        SegmentInfo(): base(0), limit(0), present(false) {}
        SegmentInfo(const user_desc &ud) {
            base = ud.base_addr;
            limit = ud.limit_in_pages ? (ud.limit << 12) | 0xfff : ud.limit;
            present = !ud.seg_not_present && ud.useable;
        }
    };

    /* Must be the same size and layout as struct sigaction on 32-bit linux */
    struct SignalAction {
        uint32_t        handler;
        sigset_t        mask;                   /* same size on 32- and 64-bit linux */
        uint32_t        flags;
    };

    /* Thrown by exit system calls. */
    struct Exit {
        explicit Exit(int status): status(status) {}
        int status;                             /* same value as returned by waitpid() */
    };

public:
    MemoryMap map;                              /* Describes how specimen's memory is mapped to simulator memory */
    Disassembler *disassembler;                 /* Disassembler to use for obtaining instructions */
    Disassembler::InstructionMap icache;        /* Cache of disassembled instructions */
    uint32_t brk_va;                            /* Current value for brk() syscall; initialized by load() */
    uint32_t phdr_va;                           /* Virtual address for PT_PHDR ELF segment, or zero; initialized by load() */
    static const size_t n_gdt=8192;             /* Number of global descriptor table entries */
    user_desc gdt[n_gdt];                       /* Global descriptor table */
    SegmentInfo segreg_shadow[6];               /* Shadow values of segment registers from GDT */
    uint32_t mmap_start;                        /* Minimum address to use when looking for mmap free space */
    bool mmap_recycle;                          /* If false, then never reuse mmap addresses */
    SignalAction signal_action[_NSIG+1];        /* Simulated actions for signal handling */
    uint64_t signal_mask;                       /* Set by sigsetmask() */

#if 0
    uint32_t gsOffset;
    void (*eipShadow)();
    uint32_t signalStack;
    std::vector<user_desc> thread_areas;
#endif
    

    /* Debugging, tracing, etc. */
    FILE *debug;                                /* Stream to which debugging output is sent (or NULL to suppress it) */
    bool tty;                                   /* True if 'debug' stream is a tty; affects output of trace_insn */
    bool trace_insn;                            /* Show each instruction that's executed */
    bool trace_state;                           /* Show machine state after each instruction */
    bool trace_mem;                             /* Show memory read/write operations */
    bool trace_mmap;                            /* Show changes in the memory map */
    bool trace_syscall;                         /* Show each system call */


    EmulationPolicy()
        : disassembler(NULL), brk_va(0), phdr_va(0), mmap_start(0x40000000ul), mmap_recycle(false), signal_mask(0),
          debug(NULL), tty(true),
          trace_insn(true), trace_state(false), trace_mem(false), trace_mmap(false), trace_syscall(false) {

        for (size_t i=0; i<VirtualMachineSemantics::State::n_gprs; i++)
            writeGPR((X86GeneralPurposeRegister)i, 0);
        for (size_t i=0; i<VirtualMachineSemantics::State::n_flags; i++)
            writeFlag((X86Flag)i, 0);
        writeIP(0);
        writeFlag(x86_flag_1, true_());
        writeGPR(x86_gpr_sp, 0xc0000000ul);

        memset(gdt, 0, sizeof gdt);
        gdt[0x23>>3].entry_number = 0x23>>3;
        gdt[0x23>>3].limit = 0x000fffff;
        gdt[0x23>>3].seg_32bit = 1;
        gdt[0x23>>3].read_exec_only = 1;
        gdt[0x23>>3].limit_in_pages = 1;
        gdt[0x23>>3].useable = 1;
        gdt[0x2b>>3].entry_number = 0x2b>>3;
        gdt[0x2b>>3].limit = 0x000fffff;
        gdt[0x2b>>3].seg_32bit = 1;
        gdt[0x2b>>3].limit_in_pages = 1;
        gdt[0x2b>>3].useable = 1;

        writeSegreg(x86_segreg_cs, 0x23);
        writeSegreg(x86_segreg_ds, 0x2b);
        writeSegreg(x86_segreg_es, 0x2b);
        writeSegreg(x86_segreg_ss, 0x2b);
        writeSegreg(x86_segreg_fs, 0x2b);
        writeSegreg(x86_segreg_gs, 0x2b);

        memset(signal_action, 0, sizeof signal_action);
    }

    /* Print machine register state for debugging */
    void dump_registers(FILE *f) const {
        fprintf(f, "  Machine state:\n");
        fprintf(f, "    eax=0x%08"PRIx64" ebx=0x%08"PRIx64" ecx=0x%08"PRIx64" edx=0x%08"PRIx64"\n",
                readGPR(x86_gpr_ax).known_value(), readGPR(x86_gpr_bx).known_value(),
                readGPR(x86_gpr_cx).known_value(), readGPR(x86_gpr_dx).known_value());
        fprintf(f, "    esi=0x%08"PRIx64" edi=0x%08"PRIx64" ebp=0x%08"PRIx64" esp=0x%08"PRIx64" eip=0x%08"PRIx64"\n",
                readGPR(x86_gpr_si).known_value(), readGPR(x86_gpr_di).known_value(),
                readGPR(x86_gpr_bp).known_value(), readGPR(x86_gpr_sp).known_value(),
                get_ip().known_value());
        for (int i=0; i<6; i++) {
            X86SegmentRegister sr = (X86SegmentRegister)i;
            fprintf(f, "    %s=0x%04"PRIx64" base=0x%08"PRIx32" limit=0x%08"PRIx32" present=%s\n",
                    segregToString(sr), readSegreg(sr).known_value(), segreg_shadow[sr].base, segreg_shadow[sr].limit,
                    segreg_shadow[sr].present?"yes":"no");
        }
        fprintf(f, "    flags: %s %s %s %s %s %s %s\n", 
                readFlag(x86_flag_of).known_value()?"ov":"nv", readFlag(x86_flag_df).known_value()?"dn":"up",
                readFlag(x86_flag_sf).known_value()?"ng":"pl", readFlag(x86_flag_zf).known_value()?"zr":"nz",
                readFlag(x86_flag_af).known_value()?"ac":"na", readFlag(x86_flag_pf).known_value()?"pe":"po", 
                readFlag(x86_flag_cf).known_value()?"cy":"nc");
    }

    /* Recursively load an executable and its libraries libraries into memory, creating the MemoryMap object that describes
     * the mapping from the specimen's address space to the simulator's address space.
     *
     * There are two ways to load dynamic libraries:
     *   1. Load the dynamic linker (ld-linux.so) and simulate it in order to load the libraries.  This is the most accurate
     *      since it delegates the dynamic linking to the actual dynamic linker.  It thus allows different linkers to be
     *      used.
     *   2. Use Matt Brown's work to have ROSE itself resolve the dynamic linking issues.  This approach gives us better
     *      control over the finer details such as which directories are searched, etc. since we have total control over the
     *      linker.  However, Matt's work is not complete at this time [2010-07-20].
     *
     * We use the first approach. */
    SgAsmGenericHeader* load(const char *name);

    /* Initialize the stack for the specimen.  The argc and argv are the command-line of the specimen, not ROSE or the
     * simulator. */
    void initialize_stack(SgAsmGenericHeader*, int argc, char *argv[]);

    /* Returns instruction at current IP, disassembling it if necessary, and caching it. */
    SgAsmx86Instruction *current_insn();

    /* Returns an argument of a system call */
    uint32_t arg(int idx);

    /* Emulates a Linux system call from an INT 0x80 instruction. */
    void emulate_syscall();

    /* Print the name and arguments of a system call in a manner like strace */
    void syscall_enter(const char *name, const char *fmt, ...);

    /* Print the return value of a system call in a manner like strace */
    void syscall_leave(const char *format, ...);

    /* Initializes an ArgInfo object to pass to syscall printing functions. */
    void syscall_arginfo(char fmt, uint32_t val, ArgInfo *info, va_list ap);

    /* Returns the memory address in ROSE where the specified specimen address is located. */
    void *my_addr(uint32_t va);

    /* Reads a NUL-terminated string from specimen memory. The NUL is not included in the string. */
    std::string read_string(uint32_t va);

    /* Copies a stat buffer into specimen memory. */
    void copy_stat64(struct stat64 *sb, uint32_t va);

    /* Called by X86InstructionSemantics. Used by x86_and instruction to set AF flag */
    VirtualMachineSemantics::ValueType<1> undefined_() {
        return 1;
    }

    /* Called by X86InstructionSemantics */
    void hlt() {
        fprintf(stderr, "hlt\n");
        abort();
    }

    /* Called by X86InstructionSemantics */
    void interrupt(uint8_t num) {
        if (num != 0x80) {
            fprintf(stderr, "Bad interrupt\n");
            abort();
        }
        emulate_syscall();
    }

    /* Called by X86InstructionSemantics */
    void startInstruction(SgAsmInstruction* insn) {
        if (debug && trace_insn) {
            if (tty) {
                fprintf(debug, "\033[K\n[%07zu] %s\033[K\r\033[1A", get_ninsns(), unparseInstructionWithAddress(insn).c_str());
            } else {
                fprintf(debug, "[%07zu] %s\n", get_ninsns(), unparseInstructionWithAddress(insn).c_str());
            }
        }
        VirtualMachineSemantics::Policy::startInstruction(insn);
#if 0
        if (ms.signalQueue.anySignalsWaiting()) {
            simulate_signal_check(ms, insn->get_address());
        }
#endif
    }

    /* Write value to a segment register and its shadow. */
    void writeSegreg(X86SegmentRegister sr, const VirtualMachineSemantics::ValueType<16> &val) {
        ROSE_ASSERT(3 == (val.known_value() & 7)); /*GDT and privilege level 3*/
        VirtualMachineSemantics::Policy::writeSegreg(sr, val);
        segreg_shadow[sr] = gdt[val.known_value()>>3];
        ROSE_ASSERT(segreg_shadow[sr].present);
    }

    /* Reads memory from the memory map rather than the super class. */
    template <size_t Len> VirtualMachineSemantics::ValueType<Len>
    readMemory(X86SegmentRegister sr, const VirtualMachineSemantics::ValueType<32> &addr,
               const VirtualMachineSemantics::ValueType<1> cond) const {
        ROSE_ASSERT(0==Len % 8 && Len<=64);
        uint32_t base = segreg_shadow[sr].base;
        uint32_t offset = addr.known_value();
        ROSE_ASSERT(offset <= segreg_shadow[sr].limit);
        ROSE_ASSERT(offset + (Len/8) - 1 <= segreg_shadow[sr].limit);

        ROSE_ASSERT(cond.is_known());
        if (cond.known_value()) {
            uint8_t buf[Len/8];
            size_t nread = map.read(buf, base+offset, Len/8);
            if (nread!=Len/8) {
                fprintf(stderr, "read %zu byte%s failed at 0x%08"PRIx32"\n\n", Len/8, 1==Len/8?"":"s", base+offset);
                fprintf(stderr, "memory map at failure:\n");
                map.dump(stderr, "  ");
                abort();
            }
            uint64_t result = 0;
            for (size_t i=0, j=0; i<Len; i+=8, j++)
                result |= buf[j] << i;
            if (debug && trace_mem) {
                fprintf(debug, "  readMemory<%zu>(0x%08"PRIx32"+0x%08"PRIx32"=0x%08"PRIx32") -> 0x%08"PRIx64"\n",
                        Len, base, offset, base+offset, VirtualMachineSemantics::ValueType<Len>(result).known_value());
            }
            return result;
        } else {
            return 0;
        }
    }

    /* Writes memory to the memory map rather than the super class. */
    template <size_t Len> void
    writeMemory(X86SegmentRegister sr, const VirtualMachineSemantics::ValueType<32> &addr,
                const VirtualMachineSemantics::ValueType<Len> &data,  VirtualMachineSemantics::ValueType<1> cond) {
        ROSE_ASSERT(0==Len % 8 && Len<=64);
        uint32_t base = segreg_shadow[sr].base;
        uint32_t offset = addr.known_value();
        ROSE_ASSERT(offset <= segreg_shadow[sr].limit);
        ROSE_ASSERT(offset + (Len/8) - 1 <= segreg_shadow[sr].limit);
        ROSE_ASSERT(data.is_known());
        ROSE_ASSERT(cond.is_known());
        if (cond.known_value()) {
            if (debug && trace_mem) {
                fprintf(debug, "  writeMemory<%zu>(0x%08"PRIx32"+0x%08"PRIx32"=0x%08"PRIx32", 0x%08"PRIx64")\n",
                        Len, base, offset, base+offset, data.known_value());
            }
            uint8_t buf[Len/8];
            for (size_t i=0, j=0; i<Len; i+=8, j++)
                buf[j] = (data.known_value() >> i) & 0xff;
            size_t nwritten = map.write(buf, base+offset, Len/8);
            if (nwritten!=Len/8) {
                fprintf(stderr, "write %zu byte%s failed at 0x%08"PRIx32"\n\n", Len/8, 1==Len/8?"":"s", base+offset);
                fprintf(stderr, "memory map at failure:\n");
                map.dump(stderr, "  ");
                abort();
            }
        }
    }
};

SgAsmGenericHeader*
EmulationPolicy::load(const char *name)
{
    if (debug)
        fprintf(debug, "loading %s...\n", name);
    char *frontend_args[4];
    frontend_args[0] = strdup("-");
    frontend_args[1] = strdup("-rose:read_executable_file_format_only"); /*delay disassembly until later*/
    frontend_args[2] = strdup(name);
    frontend_args[3] = NULL;
    SgProject *project = frontend(3, frontend_args);

    /* Find the best file header. For Windows programs, skip the DOS header if there's another later header. */
    SgAsmGenericHeader *fhdr = SageInterface::querySubTree<SgAsmGenericHeader>(project, V_SgAsmGenericHeader).back();
    writeIP(fhdr->get_entry_rva() + fhdr->get_base_va());

    /* Find a suitable disassembler and clone it in case we want to set properties locally. We only do this for the first
     * (non-recursive) call of load() and assume that all dynamically linked libraries would use the same disassembler. */
    if (!disassembler) {
        disassembler = Disassembler::lookup(fhdr)->clone();
        ROSE_ASSERT(disassembler!=NULL);
    }

    /* Determine which mappable sections should be loaded into the specimen's address space.  We load LOAD and INTERP
     * segments. INTERP segments will additionally cause EmulationPolicy::load() to run recursively.  Note that
     * LoaderELF::order_sections() cause SgAsmGenericSections which are both ELF Sections and ELF Segments to appear twice in
     * the list that's ultimately processed by Loader::create_map(). Therefore we need to keep track of what sections we've
     * actually seen. */
    struct T2: public Loader::Selector {
        EmulationPolicy *policy;
        std::set<SgAsmGenericSection*> seen;
        T2(EmulationPolicy *policy): policy(policy) {}
        virtual Loader::Contribution contributes(SgAsmGenericSection *_section) {
            SgAsmElfSection *section = isSgAsmElfSection(_section);
            SgAsmElfSegmentTableEntry *segment = section ? section->get_segment_entry() : NULL;
            if (segment && seen.find(section)==seen.end()) {
                seen.insert(section);
                switch (segment->get_type()) {
                    case SgAsmElfSegmentTableEntry::PT_LOAD:
                        return Loader::CONTRIBUTE_ADD;
                    case SgAsmElfSegmentTableEntry::PT_INTERP:
                        char interp_name[section->get_size()+1];
                        section->read_content_local(0, interp_name, section->get_size());
                        interp_name[section->get_size()] = '\0';
                        policy->load(interp_name);
                        return Loader::CONTRIBUTE_ADD;
                    case SgAsmElfSegmentTableEntry::PT_PHDR:
                        policy->phdr_va = section->get_mapped_preferred_rva();
                        return Loader::CONTRIBUTE_NONE;
                    default:
                        return Loader::CONTRIBUTE_NONE;
                }
            }
            return Loader::CONTRIBUTE_NONE;
        }
    } selector(this);

    /* Load applicable sections into specimen's memory recursively, defining a MemoryMap that describes how the specimen
     * address spaces maps to our own (the simulator's) address space. */
    Loader *loader = Loader::find_loader(fhdr);
    ROSE_ASSERT(loader!=NULL);
    loader->create_map(&map, fhdr->get_mapped_sections(), &selector);

    /* Initialize the brk value to be the lowest page-aligned address that is above the end of the highest mapped address.
     * Note that we haven't mapped the stack yet, which is typically above all the segments loaded from the file. */
    brk_va = ALIGN_UP(map.highest_va()+1, PAGE_SIZE);
    return fhdr;
}

void EmulationPolicy::initialize_stack(SgAsmGenericHeader *_fhdr, int argc, char *argv[])
{
    /* We only handle ELF for now */
    SgAsmElfFileHeader *fhdr = isSgAsmElfFileHeader(_fhdr);
    ROSE_ASSERT(fhdr!=NULL);

    /* Allocate the stack */
    static const size_t stack_size = 0x01000000;
    size_t sp = readGPR(x86_gpr_sp).known_value();
    size_t stack_addr = sp - stack_size;
    MemoryMap::MapElement melmt(stack_addr, stack_size, MemoryMap::MM_PROT_READ|MemoryMap::MM_PROT_WRITE);
    melmt.set_name("stack");
    map.insert(melmt);

    /* Initialize the stack with specimen's argc and argv */
    std::vector<uint32_t> pointers;                     /* pointers pushed onto stack at the end of initialization */
    pointers.push_back(argc);
    for (int i=0; i<argc; i++) {
        size_t len = strlen(argv[i]) + 1; /*inc. NUL termination*/
        sp -= len;
        map.write(argv[i], sp, len);
        pointers.push_back(sp);
    }
    pointers.push_back(0); /*the argv NULL terminator*/

    /* Initialize the stack with specimen's environment. For now we'll use the same environment as this simulator. */
    for (int i=0; true; i++) {
        if (!environ[i]) break;
        size_t len = strlen(environ[i]) + 1;
        sp -= len;
        map.write(environ[i], sp, len);
        pointers.push_back(sp);
    }
    pointers.push_back(0); /*environment NULL terminator*/

    /* Initialize stack with auxv, where each entry is two words in the pointers vector. This information is only present for
     * dynamically linked executables. */
    if (fhdr->get_section_by_name(".interp")) {
        pointers.push_back(3); /*AT_PHDR*/              pointers.push_back(phdr_va);
        pointers.push_back(4); /*AT_PHENT*/
          pointers.push_back(fhdr->get_phextrasz() + sizeof(SgAsmElfSegmentTableEntry::Elf32SegmentTableEntry_disk));
        pointers.push_back(5); /*AT_PHNUM*/             pointers.push_back(fhdr->get_e_phnum());
        pointers.push_back(6); /*AT_PAGESZ*/            pointers.push_back(PAGE_SIZE);
        pointers.push_back(9); /*AT_ENTRY*/             pointers.push_back(fhdr->get_entry_rva() + fhdr->get_base_va());
        pointers.push_back(11); /*AT_UID*/              pointers.push_back(getuid());
        pointers.push_back(12); /*AT_EUID*/             pointers.push_back(geteuid());
        pointers.push_back(13); /*AT_GID*/              pointers.push_back(getgid());
        pointers.push_back(14); /*AT_EGID*/             pointers.push_back(getegid());
        pointers.push_back(23); /*AT_SECURE*/           pointers.push_back(false);
    }
    pointers.push_back(0); /*AT_NULL*/          pointers.push_back(0);

    /* Finalize stack initialization by writing all the pointers to data we've pushed:
     *    argc
     *    argv with NULL terminator
     *    environment with NULL terminator
     *    auxv pairs terminated with (AT_NULL,0)
     */
    sp &= ~3U; /*align to four-bytes*/
    sp -= 4 * pointers.size();
    map.write(&(pointers[0]), sp, 4*pointers.size());

    writeGPR(x86_gpr_sp, sp);
}

SgAsmx86Instruction *
EmulationPolicy::current_insn()
{
    rose_addr_t ip = readIP().known_value();

    /* Use the cached instruction if possible. */
    Disassembler::InstructionMap::iterator found = icache.find(ip);
    if (found!=icache.end()) {
        SgAsmx86Instruction *insn = isSgAsmx86Instruction(found->second);
        ROSE_ASSERT(insn!=NULL); /*shouldn't be possible due to check below*/
        size_t insn_sz = insn->get_raw_bytes().size();
        SgUnsignedCharList curmem(insn_sz);
        size_t nread = map.read(&curmem[0], ip, insn_sz);
        if (nread==insn_sz && curmem==insn->get_raw_bytes())
            return insn;
        icache.erase(found);
    }

    /* Disassemble (and cache) a new instruction */
    SgAsmx86Instruction *insn = NULL;
    try {
        insn = isSgAsmx86Instruction(disassembler->disassembleOne(&map, ip));
    } catch (Disassembler::Exception &e) {
        std::cerr <<e <<"\n";
        throw;
    }
    ROSE_ASSERT(insn!=NULL); /*only happens if our disassembler is not an x86 disassembler!*/
    icache.insert(std::make_pair(ip, insn));
    return insn;
}

void *
EmulationPolicy::my_addr(uint32_t va)
{
    /* Read from specimen in order to make sure that the memory is allocated and mapped into ROSE. */
    uint32_t word;
    size_t nread = map.read(&word, va, sizeof word);
    ROSE_ASSERT(nread==sizeof word);

    /* Obtain mapping information */
    const MemoryMap::MapElement *me = map.find(va);
    ROSE_ASSERT(me!=NULL); /*because the map.read() was successful above*/
    uint8_t *base = (uint8_t*)me->get_base();
    size_t offset = me->get_va_offset(va);
    return base+offset;
}

std::string
EmulationPolicy::read_string(uint32_t va)
{
    std::string retval;
    while (1) {
        uint8_t byte;
        size_t nread = map.read(&byte, va++, 1);
        ROSE_ASSERT(1==nread); /*or we've read past the end of the mapped memory*/
        if (!byte)
            return retval;
        retval += byte;
    }
}

void
EmulationPolicy::copy_stat64(struct stat64 *sb, uint32_t va) {
    writeMemory<16>(x86_segreg_ds, va+0,  sb->st_dev,     true_());
    writeMemory<32>(x86_segreg_ds, va+12, sb->st_ino,     true_());
    writeMemory<32>(x86_segreg_ds, va+16, sb->st_mode,    true_());
    writeMemory<32>(x86_segreg_ds, va+20, sb->st_nlink,   true_());
    writeMemory<32>(x86_segreg_ds, va+24, sb->st_uid,     true_());
    writeMemory<32>(x86_segreg_ds, va+28, sb->st_gid,     true_());
    writeMemory<16>(x86_segreg_ds, va+32, sb->st_rdev,    true_());
    writeMemory<64>(x86_segreg_ds, va+44, sb->st_size,    true_());
    writeMemory<32>(x86_segreg_ds, va+52, sb->st_blksize, true_());
    writeMemory<32>(x86_segreg_ds, va+56, sb->st_blocks,  true_());
#ifdef FIXME
    writeMemory<32>(x86_segreg_ds, va+64, sb->st_atime,   true_());
#else
    writeMemory<32>(x86_segreg_ds, va+64, 1279897465ul,   true_()); /*use same time always for consistency when debugging*/
#endif
    writeMemory<32>(x86_segreg_ds, va+72, sb->st_mtime,   true_());
    writeMemory<32>(x86_segreg_ds, va+80, sb->st_ctime,   true_());
    writeMemory<64>(x86_segreg_ds, va+88, sb->st_ino,     true_());
}

void
EmulationPolicy::emulate_syscall()
{
    /* Warning: use hard-coded values here rather than the __NR_* constants from <sys/unistd.h> because the latter varies
     *          according to whether ROSE is compiled for 32- or 64-bit.  We always want the 32-bit syscall numbers. */
    unsigned callno = readGPR(x86_gpr_ax).known_value();
    switch (callno) {
<<<<<<< HEAD
        case 3: { /*read*/
            syscall_enter("read", "dpd");
            int fd=arg(0);
            uint32_t buf_va=arg(1), size=arg(2);
=======
        case 3: { /*0x3, read*/
            int fd = readGPR(x86_gpr_bx).known_value();
            uint32_t buf_va = readGPR(x86_gpr_cx).known_value();
            uint32_t size = readGPR(x86_gpr_dx).known_value();
            if (debug)
                fprintf(debug, "  read(fd=%d, buf=0x%08"PRIx32", size=%"PRIu32")\n", fd, buf_va, size);
>>>>>>> b36543cc
            char buf[size];
            ssize_t nread = read(fd, buf, size);
            if (nread<0) {
                writeGPR(x86_gpr_ax, -errno);
            } else {
                writeGPR(x86_gpr_ax, nread);
                map.write(buf, buf_va, nread);
            }
            syscall_leave("d");
            break;
        }

<<<<<<< HEAD
        case 4: { /*write*/
            syscall_enter("write", "dpd");
            int fd=arg(0);
            uint32_t buf_va=arg(1);
            size_t size=arg(2);
=======
        case 4: { /*0x4, write*/
            int fd = readGPR(x86_gpr_bx).known_value();
            uint32_t buf_va = readGPR(x86_gpr_cx).known_value();
            size_t size = readGPR(x86_gpr_dx).known_value();
            if (debug)
                fprintf(debug, "  write(fd=%d, buf=0x%08"PRIx32", size=%zu)\n", fd, buf_va, size);
>>>>>>> b36543cc
            uint8_t buf[size];
            size_t nread = map.read(buf, buf_va, size);
            ROSE_ASSERT(nread==size);
            ssize_t nwritten = write(fd, buf, size);
            if (-1==nwritten) {
                writeGPR(x86_gpr_ax, -errno);
            } else {
                writeGPR(x86_gpr_ax, nwritten);
            }
            syscall_leave("d");
            break;
        }

<<<<<<< HEAD
        case 5: { /*open*/
            static const Translate oflags[] = { TF(O_RDWR), TF(O_RDONLY), TF(O_WRONLY),
                                                TF(O_CREAT), TF(O_EXCL), TF(O_NONBLOCK), TF(O_NOCTTY), TF(O_TRUNC),
                                                TF(O_APPEND), TF(O_NDELAY), TF(O_ASYNC), TF(O_FSYNC), TF(O_SYNC), TF(O_NOATIME),
                                                T_END };
            syscall_enter("open", "sf", oflags);
            uint32_t filename_va=arg(0);
=======
        case 5: { /*0x5, open*/
            uint32_t filename_va = readGPR(x86_gpr_bx).known_value();
>>>>>>> b36543cc
            std::string filename = read_string(filename_va);
            uint32_t flags=arg(1), mode=(flags & O_CREAT)?arg(2):0;
            int fd = open(filename.c_str(), flags, mode);
            writeGPR(x86_gpr_ax, fd<0 ? -errno : fd);
            syscall_leave("d");
            break;
        }

<<<<<<< HEAD
        case 6: { /*close*/
            syscall_enter("close", "d");
            int fd=arg(0);
=======
        case 6: { /*0x6, close*/
            int fd = readGPR(x86_gpr_bx).known_value();
            if (debug)
                fprintf(debug, "  close(%d)\n", fd);
>>>>>>> b36543cc
            if (1==fd || 2==fd) {
                /* ROSE is using these */
                writeGPR(x86_gpr_ax, -EPERM);
            } else {
                int status = close(fd);
                writeGPR(x86_gpr_ax, status<0 ? -errno : status);
            }
            syscall_leave("d");
            break;
        }

<<<<<<< HEAD
        case 7: { // waitpid
            static const Translate wflags[] = { TF(WNOHANG), TF(WUNTRACED), T_END };
            syscall_enter("waitpid", "dpf", wflags);
            pid_t pid=arg(0);
            uint32_t status=arg(1), options=arg(2);
=======
        case 7: { /*0x7, waitpid*/
            pid_t pid = readGPR(x86_gpr_bx).known_value();
            uint32_t status = readGPR(x86_gpr_cx).known_value();
            uint32_t options = readGPR(x86_gpr_dx).known_value();

>>>>>>> b36543cc
            int sys_status;
            int result = waitpid(pid, &sys_status, options);
            if (result == -1) {
                result = -errno;
            } else {
                if (status) {
                  uint32_t status_le;
                  SgAsmExecutableFileFormat::host_to_le(status, &status_le);
                  size_t nwritten = map.write(&status_le, sys_status, 4);
                  ROSE_ASSERT(4==nwritten);
                }
            }
            writeGPR(x86_gpr_ax, result);
            syscall_leave("d");
            break;
        }

        case 13: { /*0xd, time */
            uint32_t t = readGPR(x86_gpr_bx).known_value();
            time_t result = time(NULL);
            if (t) {
              uint32_t t_le;
              SgAsmExecutableFileFormat::host_to_le(t, &t_le);
              size_t nwritten = map.write(&t_le, result, 4);
              ROSE_ASSERT(4==nwritten);
            }
            writeGPR(x86_gpr_ax, result);
            break;
        }

        case 20: { /*0x14, getpid*/
            writeGPR(x86_gpr_ax, getpid());
            break;
        }

        case 24: { /*0x18, getuid*/
            writeGPR(x86_gpr_ax, getuid());
            break;
        }

        case 33: { /*0x21, access*/
            static const Translate flags[] = { TF(R_OK), TF(W_OK), TF(X_OK), TF(F_OK), T_END };
            syscall_enter("access", "sf", flags);
            uint32_t name_va=arg(0);
            std::string name = read_string(name_va);
            int mode=arg(1);
            int result = access(name.c_str(), mode);
            if (result<0) result = -errno;
            writeGPR(x86_gpr_ax, result);
            syscall_leave("d");
            break;
        }

        case 41: { /*0x29, dup*/
            uint32_t fd = readGPR(x86_gpr_bx).known_value();
            int result = dup(fd);
            if (-1==result) result = -errno;
            writeGPR(x86_gpr_ax, result);
        }

        case 45: { /*0x2d, brk*/
            syscall_enter("brk", "x");
            uint32_t newbrk = ALIGN_DN(arg(0), PAGE_SIZE);
            int retval = 0;

            if (newbrk >= 0xb0000000ul) {
                retval = -ENOMEM;
            } else {
                if (newbrk > brk_va) {
                    MemoryMap::MapElement melmt(brk_va, newbrk-brk_va, MemoryMap::MM_PROT_READ|MemoryMap::MM_PROT_WRITE);
                    melmt.set_name("brk syscall");
                    map.insert(melmt);
                    brk_va = newbrk;
                } else if (newbrk>0 && newbrk<brk_va) {
                    map.erase(MemoryMap::MapElement(newbrk, brk_va-newbrk));
                    brk_va = newbrk;
                }
                retval= brk_va;
            }
            if (debug && newbrk!=0 && trace_mmap) {
                fprintf(debug, "  memory map after brk syscall:\n");
                map.dump(debug, "    ");
            }

            writeGPR(x86_gpr_ax, retval);
            syscall_leave("p");
            break;
        }

        case 47: { /*0x2f, getgid*/
            writeGPR(x86_gpr_ax, getgid());
            break;
        }

        case 49: { /*0x31, geteuid*/
            writeGPR(x86_gpr_ax, geteuid());
            break;
        }

        case 50: { /*0x32, getegid*/
            writeGPR(x86_gpr_ax, getegid());
            break;
        }

        case 54: { /*0x36, ioctl*/
            syscall_enter("ioctl", "ddd");
            int fd=arg(0);
            uint32_t cmd=arg(1), arg2=arg(2);
            int result = -ENOSYS;
            switch (cmd) {
                case TCGETS: { /*tcgetattr*/
                    struct termios ti;
                    result = tcgetattr(fd, &ti);
                    if (-1==result) {
                        result = -errno;
                    } else {
                        /* The Linux kernel and glibc have different definitions for termios, with very different sizes (39
                         * bytes vs 60) */                  
                        size_t nwritten = map.write(&ti, arg2, 39);
                        ROSE_ASSERT(39==nwritten);
                    }
                    break;
                }
                    
                case TIOCGPGRP: { /*tcgetpgrp*/
                    pid_t pgrp = tcgetpgrp(fd);
                    if (-1==pgrp) {
                        result = -errno;
                    } else {
                        uint32_t pgrp_le;
                        SgAsmExecutableFileFormat::host_to_le(pgrp, &pgrp_le);
                        size_t nwritten = map.write(&pgrp_le, arg2, 4);
                        ROSE_ASSERT(4==nwritten);
                        result = 0;
                    }
                    break;
                }
                    
                case TIOCSPGRP: { /*tcsetpgrp*/
                    uint32_t pgid_le;
                    size_t nread = map.read(&pgid_le, arg2, 4);
                    ROSE_ASSERT(4==nread);
                    pid_t pgid = SgAsmExecutableFileFormat::le_to_host(pgid_le);
                    result = tcsetpgrp(fd, pgid);
                    if (-1==result)
                        result = -errno;
                    break;
                }

                case TIOCGWINSZ: {
                    struct winsize ws;
                    result = ioctl(fd, TIOCGWINSZ, &ws);
                    if (-1==result) {
                        result = -errno;
                    } else {
                        size_t nwritten = map.write(&ws, arg2, sizeof ws);
                        ROSE_ASSERT(nwritten==sizeof ws);
                    }
                    break;
                }
                    
                default:
                    fprintf(stderr, "  unhandled ioctl: %u\n", cmd);
                    abort();
            }
            writeGPR(x86_gpr_ax, result);
            syscall_leave("d");
            break;
        }

        case 57: { /*0x39, setpgid*/
            uint32_t pid = readGPR(x86_gpr_bx).known_value();
            uint32_t pgid = readGPR(x86_gpr_cx).known_value();
            int result = setpgid(pid, pgid);
            if (-1==result) { result = -errno; }
            writeGPR(x86_gpr_ax, result);
            break;
        }

        case 64: { /*0x40, getppid*/
            writeGPR(x86_gpr_ax, getppid());
            break;
        }

        case 65: { /*0x41, getpgrp*/
            writeGPR(x86_gpr_ax, getpgrp());
            break;
        }

        case 78: { /*0x4e, gettimeofday*/
          uint32_t tp = readGPR(x86_gpr_bx).known_value();
          struct timeval sys_t;
          int result = gettimeofday(&sys_t, NULL);
          if (result == -1) {
              result = -errno;
          } else {
              writeMemory<32>(x86_segreg_ds, tp, sys_t.tv_sec, true_() );
              writeMemory<32>(x86_segreg_ds, tp + 4, sys_t.tv_usec, true_() );
          }
          writeGPR(x86_gpr_ax, result);
          break;
        }

        case 83: { /*0x53, symlink*/
          uint32_t oldpath = readGPR(x86_gpr_bx).known_value();
          uint32_t newpath = readGPR(x86_gpr_cx).known_value();
          std::string sys_oldpath = read_string(oldpath);
          std::string sys_newpath = read_string(newpath);
          int result = symlink(sys_oldpath.c_str(),sys_newpath.c_str());
          if (result == -1) result = -errno;
          writeGPR(x86_gpr_ax, result);
          break;
        }

        case 85: { /*0x55, readlink*/
          uint32_t path = readGPR(x86_gpr_bx).known_value();
          uint32_t buf = readGPR(x86_gpr_cx).known_value();
          uint32_t bufsize = readGPR(x86_gpr_dx).known_value();
          char sys_buf[bufsize];
          std::string sys_path = read_string(path);
          int result = readlink(sys_path.c_str(), sys_buf, bufsize);
          if (result == -1) {
              result = -errno;
          } else {
              size_t nwritten = map.write(sys_buf, buf, result);
              ROSE_ASSERT(nwritten == result);
          }
          writeGPR(x86_gpr_ax, result);
          break;
        }
            
        case 91: { /*0x5b, munmap*/
            syscall_enter("munmap", "pd");
            uint32_t va=arg(0);
            uint32_t sz=arg(1);
            uint32_t aligned_va = ALIGN_DN(va, PAGE_SIZE);
            uint32_t aligned_sz = ALIGN_UP(sz+va-aligned_va, PAGE_SIZE);
            map.erase(MemoryMap::MapElement(aligned_va, aligned_sz));
            if (debug && trace_mmap) {
                fprintf(debug, " memory map after munmap syscall:\n");
                map.dump(debug, "    ");
            }
            writeGPR(x86_gpr_ax, 0);
            syscall_leave("d");
            break;
        }

        case 114: { /*0x72, wait4*/
            uint32_t pid = readGPR(x86_gpr_bx).known_value();
            uint32_t status_ptr = readGPR(x86_gpr_cx).known_value();
            uint32_t options = readGPR(x86_gpr_dx).known_value();
            uint32_t rusage_ptr = readGPR(x86_gpr_si).known_value();
            uint32_t status;
            size_t nread = map.read(&status, status_ptr, 4);
            ROSE_ASSERT(nread == 4);
            struct rusage sys_rusage;
            uint32_t result = wait4(pid, &status, options, &sys_rusage);
            if( result == -1) {
                result = -errno;
            } else {
                if (status_ptr != 0) {
                    size_t nwritten = map.write(&status, status_ptr, 4);
                    ROSE_ASSERT(nwritten == 4);
                }
                if (rusage_ptr != 0) {
                    size_t nwritten = map.write(&sys_rusage, rusage_ptr, sizeof(struct rusage));
                    ROSE_ASSERT(nwritten == sizeof(struct rusage));
                }
            }
            writeGPR(x86_gpr_ax, result);
            break;
        }

        case 122: { /*0x7a, uname*/
            syscall_enter("uname", "p");
            uint32_t dest_va=arg(0);
            char buf[6*65];
            memset(buf, ' ', sizeof buf);
            strcpy(buf+0*65, "Linux");                                  /*sysname*/
            strcpy(buf+1*65, "mymachine.example.com");                  /*nodename*/
            strcpy(buf+2*65, "2.6.9");                                  /*release*/
            strcpy(buf+3*65, "#1 SMP Wed Jun 18 12:35:02 EDT 2008");    /*version*/
            strcpy(buf+4*65, "i386");                                   /*machine*/
            strcpy(buf+5*65, "example.com");                            /*domainname*/
            size_t nwritten = map.write(buf, dest_va, sizeof buf);
            if( nwritten <= 0 ) {
              writeGPR(x86_gpr_ax, -EFAULT);
              break;
            }

            ROSE_ASSERT(nwritten==sizeof buf);
            writeGPR(x86_gpr_ax, 0);
            syscall_leave("d");
            break;
        }

        case 125: { /*0x7d, mprotect*/
            static const Translate pflags[] = { TF(PROT_READ), TF(PROT_WRITE), TF(PROT_EXEC), TF(PROT_NONE), T_END };
            syscall_enter("mprotect", "pdf", pflags);
            uint32_t va=arg(0), size=arg(1), perms=arg(2);
            unsigned rose_perms = ((perms & PROT_READ) ? MemoryMap::MM_PROT_READ : 0) |
                                  ((perms & PROT_WRITE) ? MemoryMap::MM_PROT_WRITE : 0) |
                                  ((perms & PROT_EXEC) ? MemoryMap::MM_PROT_EXEC : 0);
            if (va % PAGE_SIZE) {
                writeGPR(x86_gpr_ax, -EINVAL);
                break;
            }
            uint32_t aligned_sz = ALIGN_UP(size, PAGE_SIZE);

            try {
                map.mprotect(MemoryMap::MapElement(va, aligned_sz, rose_perms));
            } catch (const MemoryMap::NotMapped &e) {
                writeGPR(x86_gpr_ax, -EFAULT);
                break;
            }

            writeGPR(x86_gpr_ax, 0);

            syscall_leave("d");
            if (debug && trace_mmap) {
                fprintf(debug, "  memory map after mprotect syscall:\n");
                map.dump(debug, "    ");
            }
            break;
        }

        case 146: { /*0x92, writev*/
            syscall_enter("writev", "dpd");
            uint32_t fd=arg(0), iov_va=arg(1);
            int niov=arg(2);
            uint32_t retval = 0;
            for (int i=0; i<niov; i++) {
                uint32_t buf_va_le;
                size_t nread = map.read(&buf_va_le, iov_va+i*8+0, 4);
                ROSE_ASSERT(4==nread);
                uint32_t buf_va = SgAsmExecutableFileFormat::le_to_host(buf_va_le);
                
                uint32_t buf_sz_le;
                nread = map.read(&buf_sz_le, iov_va+i*8+4, 4);
                ROSE_ASSERT(4==nread);
                uint32_t buf_sz = SgAsmExecutableFileFormat::le_to_host(buf_va_le);

                if (debug)
                    fprintf(debug, "    #%d: va=0x%08"PRIx32", size=0x%08"PRIx32"\n", i, buf_va, buf_sz);
                uint8_t buf[buf_sz];
                nread = map.read(buf, buf_va, buf_sz);
                ROSE_ASSERT(nread==buf_sz);
                ssize_t nwritten = write(fd, buf, buf_sz);
                if (-1==nwritten) {
                    retval = -errno;
                    break;
                } else if (nwritten<buf_sz) {
                    retval += nwritten;
                    break;
                } else {
                    retval += nwritten;
                }
            }
            writeGPR(x86_gpr_ax, retval);
            syscall_leave("d");
            break;
        }
<<<<<<< HEAD

        case 174: { /*0xae, rt_sigaction*/
            syscall_enter("rt_sigaction", "dppd");
            int signum=arg(0);
            uint32_t action_va=arg(1), oldact_va=arg(2);
            //size_t sigsetsize=arg(3);


            if (signum<1 || signum>_NSIG) {
                writeGPR(x86_gpr_ax, -EINVAL);
                break;
            }

            SignalAction saved = signal_action[signum];
            if (action_va) {
                size_t nread = map.read(signal_action+signum, action_va, sizeof saved);
                ROSE_ASSERT(nread==sizeof(*signal_action));
            }
            if (oldact_va) {
                size_t nwritten = map.write(&saved, oldact_va, sizeof saved);
                ROSE_ASSERT(nwritten==sizeof(*signal_action));
            }

            writeGPR(x86_gpr_ax, 0);
            syscall_leave("d");
            break;
        }

        case 175: { /*0xaf, rt_sigprocmask*/
            static const Translate flags[] = { TF(SIG_BLOCK), TF(SIG_UNBLOCK), TF(SIG_SETMASK), T_END };
            syscall_enter("rt_sigprocmask", "fpp", flags);

            int how=arg(0);
            uint32_t set_va=arg(1), get_va=arg(2);
            //size_t sigsetsize=arg(3);

            uint64_t saved=signal_mask, sigset=0;
            size_t nread = map.read(&sigset, set_va, sizeof sigset);
            ROSE_ASSERT(nread==sizeof sigset);

            if (0==how) {
                /* SIG_BLOCK */
                signal_mask |= sigset;
            } else if (1==how) {
                /* SIG_UNBLOCK */
                signal_mask &= ~sigset;
            } else if (2==how) {
                /* SIG_SETMASK */
                signal_mask = sigset;
            } else {
                writeGPR(x86_gpr_ax, -EINVAL);
                break;
            }

            if (get_va) {
                size_t nwritten = map.write(&saved, get_va, sizeof saved);
                ROSE_ASSERT(nwritten==sizeof saved);
            }
            writeGPR(x86_gpr_ax, 0);
            syscall_leave("d");
            break;
        }

        case 191: { /*0xbf, getrlimit*/
            syscall_enter("getrlimit", "dp");
            int resource=arg(0);
            uint32_t rl_va=arg(1);
            struct rlimit rl;
            int status = getrlimit(resource, &rl);
            if (status<=0) {
                writeGPR(x86_gpr_ax, -errno);
            } else {
                if (rl_va) {
                    size_t nwritten = map.write(&rl, rl_va, sizeof rl);
                    ROSE_ASSERT(nwritten==sizeof rl);
                }
                writeGPR(x86_gpr_ax, 0);
=======
            
        case 175: { /*0xaf, sigprocmask */
            uint32_t how = readGPR(x86_gpr_bx).known_value();
            uint32_t set = readGPR(x86_gpr_cx).known_value();
            uint32_t oldset = readGPR(x86_gpr_dx).known_value();
            sigset_t sys_set, sys_oldset;
            if (set != 0) {
              size_t nread = map.read(&sys_set, set,sizeof sys_set );
              ROSE_ASSERT(nread==sizeof sys_set);
            }
            int result = sigprocmask(how, set ? &sys_set : NULL, oldset ? &sys_oldset : NULL);
            if (result == -1) {
              result = -errno;
            } else {
              if (oldset != 0) {
                  size_t nwritten = map.write(&sys_oldset, oldset, sizeof sys_oldset);
                  ROSE_ASSERT(nwritten == sizeof sys_oldset);
              }
            }
            writeGPR(x86_gpr_ax,result);
            break;
    }
        case 192: { /*0xc0, mmap2*/
            uint32_t start = readGPR(x86_gpr_bx).known_value();
            uint32_t size = readGPR(x86_gpr_cx).known_value();
            uint32_t prot = readGPR(x86_gpr_dx).known_value();
            uint32_t flags = readGPR(x86_gpr_si).known_value();
            uint32_t fd = readGPR(x86_gpr_di).known_value();
            uint32_t offset = readGPR(x86_gpr_bp).known_value() * PAGE_SIZE;
            if (debug) {
                fprintf(debug,
                        "  mmap2(start=0x%08"PRIx32", size=0x%08"PRIx32", prot=%04"PRIo32", flags=0x%"PRIx32
                        ", fd=%d, offset=0x%08"PRIx32")\n",
                        start, size, prot, flags, fd, offset);
                fprintf(debug, "  initial memory map:\n");
                map.dump(debug, "    ");
>>>>>>> b36543cc
            }
            syscall_leave("d");
            break;
        }

        case 192: { /*0xc0, mmap2*/
            static const Translate pflags[] = { TF(PROT_READ), TF(PROT_WRITE), TF(PROT_EXEC), TF(PROT_NONE), T_END };
            static const Translate mflags[] = { TF(MAP_SHARED), TF(MAP_PRIVATE), TF(MAP_32BIT), TF(MAP_ANONYMOUS), 
                                                TF(MAP_DENYWRITE), TF(MAP_EXECUTABLE), TF(MAP_FILE), TF(MAP_FIXED), 
                                                TF(MAP_GROWSDOWN), TF(MAP_LOCKED), TF(MAP_NONBLOCK), TF(MAP_NORESERVE),
                                                TF(MAP_POPULATE), T_END };
            syscall_enter("mmap2", "pdffdd", pflags, mflags);
            uint32_t start=arg(0), size=arg(1), prot=arg(2), flags=arg(3), fd=arg(4), offset=arg(5)*PAGE_SIZE;
            size_t aligned_size = ALIGN_UP(size, PAGE_SIZE);
            void *buf = NULL;
            unsigned rose_perms = ((prot & PROT_READ) ? MemoryMap::MM_PROT_READ : 0) |
                                  ((prot & PROT_WRITE) ? MemoryMap::MM_PROT_WRITE : 0) |
                                  ((prot & PROT_EXEC) ? MemoryMap::MM_PROT_EXEC : 0);

            if (!start) {
                try {
                    start = map.find_free(mmap_start, aligned_size, PAGE_SIZE);
                } catch (const MemoryMap::NoFreeSpace &e) {
                    writeGPR(x86_gpr_ax, -ENOMEM);
                    goto mmap2_done;
                }
            }
            if (!mmap_recycle)
                mmap_start = std::max(mmap_start, start);

            if (flags & MAP_ANONYMOUS) {
                buf = mmap(NULL, size, prot, MAP_PRIVATE|MAP_ANONYMOUS, -1, 0);
            } else {
                buf = mmap(NULL, size, prot, flags & ~MAP_FIXED, fd, offset);
            }
            if (MAP_FAILED==buf) {
                writeGPR(x86_gpr_ax, -errno);
            } else {
                MemoryMap::MapElement melmt(start, aligned_size, buf, 0, rose_perms);
                melmt.set_name("mmap2 syscall");
                map.erase(melmt); /*clear space space first to avoid MemoryMap::Inconsistent exception*/
                map.insert(melmt);
                writeGPR(x86_gpr_ax, start);
            }

        mmap2_done:
            syscall_leave("p");
            if (debug && trace_mmap) {
                fprintf(debug, "  memory map after mmap2 syscall:\n");
                map.dump(debug, "    ");
            }

            break;
        }

        case 195: { /*0xc3, stat64*/
            syscall_enter("stat64", "sp");
            uint32_t name_va=arg(0), sb_va=arg(1);
            std::string name = read_string(name_va);
            struct stat64 sb;
            int result = stat64(name.c_str(), &sb);
            if (result<0) {
                result = -errno;
            } else {
                copy_stat64(&sb, sb_va);
            }
            writeGPR(x86_gpr_ax, result);
            syscall_leave("d");
            break;
        }

        case 197: { /*0xc5, fstat64*/
            syscall_enter("fstat64", "dp");
            int fd=arg(0);
            uint32_t sb_va=arg(1);
            struct stat64 sb;
            int result = fstat64(fd, &sb);
            if (result<0) {
                result = -errno;
            } else {
                copy_stat64(&sb, sb_va);
            }
            writeGPR(x86_gpr_ax, result);
            syscall_leave("d");
            break;
        }

	case 199: { /*0xc7, getuid32 */
            syscall_enter("getuid32", "");
            uid_t id = getuid();
            writeGPR(x86_gpr_ax, id);
            syscall_leave("d");
	    break;
	}

	case 200: { /*0xc8, getgid32 */
            syscall_enter("getgid32", "");
            uid_t id = getgid();
            writeGPR(x86_gpr_ax, id);
            syscall_leave("d");
            break;
        }

	case 201: { /*0xc9, geteuid32 */
            syscall_enter("geteuid32", "");
            uid_t id = geteuid();
            writeGPR(x86_gpr_ax, id);
            syscall_leave("d");
            break;
        }

        case 202: { /*0xca, getegid32 */
            syscall_enter("getegid32", "");
            uid_t id = getegid();
            writeGPR(x86_gpr_ax, id);
            syscall_leave("d");
            break;
        }

<<<<<<< HEAD
        case 240: { /*0xf0, futex*/
            static const Translate opflags[] = { TF(FUTEX_PRIVATE_FLAG),
                                                 TF2(FUTEX_CMD_MASK, FUTEX_WAIT),
                                                 TF2(FUTEX_CMD_MASK, FUTEX_WAKE),
                                                 TF2(FUTEX_CMD_MASK, FUTEX_FD),
                                                 TF2(FUTEX_CMD_MASK, FUTEX_REQUEUE),
                                                 TF2(FUTEX_CMD_MASK, FUTEX_CMP_REQUEUE),
                                                 TF2(FUTEX_CMD_MASK, FUTEX_WAKE_OP),
                                                 TF2(FUTEX_CMD_MASK, FUTEX_LOCK_PI),
                                                 TF2(FUTEX_CMD_MASK, FUTEX_UNLOCK_PI),
                                                 TF2(FUTEX_CMD_MASK, FUTEX_TRYLOCK_PI),
                                                 TF2(FUTEX_CMD_MASK, FUTEX_WAIT_BITSET),
                                                 TF2(FUTEX_CMD_MASK, FUTEX_WAKE_BITSET),
                                                 T_END };
            syscall_enter("futex", "pfdppd", opflags);
            //uint32_t addr1=arg(0), op=arg(1), val1=arg(2), ptimeout=arg(3), addr2=arg(4), val3=arg(5);
            writeGPR(x86_gpr_ax, -ENOSYS);
            syscall_leave("d");
            fprintf(stderr, "futex syscall is returning ENOSYS for now.\n"); /*FIXME*/
            break;
        }
            
=======
        case 224: { /*0xe0, gettid*/
            // We have no concept of threads
            writeGPR(x86_gpr_ax, getpid());
            break;
       }

>>>>>>> b36543cc
        case 243: { /*0xf3, set_thread_area*/
            syscall_enter("set_thread_area", "p");
            uint32_t u_info_va=arg(0);
            user_desc ud;
            size_t nread = map.read(&ud, u_info_va, sizeof ud);
            ROSE_ASSERT(nread==sizeof ud);
#if 1 /*FIXME: should be using syscall_enter*/
            if (debug && trace_syscall) {
                fprintf(debug, "  set_thread_area({%d, 0x%08x, 0x%08x, %s, %u, %s, %s, %s, %s})\n",
                        (int)ud.entry_number, ud.base_addr, ud.limit,
                        ud.seg_32bit ? "32bit" : "16bit",
                        ud.contents, ud.read_exec_only ? "read_exec" : "writable",
                        ud.limit_in_pages ? "page_gran" : "byte_gran",
                        ud.seg_not_present ? "not_present" : "present",
                        ud.useable ? "usable" : "not_usable");
            }
#endif
            if (ud.entry_number==(unsigned)-1) {
                for (ud.entry_number=0x33>>3; ud.entry_number<n_gdt; ud.entry_number++) {
                    if (!gdt[ud.entry_number].useable) break;
                }
                ROSE_ASSERT(ud.entry_number<8192);
                if (debug && trace_syscall)
                    fprintf(debug, "  assigned entry number = %d\n", (int)ud.entry_number);
            }
            gdt[ud.entry_number] = ud;
            size_t nwritten = map.write(&ud, u_info_va, sizeof ud);
            ROSE_ASSERT(nwritten==sizeof ud);
            writeGPR(x86_gpr_ax, 0);
            /* Reload all the segreg shadow values from the (modified) descriptor table */
            for (size_t i=0; i<6; i++)
                writeSegreg((X86SegmentRegister)i, readSegreg((X86SegmentRegister)i));
            syscall_leave("d");
            break;
        }

        case 252: { /*0xfc, exit_group*/
            syscall_enter("exit_group", "d");
            if (debug && trace_syscall) fputs("(throwing...)\n", debug);
            int status=arg(0);
            throw Exit(__W_EXITCODE(status, 0));
        }

        case 258: { /*0x102, set_tid_address*/
            syscall_enter("set_tid_address", "p");
            uint32_t tid_va=arg(0);
            
            /* We want the 32-bit value to be updated by Linux, but if we're running on a 64-bit system then Linux will also
             * update the following 32-bits (probably initializing them to zero).  Therefore we'll create 64 bits memory for
             * Linux to update and map the low-order 32-bits into the specimen. */
            int *tidptr = NULL;
            if (sizeof(int)>4) {
                tidptr = new int;
                *tidptr = 0;
                size_t nread = map.read(tidptr, tid_va, 4);
                ROSE_ASSERT(4==nread);
                const MemoryMap::MapElement *orig = map.find(tid_va);
                MemoryMap::MapElement submap(tid_va, 4, tidptr, 0, orig->get_mapperms());
                submap.set_name("set_tid_address");
                map.insert(submap);
            } else {
                tidptr = (int*)my_addr(tid_va);
            }

            syscall(SYS_set_tid_address, tidptr);
            writeGPR(x86_gpr_ax, getpid());

            syscall_leave("d");
            if (debug && trace_mmap) {
                fprintf(debug, "  memory map after set_tid_address syscall:\n");
                map.dump(debug, "    ");
            }
            break;
        }

        case 311: { /*0x137, set_robust_list*/
            syscall_enter("set_robust_list", "pd");
            uint32_t head_va=arg(0), len=arg(1);
            void *head = my_addr(head_va);
            
            /* Allow Linux to update the specimen's memory directly. */
            int status = syscall(SYS_set_robust_list, head, len);
            if (status<0) {
                writeGPR(x86_gpr_ax, -errno);
            } else {
                writeGPR(x86_gpr_ax, 0);
            }
            syscall_leave("d");
            break;
        }

        default: {
            fprintf(stderr, "syscall_%u(", callno);
            for (int i=0; i<6; i++)
                fprintf(stderr, "%s0x%08"PRIx32, i?", ":"", arg(i));
            fprintf(stderr, ") is not implemented yet\n\n");
            abort();
        }

        case 270: { /*0x10e tgkill*/
            uint32_t tgid = readGPR(x86_gpr_bx).known_value();
            uint32_t pid = readGPR(x86_gpr_cx).known_value();
            uint32_t sig = readGPR(x86_gpr_dx).known_value();
            if (debug)
                fprintf(debug, "  tgkill(%d,%d,%d)\n", tgid, pid, sig);
            // TODO: Actually check thread group and kill properly
            throw Exit(__W_EXITCODE(0, sig));
            break;

        }
    }
}

void
EmulationPolicy::syscall_arginfo(char format, uint32_t val, ArgInfo *info, va_list ap)
{
    ROSE_ASSERT(info!=NULL);
    info->val = val;
    switch (format) {
        case 'f':       /*flags*/
        case 'e':       /*enum*/
            info->xlate = va_arg(ap, const Translate*);
            break;
        case 's':       /*NUL-terminated string*/
            info->str = read_string(val);
            break;
    }
}

void
EmulationPolicy::syscall_enter(const char *name, const char *format, ...)
{
    va_list ap;
    va_start(ap, format);

    if (debug && trace_syscall) {
        ArgInfo args[6];
        for (size_t i=0; format[i]; i++)
            syscall_arginfo(format[i], arg(i), args+i, ap);
        print_enter(debug, name, format, args);
    }
    
    va_end(ap);
}

void
EmulationPolicy::syscall_leave(const char *format, ...) 
{
    va_list ap;
    va_start(ap, format);

    ROSE_ASSERT(1==strlen(format));
    if (debug && trace_syscall) {
        ArgInfo info;
        uint32_t value = readGPR(x86_gpr_ax).known_value();
        syscall_arginfo(format[0], value, &info, ap);
        print_leave(debug, format[0], &info);
    }
}


uint32_t
EmulationPolicy::arg(int idx)
{
    switch (idx) {
        case 0: return readGPR(x86_gpr_bx).known_value();
        case 1: return readGPR(x86_gpr_cx).known_value();
        case 2: return readGPR(x86_gpr_dx).known_value();
        case 3: return readGPR(x86_gpr_si).known_value();
        case 4: return readGPR(x86_gpr_di).known_value();
        case 5: return readGPR(x86_gpr_bp).known_value();
        default: assert(!"invalid argument number"); abort();
    }
}

int
main(int argc, char *argv[])
{
    typedef X86InstructionSemantics<EmulationPolicy, VirtualMachineSemantics::ValueType> Semantics;
    EmulationPolicy policy;
    Semantics t(policy);

#if 1 /*DEBUGGING [RPM 2010-08-06]*/
    policy.trace_insn = false;
    policy.trace_syscall = true;
    policy.trace_mmap = true;
#endif

    /* Parse command-line */
    int argno = 1;
    while (argno<argc && '-'==argv[argno][0]) {
        if (!strcmp(argv[argno], "--")) {
            argno++;
            break;
        } else if (!strcmp(argv[argno], "--debug")) {
            policy.debug = stderr;
            argno++;
        } else {
            fprintf(stderr, "usage: %s [--debug] PROGRAM ARGUMENTS...\n", argv[0]);
            exit(1);
        }
    }
    ROSE_ASSERT(argc-argno>=1); /* usage: executable name followed by executable's arguments */
    SgAsmGenericHeader *fhdr = policy.load(argv[argno]); /*header for main executable, not libraries*/
    policy.initialize_stack(fhdr, argc-argno, argv+argno);

    /* Debugging */
    if (policy.debug && policy.trace_mmap) {
        fprintf(policy.debug, "memory map after program load:\n");
        policy.map.dump(policy.debug, "  ");
    }

    /* Execute the program */
    bool seen_entry_va = false;
    while (true) {
        try {
            SgAsmx86Instruction *insn = policy.current_insn();
            if (policy.debug && policy.trace_mmap &&
                !seen_entry_va && insn->get_address()==fhdr->get_base_va()+fhdr->get_entry_rva()) {
                fprintf(policy.debug, "memory map at program entry:\n");
                policy.map.dump(policy.debug, "  ");
                seen_entry_va = true;
            }
            t.processInstruction(insn);
            if (policy.debug && policy.trace_state)
                policy.dump_registers(policy.debug);
        } catch (const Semantics::Exception &e) {
            std::cerr <<e <<"\n\n";
            abort();
        } catch (const VirtualMachineSemantics::Policy::Exception &e) {
            std::cerr <<e <<"\n\n";
            abort();
        } catch (const EmulationPolicy::Exit &e) {
            /* specimen has exited */
            if (WIFEXITED(e.status)) {
                fprintf(stderr, "specimen exited with status %d\n", WEXITSTATUS(e.status));
            } else if (WIFSIGNALED(e.status)) {
                fprintf(stderr, "specimen exited due to signal %d (%s)%s\n",
                        WTERMSIG(e.status), strsignal(WTERMSIG(e.status)), 
                        WCOREDUMP(e.status)?" core dumped":"");
            } else if (WIFSTOPPED(e.status)) {
                fprintf(stderr, "specimen is stopped due to signal %d (%s)\n", 
                        WSTOPSIG(e.status), strsignal(WSTOPSIG(e.status)));
            }
            break;
        }
    }
    return 0;
}

#else
int main(int, char *argv[])
{
    std::cerr <<argv[0] <<": not supported on this platform" <<std::endl;
    return 1;
}

#endif /* ROSE_ENABLE_SIMULATOR */<|MERGE_RESOLUTION|>--- conflicted
+++ resolved
@@ -556,19 +556,10 @@
      *          according to whether ROSE is compiled for 32- or 64-bit.  We always want the 32-bit syscall numbers. */
     unsigned callno = readGPR(x86_gpr_ax).known_value();
     switch (callno) {
-<<<<<<< HEAD
         case 3: { /*read*/
             syscall_enter("read", "dpd");
             int fd=arg(0);
             uint32_t buf_va=arg(1), size=arg(2);
-=======
-        case 3: { /*0x3, read*/
-            int fd = readGPR(x86_gpr_bx).known_value();
-            uint32_t buf_va = readGPR(x86_gpr_cx).known_value();
-            uint32_t size = readGPR(x86_gpr_dx).known_value();
-            if (debug)
-                fprintf(debug, "  read(fd=%d, buf=0x%08"PRIx32", size=%"PRIu32")\n", fd, buf_va, size);
->>>>>>> b36543cc
             char buf[size];
             ssize_t nread = read(fd, buf, size);
             if (nread<0) {
@@ -581,20 +572,11 @@
             break;
         }
 
-<<<<<<< HEAD
         case 4: { /*write*/
             syscall_enter("write", "dpd");
             int fd=arg(0);
             uint32_t buf_va=arg(1);
             size_t size=arg(2);
-=======
-        case 4: { /*0x4, write*/
-            int fd = readGPR(x86_gpr_bx).known_value();
-            uint32_t buf_va = readGPR(x86_gpr_cx).known_value();
-            size_t size = readGPR(x86_gpr_dx).known_value();
-            if (debug)
-                fprintf(debug, "  write(fd=%d, buf=0x%08"PRIx32", size=%zu)\n", fd, buf_va, size);
->>>>>>> b36543cc
             uint8_t buf[size];
             size_t nread = map.read(buf, buf_va, size);
             ROSE_ASSERT(nread==size);
@@ -608,7 +590,6 @@
             break;
         }
 
-<<<<<<< HEAD
         case 5: { /*open*/
             static const Translate oflags[] = { TF(O_RDWR), TF(O_RDONLY), TF(O_WRONLY),
                                                 TF(O_CREAT), TF(O_EXCL), TF(O_NONBLOCK), TF(O_NOCTTY), TF(O_TRUNC),
@@ -616,10 +597,6 @@
                                                 T_END };
             syscall_enter("open", "sf", oflags);
             uint32_t filename_va=arg(0);
-=======
-        case 5: { /*0x5, open*/
-            uint32_t filename_va = readGPR(x86_gpr_bx).known_value();
->>>>>>> b36543cc
             std::string filename = read_string(filename_va);
             uint32_t flags=arg(1), mode=(flags & O_CREAT)?arg(2):0;
             int fd = open(filename.c_str(), flags, mode);
@@ -628,16 +605,9 @@
             break;
         }
 
-<<<<<<< HEAD
         case 6: { /*close*/
             syscall_enter("close", "d");
             int fd=arg(0);
-=======
-        case 6: { /*0x6, close*/
-            int fd = readGPR(x86_gpr_bx).known_value();
-            if (debug)
-                fprintf(debug, "  close(%d)\n", fd);
->>>>>>> b36543cc
             if (1==fd || 2==fd) {
                 /* ROSE is using these */
                 writeGPR(x86_gpr_ax, -EPERM);
@@ -649,19 +619,11 @@
             break;
         }
 
-<<<<<<< HEAD
         case 7: { // waitpid
             static const Translate wflags[] = { TF(WNOHANG), TF(WUNTRACED), T_END };
             syscall_enter("waitpid", "dpf", wflags);
             pid_t pid=arg(0);
             uint32_t status=arg(1), options=arg(2);
-=======
-        case 7: { /*0x7, waitpid*/
-            pid_t pid = readGPR(x86_gpr_bx).known_value();
-            uint32_t status = readGPR(x86_gpr_cx).known_value();
-            uint32_t options = readGPR(x86_gpr_dx).known_value();
-
->>>>>>> b36543cc
             int sys_status;
             int result = waitpid(pid, &sys_status, options);
             if (result == -1) {
@@ -680,7 +642,8 @@
         }
 
         case 13: { /*0xd, time */
-            uint32_t t = readGPR(x86_gpr_bx).known_value();
+            syscall_enter("time", "p");
+            uint32_t t = arg(0);
             time_t result = time(NULL);
             if (t) {
               uint32_t t_le;
@@ -689,16 +652,21 @@
               ROSE_ASSERT(4==nwritten);
             }
             writeGPR(x86_gpr_ax, result);
+            syscall_leave("d"); /*FIXME: we should have a "t" format to print time [RPM 2010-08-09]*/
             break;
         }
 
         case 20: { /*0x14, getpid*/
+            syscall_enter("getpid", "");
             writeGPR(x86_gpr_ax, getpid());
+            syscall_leave("d");
             break;
         }
 
         case 24: { /*0x18, getuid*/
+            syscall_enter("getuid", "");
             writeGPR(x86_gpr_ax, getuid());
+            syscall_leave("d");
             break;
         }
 
@@ -716,10 +684,13 @@
         }
 
         case 41: { /*0x29, dup*/
-            uint32_t fd = readGPR(x86_gpr_bx).known_value();
+            syscall_enter("dup", "d");
+            uint32_t fd = arg(0);
             int result = dup(fd);
             if (-1==result) result = -errno;
             writeGPR(x86_gpr_ax, result);
+            syscall_leave("d");
+            break;
         }
 
         case 45: { /*0x2d, brk*/
@@ -752,17 +723,23 @@
         }
 
         case 47: { /*0x2f, getgid*/
+            syscall_enter("getgid", "");
             writeGPR(x86_gpr_ax, getgid());
+            syscall_leave("d");
             break;
         }
 
         case 49: { /*0x31, geteuid*/
+            syscall_enter("geteuid", "");
             writeGPR(x86_gpr_ax, geteuid());
+            syscall_leave("d");
             break;
         }
 
         case 50: { /*0x32, getegid*/
+            syscall_enter("getegid", "");
             writeGPR(x86_gpr_ax, getegid());
+            syscall_leave("d");
             break;
         }
 
@@ -833,64 +810,72 @@
         }
 
         case 57: { /*0x39, setpgid*/
-            uint32_t pid = readGPR(x86_gpr_bx).known_value();
-            uint32_t pgid = readGPR(x86_gpr_cx).known_value();
+            syscall_enter("setpgid", "dd");
+            uint32_t pid=arg(0), pgid=arg(1);
             int result = setpgid(pid, pgid);
             if (-1==result) { result = -errno; }
             writeGPR(x86_gpr_ax, result);
+            syscall_leave("d");
             break;
         }
 
         case 64: { /*0x40, getppid*/
+            syscall_enter("getppid", "");
             writeGPR(x86_gpr_ax, getppid());
+            syscall_leave("d");
             break;
         }
 
         case 65: { /*0x41, getpgrp*/
+            syscall_enter("getpgrp", "");
             writeGPR(x86_gpr_ax, getpgrp());
-            break;
-        }
-
-        case 78: { /*0x4e, gettimeofday*/
-          uint32_t tp = readGPR(x86_gpr_bx).known_value();
-          struct timeval sys_t;
-          int result = gettimeofday(&sys_t, NULL);
-          if (result == -1) {
-              result = -errno;
-          } else {
-              writeMemory<32>(x86_segreg_ds, tp, sys_t.tv_sec, true_() );
-              writeMemory<32>(x86_segreg_ds, tp + 4, sys_t.tv_usec, true_() );
-          }
-          writeGPR(x86_gpr_ax, result);
-          break;
+            syscall_leave("d");
+            break;
+        }
+
+        case 78: { /*0x4e, gettimeofday*/       
+            syscall_enter("gettimeofday", "p");
+            uint32_t tp = arg(0);
+            struct timeval sys_t;
+            int result = gettimeofday(&sys_t, NULL);
+            if (result == -1) {
+                result = -errno;
+            } else {
+                writeMemory<32>(x86_segreg_ds, tp, sys_t.tv_sec, true_() );
+                writeMemory<32>(x86_segreg_ds, tp + 4, sys_t.tv_usec, true_() );
+            }
+            writeGPR(x86_gpr_ax, result);
+            syscall_leave("d");
+            break;
         }
 
         case 83: { /*0x53, symlink*/
-          uint32_t oldpath = readGPR(x86_gpr_bx).known_value();
-          uint32_t newpath = readGPR(x86_gpr_cx).known_value();
-          std::string sys_oldpath = read_string(oldpath);
-          std::string sys_newpath = read_string(newpath);
-          int result = symlink(sys_oldpath.c_str(),sys_newpath.c_str());
-          if (result == -1) result = -errno;
-          writeGPR(x86_gpr_ax, result);
-          break;
+            syscall_enter("symlink", "ss");
+            uint32_t oldpath=arg(0), newpath=arg(1);
+            std::string sys_oldpath = read_string(oldpath);
+            std::string sys_newpath = read_string(newpath);
+            int result = symlink(sys_oldpath.c_str(),sys_newpath.c_str());
+            if (result == -1) result = -errno;
+            writeGPR(x86_gpr_ax, result);
+            syscall_leave("d");
+            break;
         }
 
         case 85: { /*0x55, readlink*/
-          uint32_t path = readGPR(x86_gpr_bx).known_value();
-          uint32_t buf = readGPR(x86_gpr_cx).known_value();
-          uint32_t bufsize = readGPR(x86_gpr_dx).known_value();
-          char sys_buf[bufsize];
-          std::string sys_path = read_string(path);
-          int result = readlink(sys_path.c_str(), sys_buf, bufsize);
-          if (result == -1) {
-              result = -errno;
-          } else {
-              size_t nwritten = map.write(sys_buf, buf, result);
-              ROSE_ASSERT(nwritten == result);
-          }
-          writeGPR(x86_gpr_ax, result);
-          break;
+            syscall_enter("readlink", "spd");
+            uint32_t path=arg(0), buf=arg(1), bufsize=arg(2);
+            char sys_buf[bufsize];
+            std::string sys_path = read_string(path);
+            int result = readlink(sys_path.c_str(), sys_buf, bufsize);
+            if (result == -1) {
+                result = -errno;
+            } else {
+                size_t nwritten = map.write(sys_buf, buf, result);
+                ROSE_ASSERT(nwritten == (size_t)result);
+            }
+            writeGPR(x86_gpr_ax, result);
+            syscall_leave("d");
+            break;
         }
             
         case 91: { /*0x5b, munmap*/
@@ -910,15 +895,14 @@
         }
 
         case 114: { /*0x72, wait4*/
-            uint32_t pid = readGPR(x86_gpr_bx).known_value();
-            uint32_t status_ptr = readGPR(x86_gpr_cx).known_value();
-            uint32_t options = readGPR(x86_gpr_dx).known_value();
-            uint32_t rusage_ptr = readGPR(x86_gpr_si).known_value();
+            static const Translate wflags[] = { TF(WNOHANG), TF(WUNTRACED), T_END };
+            syscall_enter("wait4", "dpfp", wflags);
+            uint32_t pid=arg(0), status_ptr=arg(1), options=arg(2), rusage_ptr=arg(3);
             uint32_t status;
             size_t nread = map.read(&status, status_ptr, 4);
             ROSE_ASSERT(nread == 4);
             struct rusage sys_rusage;
-            uint32_t result = wait4(pid, &status, options, &sys_rusage);
+            int result = wait4(pid, &status, options, &sys_rusage);
             if( result == -1) {
                 result = -errno;
             } else {
@@ -932,6 +916,7 @@
                 }
             }
             writeGPR(x86_gpr_ax, result);
+            syscall_leave("d");
             break;
         }
 
@@ -1024,7 +1009,6 @@
             syscall_leave("d");
             break;
         }
-<<<<<<< HEAD
 
         case 174: { /*0xae, rt_sigaction*/
             syscall_enter("rt_sigaction", "dppd");
@@ -1102,44 +1086,6 @@
                     ROSE_ASSERT(nwritten==sizeof rl);
                 }
                 writeGPR(x86_gpr_ax, 0);
-=======
-            
-        case 175: { /*0xaf, sigprocmask */
-            uint32_t how = readGPR(x86_gpr_bx).known_value();
-            uint32_t set = readGPR(x86_gpr_cx).known_value();
-            uint32_t oldset = readGPR(x86_gpr_dx).known_value();
-            sigset_t sys_set, sys_oldset;
-            if (set != 0) {
-              size_t nread = map.read(&sys_set, set,sizeof sys_set );
-              ROSE_ASSERT(nread==sizeof sys_set);
-            }
-            int result = sigprocmask(how, set ? &sys_set : NULL, oldset ? &sys_oldset : NULL);
-            if (result == -1) {
-              result = -errno;
-            } else {
-              if (oldset != 0) {
-                  size_t nwritten = map.write(&sys_oldset, oldset, sizeof sys_oldset);
-                  ROSE_ASSERT(nwritten == sizeof sys_oldset);
-              }
-            }
-            writeGPR(x86_gpr_ax,result);
-            break;
-    }
-        case 192: { /*0xc0, mmap2*/
-            uint32_t start = readGPR(x86_gpr_bx).known_value();
-            uint32_t size = readGPR(x86_gpr_cx).known_value();
-            uint32_t prot = readGPR(x86_gpr_dx).known_value();
-            uint32_t flags = readGPR(x86_gpr_si).known_value();
-            uint32_t fd = readGPR(x86_gpr_di).known_value();
-            uint32_t offset = readGPR(x86_gpr_bp).known_value() * PAGE_SIZE;
-            if (debug) {
-                fprintf(debug,
-                        "  mmap2(start=0x%08"PRIx32", size=0x%08"PRIx32", prot=%04"PRIo32", flags=0x%"PRIx32
-                        ", fd=%d, offset=0x%08"PRIx32")\n",
-                        start, size, prot, flags, fd, offset);
-                fprintf(debug, "  initial memory map:\n");
-                map.dump(debug, "    ");
->>>>>>> b36543cc
             }
             syscall_leave("d");
             break;
@@ -1259,7 +1205,14 @@
             break;
         }
 
-<<<<<<< HEAD
+        case 224: { /*0xe0, gettid*/
+            // We have no concept of threads
+            syscall_enter("gettid", "");
+            writeGPR(x86_gpr_ax, getpid());
+            syscall_leave("d");
+            break;
+       }
+
         case 240: { /*0xf0, futex*/
             static const Translate opflags[] = { TF(FUTEX_PRIVATE_FLAG),
                                                  TF2(FUTEX_CMD_MASK, FUTEX_WAIT),
@@ -1282,14 +1235,6 @@
             break;
         }
             
-=======
-        case 224: { /*0xe0, gettid*/
-            // We have no concept of threads
-            writeGPR(x86_gpr_ax, getpid());
-            break;
-       }
-
->>>>>>> b36543cc
         case 243: { /*0xf3, set_thread_area*/
             syscall_enter("set_thread_area", "p");
             uint32_t u_info_va=arg(0);
@@ -1365,6 +1310,16 @@
             break;
         }
 
+        case 270: { /*0x10e tgkill*/
+            syscall_enter("tgkill", "ddd");
+            uint32_t tgid=arg(0), pid=arg(1), sig=arg(2);
+            // TODO: Actually check thread group and kill properly
+            if (debug && trace_syscall) fputs("(throwing...)\n", debug);
+            throw Exit(__W_EXITCODE(0, sig));
+            break;
+
+        }
+
         case 311: { /*0x137, set_robust_list*/
             syscall_enter("set_robust_list", "pd");
             uint32_t head_va=arg(0), len=arg(1);
@@ -1387,18 +1342,6 @@
                 fprintf(stderr, "%s0x%08"PRIx32, i?", ":"", arg(i));
             fprintf(stderr, ") is not implemented yet\n\n");
             abort();
-        }
-
-        case 270: { /*0x10e tgkill*/
-            uint32_t tgid = readGPR(x86_gpr_bx).known_value();
-            uint32_t pid = readGPR(x86_gpr_cx).known_value();
-            uint32_t sig = readGPR(x86_gpr_dx).known_value();
-            if (debug)
-                fprintf(debug, "  tgkill(%d,%d,%d)\n", tgid, pid, sig);
-            // TODO: Actually check thread group and kill properly
-            throw Exit(__W_EXITCODE(0, sig));
-            break;
-
         }
     }
 }
