--- conflicted
+++ resolved
@@ -282,19 +282,6 @@
 vector<void *> buildLibraryList(SgProject *prj)
    {
      vector<void *> libs;
-<<<<<<< HEAD
-     void *libc;
-#ifdef __APPLE__
-     libc = dlopen("libc.dylib", RTLD_NOW | RTLD_GLOBAL);
-#else
-     libc = dlopen("libc.so.6", RTLD_NOW | RTLD_GLOBAL);
-#endif
-     char *err = dlerror();
-     if (err != NULL)
-        {
-          throw InterpError(string("Couldn't load libc: ") + err);
-        }
-=======
 
      void *libc = dlopen("libc.so.6", RTLD_NOW | RTLD_GLOBAL);
      if (NULL==libc)
@@ -302,7 +289,6 @@
      if (NULL==libc)
          throw InterpError(string("Couldn't load libc: ") + dlerror();
 
->>>>>>> 810affda
      libs.push_back(libc);
      // libs.push_back(RTLD_DEFAULT);
      return libs;
