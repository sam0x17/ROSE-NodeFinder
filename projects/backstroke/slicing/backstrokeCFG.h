#ifndef BACKSTROKE_CFG_H
#define	BACKSTROKE_CFG_H


#include <rose.h>
#include <boost/graph/adjacency_list.hpp>
#include <boost/bind.hpp>
#include <boost/foreach.hpp>
#include <boost/tuple/tuple.hpp>
#include <boost/graph/graphviz.hpp>
#include <boost/graph/dominator_tree.hpp>
#include <boost/graph/reverse_graph.hpp>
#include <boost/graph/transpose_graph.hpp>
#include <boost/algorithm/string.hpp>


namespace Backstroke
{

#define foreach BOOST_FOREACH


//! This function helps to write the DOT file for vertices.
template <class CFGNodeType>
void writeCFGNode(std::ostream& out, const CFGNodeType& cfgNode)
{
	SgNode* node = cfgNode.getNode();
	ROSE_ASSERT(node);

	std::string nodeColor = "black";
	if (isSgStatement(node))
		nodeColor = "blue";
	else if (isSgExpression(node))
		nodeColor = "green";
	else if (isSgInitializedName(node))
		nodeColor = "red";

	std::string label;

	if (SgFunctionDefinition* funcDef = isSgFunctionDefinition(node))
	{
		std::string funcName = funcDef->get_declaration()->get_name().str();
		if (cfgNode.getIndex() == 0)
			label = "Entry\\n" + funcName;
		else if (cfgNode.getIndex() == 3)
			label = "Exit\\n" + funcName;
	}
	
	if (!isSgScopeStatement(node) && !isSgCaseOptionStmt(node) && !isSgDefaultOptionStmt(node))
	{
		std::string content = node->unparseToString();
		boost::replace_all(content, "\"", "\\\"");
		boost::replace_all(content, "\\n", "\\\\n");
		label += content;
	}
    else
		label += "<" + node->class_name() + ">";
    
    if (label == "")
		label += "<" + node->class_name() + ">";
	
	out << "[label=\""  << label << "\", color=\"" << nodeColor <<
		"\", style=\"" << (cfgNode.isInteresting()? "solid" : "dotted") << "\"]";
}


//! This function helps to write the DOT file for edges.
template <class CFGEdgeType>
void writeCFGEdge(std::ostream& out, const CFGEdgeType& e)
{
	out << "[label=\"" << escapeString(e.toString()) <<
		"\", style=\"" << "solid" << "\"]";
}


// Predeclaration of class CFG.
template <class CFGNodeFilter> class CFG;

struct FullCFGNodeFilter
{
	bool operator()(const VirtualCFG::CFGNode& cfgNode) const
	{ return true; }
};

struct InterestingCFGNodeFilter
{
	bool operator()(const VirtualCFG::CFGNode& cfgNode) const
	{ return cfgNode.isInteresting(); }
};

//! A full CFG without any filtered nodes.
typedef CFG<FullCFGNodeFilter> FullCFG;


//! A filtered CFG which only contains interesting nodes and edges.
typedef CFG<InterestingCFGNodeFilter> FilteredCFG;





/********************************************************************/
//	The concept required to be fulfilled by CFGNodeFilter is
//
//	struct CFGNodeFilter
//	{
//		bool operator()(const VirtualCFG::CFGNode& cfgNode) const;
//	};
//
/********************************************************************/

//! A class holding a Control Flow Graph.
	
template <class CFGNodeFilter>
class CFG : public boost::adjacency_list<boost::vecS, boost::vecS, boost::bidirectionalS, 
		boost::shared_ptr<VirtualCFG::FilteredCFGNode<CFGNodeFilter> >,
		boost::shared_ptr<VirtualCFG::FilteredCFGEdge<CFGNodeFilter> > >
{
	typedef typename boost::graph_traits<CFG<CFGNodeFilter> > GraphTraits;

public:
    typedef VirtualCFG::FilteredCFGNode<CFGNodeFilter> CFGNodeType;
	typedef VirtualCFG::FilteredCFGEdge<CFGNodeFilter> CFGEdgeType;

	typedef boost::shared_ptr<CFGNodeType> CFGNodePtr;
	typedef boost::shared_ptr<CFGEdgeType> CFGEdgePtr;

    typedef typename GraphTraits::vertex_descriptor Vertex;
	typedef typename GraphTraits::edge_descriptor Edge;

	typedef std::map<Vertex, Vertex> VertexVertexMap;

protected:

	//! The function definition of this CFG.
	SgFunctionDefinition* funcDef_;

	//! The entry node.
	Vertex entry_;

	//! The exit node.
	Vertex exit_;

	//! A map from a CFG node to the corresponding vertex
	std::map<CFGNodeType, Vertex> nodesToVertices_;

    //! The dominator tree of this CFG.
    VertexVertexMap dominatorTree_;

    //! The postdominator tree of this CFG.
    VertexVertexMap postdominatorTree_;

public:

	//! The default constructor.
	CFG()
	:	funcDef_(NULL),
		entry_(GraphTraits::null_vertex()),
		exit_(GraphTraits::null_vertex())
	{
	}

	//! The constructor building the CFG.
	explicit CFG(SgFunctionDefinition* funcDef)
	:	funcDef_(funcDef),
		entry_(GraphTraits::null_vertex()),
		exit_(GraphTraits::null_vertex())
	{
		build(funcDef);
	}

	//! Build the actual CFG for the given function.
	void build(SgFunctionDefinition* funcDef);

	//! Get the function definition of this CFG.
	SgFunctionDefinition* getFunctionDefinition() const
	{ return funcDef_; }

	//! Get the entry node of the CFG
	const Vertex& getEntry() const
	{ return entry_; }

	//! Get the exit node of the CFG
	const Vertex& getExit() const
	{ return exit_; }

	//! Build the dominator tree of this CFG.
	//! @returns A map from each node to its immediate dominator.
<<<<<<< HEAD
	VertexVertexMap getDominatorTree() const;

	//! Build the postdominator tree of this CFG.
	VertexVertexMap getPostdominatorTree() const;
=======
	const VertexVertexMap& getDominatorTree();

	//! Build the postdominator tree of this CFG.
	const VertexVertexMap& getPostdominatorTree();
>>>>>>> 987375de

	//! Build a reverse CFG.
	CFG<CFGNodeFilter> makeReverseCopy() const;

	//! Output the graph to a DOT file.
	void toDot(const std::string& filename) const;

	//! Get all CFG nodes in this graph.
	std::vector<CFGNodePtr> getAllNodes() const;

	//! Get all CFG edges in this graph.
	std::vector<CFGEdgePtr> getAllEdges() const;

	//! Given a CFG node, returns the corresponding vertex in the graph.
	//! Returns Vertex::null_vertex() if the given node is not in the graph
	Vertex getVertexForNode(const CFGNodeType &node) const;

    //! Return if this CFG is reducible (if all loops are natural loops, the
    //! CFG is reducible).
    bool isReducible() const { return true; }

    //! Get all back edges in the CFG. A back edge is one whose target dominates its source.
    std::vector<Edge> getAllBackEdges();

    //! Get all loop headers in this CFG. A natural loop only has one header.
    std::vector<Vertex> getAllLoopHeaders();

protected:

	//! A internal funtion which builds the actual CFG (boost::graph).
	void buildCFG(const CFGNodeType& node,
			std::map<CFGNodeType, Vertex>& nodesAdded,
			std::set<CFGNodeType>& nodesProcessed);

	//! Find the entry and exit of this CFG and set the corresponding members.
	void setEntryAndExit();

	//! This function helps to write the DOT file for vertices.
	void writeGraphNode(std::ostream& out, const Vertex& node) const
	{
		writeCFGNode(out, *(*this)[node]);
		//VirtualCFG::printNode(out, (*this)[node]);
	}

	//! This function helps to write the DOT file for edges.
	void writeGraphEdge(std::ostream& out, const Edge& edge) const
	{
		writeCFGEdge(out, *(*this)[edge]);
		//VirtualCFG::printEdge(out, (*this)[edge], true);
	}

	//! This class is used to copy vertices when calling copy_graph().
	struct VertexCopier
	{
		VertexCopier(const CFG<CFGNodeFilter>& g1, CFG<CFGNodeFilter>& g2)
		: cfg1(g1), cfg2(g2) {}

		void operator()(const Vertex& v1, Vertex& v2) const
		{ cfg2[v2] = cfg1[v1]; }
		
		const CFG<CFGNodeFilter>& cfg1;
		CFG<CFGNodeFilter>& cfg2;
	};

	//! This class is used to copy edges when calling copy_graph().
	struct EdgeCopier
	{
		EdgeCopier(const CFG<CFGNodeFilter>& g1, CFG<CFGNodeFilter>& g2)
		: cfg1(g1), cfg2(g2) {}

		void operator()(const Edge& e1, Edge& e2) const
		{ cfg2[e2] = cfg1[e1]; }

		const CFG<CFGNodeFilter>& cfg1;
		CFG<CFGNodeFilter>& cfg2;
	};
};



template <class CFGNodeFilter>
void CFG<CFGNodeFilter>::toDot(const std::string& filename) const
{
	std::ofstream ofile(filename.c_str(), std::ios::out);
	boost::write_graphviz(ofile, *this,
			boost::bind(&CFG<CFGNodeFilter>::writeGraphNode, this, ::_1, ::_2),
			boost::bind(&CFG<CFGNodeFilter>::writeGraphEdge, this, ::_1, ::_2));
}

template <class CFGNodeFilter>
void CFG<CFGNodeFilter>::build(SgFunctionDefinition* funcDef)
{
	ROSE_ASSERT(funcDef);
	funcDef_ = funcDef;

	// The following two variables are used to record the nodes traversed.
	nodesToVertices_.clear();
	std::set<CFGNodeType> nodesProcessed;

	// Remove all nodes and edges first.
	this->clear();
	entry_ = GraphTraits::null_vertex();
	exit_ = GraphTraits::null_vertex();

	buildCFG(CFGNodeType(funcDef->cfgForBeginning()), nodesToVertices_, nodesProcessed);

	// Find the entry and exit of this CFG.
	setEntryAndExit();

	ROSE_ASSERT(isSgFunctionDefinition((*this)[entry_]->getNode()));
	ROSE_ASSERT(isSgFunctionDefinition((*this)[exit_]->getNode()));
}

template <class CFGNodeFilter>
void CFG<CFGNodeFilter>::setEntryAndExit()
{
    foreach (Vertex v, boost::vertices(*this))
	{
		CFGNodePtr node = (*this)[v];
		if (isSgFunctionDefinition(node->getNode()))
		{
			if (node->getIndex() == 0)
				entry_ = v;
			else if (node->getIndex() == 3)
				exit_ = v;
		}
	}

	//In graphs with an infinite loop, we might never get to the end vertex
	//In those cases, we need to add it explicitly
	if (exit_ == GraphTraits::null_vertex())
	{
		std::cerr << "This function may contain an infinite loop "
				"inside so that its CFG cannot be built" << std::endl;
		exit_ = add_vertex(*this);
		(*this)[exit_] = CFGNodePtr(new CFGNodeType(funcDef_->cfgForEnd()));
	}

	ROSE_ASSERT(entry_ != GraphTraits::null_vertex());
	ROSE_ASSERT(exit_ != GraphTraits::null_vertex());
}

template <class CFGNodeFilter>
void CFG<CFGNodeFilter>::buildCFG(
		const CFGNodeType& node,
		std::map<CFGNodeType, Vertex>& nodesAdded,
		std::set<CFGNodeType>& nodesProcessed)
{
	ROSE_ASSERT(node.getNode());

	if (nodesProcessed.count(node) > 0)
		return;
	nodesProcessed.insert(node);

	typename std::map<CFGNodeType, Vertex>::iterator iter;
	bool inserted;
	Vertex from, to;

	// Add the source node.
	const CFGNodeType& src = node;
	ROSE_ASSERT(src.getNode());

	boost::tie(iter, inserted) = nodesAdded.insert(std::make_pair(src, Vertex()));

	if (inserted)
	{
		from = add_vertex(*this);
		(*this)[from] = CFGNodePtr(new CFGNodeType(src));
		iter->second = from;
	}
	else
	{
		from = iter->second;
	}

	std::vector<CFGEdgeType> outEdges = node.outEdges();

	foreach(const CFGEdgeType& cfgEdge, outEdges)
	{
		// For each out edge, add the target node.
		CFGNodeType tar = cfgEdge.target();
		ROSE_ASSERT(tar.getNode());

		boost::tie(iter, inserted) = nodesAdded.insert(std::make_pair(tar, Vertex()));

		if (inserted)
		{
			to = add_vertex(*this);
			(*this)[to] = CFGNodePtr(new CFGNodeType(tar));
			iter->second = to;
		}
		else
		{
			to = iter->second;
		}

		// Add the edge.
		Edge edge = add_edge(from, to, *this).first;
		(*this)[edge] = CFGEdgePtr(new CFGEdgeType(cfgEdge));

		// Build the CFG recursively.
		buildCFG(tar, nodesAdded, nodesProcessed);
	}
}

template <class CFGNodeFilter>
<<<<<<< HEAD
typename CFG<CFGNodeFilter>::VertexVertexMap CFG<CFGNodeFilter>::getDominatorTree() const
=======
const typename CFG<CFGNodeFilter>::VertexVertexMap& CFG<CFGNodeFilter>::getDominatorTree()
>>>>>>> 987375de
{
    if (!dominatorTree_.empty())
        return dominatorTree_;

	boost::associative_property_map<VertexVertexMap> domTreePredMap(dominatorTree_);

	// Here we use the algorithm in boost::graph to build a map from each node to its immediate dominator.
	boost::lengauer_tarjan_dominator_tree(*this, entry_, domTreePredMap);
	return dominatorTree_;
}

template <class CFGNodeFilter>
<<<<<<< HEAD
typename CFG<CFGNodeFilter>::VertexVertexMap CFG<CFGNodeFilter>::getPostdominatorTree() const
=======
const typename CFG<CFGNodeFilter>::VertexVertexMap& CFG<CFGNodeFilter>::getPostdominatorTree()
>>>>>>> 987375de
{
    if (!postdominatorTree_.empty())
        return postdominatorTree_;
    
	boost::associative_property_map<VertexVertexMap> postdomTreePredMap(postdominatorTree_);

	// Here we use the algorithm in boost::graph to build an map from each node to its immediate dominator.
	boost::lengauer_tarjan_dominator_tree(boost::make_reverse_graph(*this), exit_, postdomTreePredMap);
	return postdominatorTree_;
}

template <class CFGNodeFilter>
CFG<CFGNodeFilter> CFG<CFGNodeFilter>::makeReverseCopy() const
{
	CFG<CFGNodeFilter> reverseCFG;
	// The following function makes a reverse CFG copy.
	boost::transpose_graph(*this, reverseCFG, 
		boost::vertex_copy(VertexCopier(*this, reverseCFG)).
		edge_copy(EdgeCopier(*this, reverseCFG)));

	// Swap entry and exit.
	reverseCFG.entry_ = this->exit_;
	reverseCFG.exit_ = this->entry_;
	return reverseCFG;
}

template <class CFGNodeFilter>
std::vector<typename CFG<CFGNodeFilter>::CFGNodePtr>
CFG<CFGNodeFilter>::getAllNodes() const
{
	std::vector<CFGNodePtr> allNodes;
    foreach (Vertex v, boost::vertices(*this))
		allNodes.push_back((*this)[v]);
	return allNodes;
}

template <class CFGNodeFilter>
std::vector<typename CFG<CFGNodeFilter>::CFGEdgePtr>
CFG<CFGNodeFilter>::getAllEdges() const
{
	std::vector<CFGEdgePtr> allEdges;
    foreach (const Edge& e, boost::edges(*this))
		allEdges.push_back((*this)[e]);
	return allEdges;
}

template <class CFGNodeFilter>
typename CFG<CFGNodeFilter>::Vertex CFG<CFGNodeFilter>::getVertexForNode(const CFGNodeType &node) const
{
	typename std::map<CFGNodeType, Vertex>::const_iterator vertexIter = nodesToVertices_.find(node);
	if (vertexIter == nodesToVertices_.end())
		return GraphTraits::null_vertex();
	else
	{
		ROSE_ASSERT(*(*this)[vertexIter->second] == node);
		return vertexIter->second;
	}
}

template <class CFGNodeFilter>
std::vector<typename CFG<CFGNodeFilter>::Edge> CFG<CFGNodeFilter>::getAllBackEdges()
{
    std::vector<Edge> backEdges;

    // If the dominator tree is not built yet, build it now.
    getDominatorTree();

    foreach (const Edge& e, boost::edges(*this))
    {
        Vertex src = boost::source(e, *this);
        Vertex tar = boost::target(e, *this);

        //Vertex v = *(dominatorTree.find(src));
        typename VertexVertexMap::const_iterator iter = dominatorTree_.find(src);
        while (iter != dominatorTree_.end())
        {
            if (iter->second == tar)
            {
                backEdges.push_back(e);
                break; // break the while loop
            }
            iter = dominatorTree_.find(iter->second);
        }
    }

    return backEdges;
}

template <class CFGNodeFilter>
std::vector<typename CFG<CFGNodeFilter>::Vertex> CFG<CFGNodeFilter>::getAllLoopHeaders()
{
    std::vector<Edge> backEdges = getAllBackEdges();
    std::vector<Vertex> headers;
    foreach (Edge e, backEdges)
        headers.push_back(boost::target(e, *this));
    return headers;
}

#undef foreach

} // End of namespace Backstroke


#endif	/* BACKSTROKE_CFG_H */
<|MERGE_RESOLUTION|>--- conflicted
+++ resolved
@@ -186,17 +186,10 @@
 
 	//! Build the dominator tree of this CFG.
 	//! @returns A map from each node to its immediate dominator.
-<<<<<<< HEAD
-	VertexVertexMap getDominatorTree() const;
-
-	//! Build the postdominator tree of this CFG.
-	VertexVertexMap getPostdominatorTree() const;
-=======
 	const VertexVertexMap& getDominatorTree();
 
 	//! Build the postdominator tree of this CFG.
 	const VertexVertexMap& getPostdominatorTree();
->>>>>>> 987375de
 
 	//! Build a reverse CFG.
 	CFG<CFGNodeFilter> makeReverseCopy() const;
@@ -403,11 +396,7 @@
 }
 
 template <class CFGNodeFilter>
-<<<<<<< HEAD
-typename CFG<CFGNodeFilter>::VertexVertexMap CFG<CFGNodeFilter>::getDominatorTree() const
-=======
 const typename CFG<CFGNodeFilter>::VertexVertexMap& CFG<CFGNodeFilter>::getDominatorTree()
->>>>>>> 987375de
 {
     if (!dominatorTree_.empty())
         return dominatorTree_;
@@ -420,11 +409,7 @@
 }
 
 template <class CFGNodeFilter>
-<<<<<<< HEAD
-typename CFG<CFGNodeFilter>::VertexVertexMap CFG<CFGNodeFilter>::getPostdominatorTree() const
-=======
 const typename CFG<CFGNodeFilter>::VertexVertexMap& CFG<CFGNodeFilter>::getPostdominatorTree()
->>>>>>> 987375de
 {
     if (!postdominatorTree_.empty())
         return postdominatorTree_;
