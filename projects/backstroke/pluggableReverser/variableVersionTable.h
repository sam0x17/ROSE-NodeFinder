--- conflicted
+++ resolved
@@ -64,20 +64,13 @@
 		table_.erase(VariableRenaming::getVarName(node));
 	}
 
-<<<<<<< HEAD
+
 	/** This function gets two variable version tables for true/false bodies in an if statement.
 	 * Since currently there is no fi function in implementation, this is a workaround to get the
 	 * correct vartable at the end of each body. At the end of if statement, for each variable,
 	 * check the def node for its each version. If that version is defined in true body, remove
 	 * this version in var table of the false body, and if thie def's enclosing if body is true body,
-	 * remove other versions in var table of the true body. And vice versa.  */
-=======
-	//! This function gets two variable version tabes for true/false bodies in an if statement.
-	//! Since currently there is no fi function in implementation, this is a workaround to get the
-	//! correct vartable at the end of each body. At the end of if statement, for each variable,
-	//! check the def node for its each version. If that version is defined in true body, remove
-	//! this version when processing false body, and removing and vice versa. If that version is defined in 
->>>>>>> 440fb772
+	 * remove the versions killed by this def in var table of the true body. And vice versa.  */
 	std::pair<VariableVersionTable, VariableVersionTable>
 	getVarTablesForIfBodies(SgStatement* true_body, SgStatement* false_body) const;
 
