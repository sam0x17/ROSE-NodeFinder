include $(top_srcdir)/config/Makefile.for.ROSE.includes.and.libs

SUBDIRS = 

INCLUDES = $(ROSE_INCLUDES) -I$(top_srcdir)/projects/backstroke
LDADD    = $(LIBS_WITH_RPATH) $(ROSE_LIBS) $(top_builddir)/projects/backstroke/normalizations/libBackstrokeNormalizations.la $(top_builddir)/projects/backstroke/utilities/libBackstrokeUtilities.la

noinst_PROGRAMS = expNormTest
expNormTest_SOURCES = main.C

EXTRA_DIST = 

CLEANFILES = 

include_HEADERS =


#TEST_Objects=test_norm.C 

TESTCODES_REQUIRED_TO_PASS = \
test_CplusplusMacro_Cpp.C \
test2001_01.C \
test2001_02.C \
test2001_03.C \
test2001_04.C \
test2001_05.C \
test2001_06.C \
test2001_07.C \
test2001_08.C \
test2001_09.C \
test2001_10.C \
test2001_11.C \
test2001_12.C \
test2001_13.C \
test2001_14.C \
test2001_15.C \
test2001_16.C \
test2001_17.C \
test2001_18.C \
test2001_19.C \
test2001_20.C \
test2001_21.C \
test2001_22.C \
test2001_23.C \
test2001_24.C \
test2001_25.C \
test2001_26.C \
test2001_27.C \
test2001_28.C \
test2001_29.C \
test2002_01.C \
test2003_01.C \
test2003_02.C \
test2003_03.C \
test2003_04.C \
test2003_05.C \
test2003_06.C \
test2003_08.C \
test2003_09.C \
test2003_10.C \
test2003_11.C \
test2003_12.C \
test2003_13.C \
test2003_14.C \
test2003_15.C \
test2003_16.C \
test2003_17.C \
test2003_18.C \
test2003_19.C \
test2003_20.C \
test2003_21.C \
test2003_23.C \
test2003_24.C \
test2003_25.C \
test2003_26.C \
test2003_27.C \
test2003_28.C \
test2003_29.C \
test2003_30.C \
test2003_31.C \
test2003_32.C \
test2003_35.C \
test2003_36.C \
test2003_37.C \
test2003_38.C \
test2004_01.C \
test2004_02.C \
test2004_03.C \
test2004_04.C \
test2004_05.C \
test2004_06.C \
test2004_07.C \
test2004_08.C \
test2004_09.C \
test2004_10.C \
test2004_11.C \
test2004_12.C \
test2004_13.C \
test2004_14.C \
test2004_15.C \
test2004_16.C \
test2004_17.C \
test2004_18.C \
test2004_19.C \
test2004_23.C \
test2004_24.C \
test2004_26.C \
test2004_27.C \
test2004_28.C \
test2004_29.C \
test2004_30.C \
test2004_31.C \
test2004_32.C \
test2004_33.C \
test2004_34.C \
test2004_35.C \
test2004_36.C \
test2004_37.C \
test2004_38.C \
test2004_39.C \
test2004_40.C \
test2004_42.C \
test2004_43.C \
test2004_44.C \
test2004_45.C \
test2004_47.C \
test2004_48.C \
test2004_49.C \
test2004_50.C \
test2004_51.C \
test2004_52.C \
test2004_53.C \
test2004_54.C \
test2004_55.C \
test2004_56.C \
test2004_58.C \
test2004_59.C \
test2004_60.C \
test2004_61.C \
test2004_62.C \
test2004_63.C \
test2004_64.C \
test2004_65.C \
test2004_67.C \
test2004_68.C \
test2004_69.C \
test2004_70.C \
test2004_71.C \
test2004_72.C \
test2004_73.C \
test2004_74.C \
test2004_75.C \
test2004_76.C \
test2004_77.C \
test2004_78.C \
test2004_79.C \
test2004_80.C \
test2004_81.C \
test2004_82.C \
test2004_84.C \
test2004_85.C \
test2004_86.C \
test2004_87.C \
test2004_88.C \
test2004_89.C \
test2004_90.C \
test2004_91.C \
test2004_93.C \
test2004_94.C \
test2004_95.C \
test2004_96.C \
test2004_97.C \
test2004_98.C \
test2004_99.C \
test2004_100.C \
test2004_101.C \
test2004_102.C \
test2004_103.C \
test2004_104.C \
test2004_105.C \
test2004_106.C \
test2004_107.C \
test2004_108.C \
test2004_109.C \
test2004_110.C \
test2004_111.C \
test2004_112.C \
test2004_113.C \
test2004_114.C \
test2004_115.C \
test2004_116.C \
test2004_117.C \
test2004_118.C \
test2004_119.C \
test2004_120.C \
test2004_121.C \
test2004_122.C \
test2004_123.C \
test2004_124.C \
test2004_125.C \
test2004_127.C \
test2004_128.C \
test2004_129.C \
test2004_130.C \
test2004_131.C \
test2004_132.C \
test2004_133.C \
test2004_134.C \
test2004_135.C \
test2004_136.C \
test2004_137.C \
test2004_138.C \
test2004_139.C \
test2004_140.C \
test2004_141.C \
test2004_142.C \
test2004_143.C \
test2004_144.C \
test2004_145.C \
test2004_146.C \
test2004_147.C \
test2004_148.C \
test2004_149.C \
test2004_150.C \
test2004_151.C \
test2004_152.C \
test2004_153.C \
test2004_154.C \
test2004_155.C \
test2004_156.C \
test2004_157.C \
test2004_158.C \
test2004_159.C \
test2004_160.C \
test2004_161.C \
test2004_162.C \
test2004_163.C \
test2004_164.C \
test2005_01.C \
test2005_02.C \
test2005_03.C \
test2005_04.C \
test2005_05.C \
test2005_06.C \
test2005_07.C \
test2005_08.C \
test2005_09.C \
test2005_10.C \
test2005_11.C \
test2005_12.C \
test2005_13.C \
test2005_14.C \
test2005_15.C \
test2005_16.C \
test2005_17.C \
test2005_19.C \
test2005_20.C \
test2005_21.C \
test2005_22.C \
test2005_23.C \
test2005_24.C \
test2005_25.C \
test2005_26.C \
test2005_27.C \
test2005_28.C \
test2005_29.C \
test2005_30.C \
test2005_31.C \
test2005_32.C \
test2005_33.C \
test2005_34.C \
test2005_35.C \
test2005_36.C \
test2005_37.C \
test2005_38.C \
test2005_39.C \
test2005_40.C \
test2005_41.C \
test2005_42.C \
test2005_43.C \
test2005_44.C \
test2005_45.C \
test2005_46.C \
test2005_47.C \
test2005_48.C \
test2005_49.C \
test2005_50.C \
test2005_51.C \
test2005_52.C \
test2005_53.C \
test2005_55.C \
test2005_57.C \
test2005_58.C \
test2005_59.C \
test2005_60.C \
test2005_61.C \
test2005_62.C \
test2005_63.C \
test2005_64.C \
test2005_65.C \
test2005_66.C \
test2005_67.C \
test2005_68.C \
test2005_70.C \
test2005_71.C \
test2005_72.C \
test2005_73.C \
test2005_74.C \
test2005_75a.C \
test2005_75b.C \
test2005_76.C \
test2005_77.C \
test2005_78.C \
test2005_79.C \
test2005_80.C \
test2005_81.C \
test2005_82.C \
test2005_83.C \
test2005_84.C \
test2005_86.C \
test2005_87.C \
test2005_88.C \
test2005_89.C \
test2005_90.C \
test2005_91.C \
test2005_92.C \
test2005_93.C \
test2005_94.C \
test2005_95.C \
test2005_96.C \
test2005_97.C \
test2005_98.C \
test2005_99.C \
test2005_100.C \
test2005_101.C \
test2005_102.C \
test2005_103.C \
test2005_104.C \
test2005_105.C \
test2005_106.C \
test2005_107.C \
test2005_108.C \
test2005_109.C \
test2005_110.C \
test2005_111.C \
test2005_112.C \
test2005_113.C \
test2005_114.C \
test2005_116.C \
test2005_117.C \
test2005_118.C \
test2005_119.C \
test2005_120.C \
test2005_121.C \
test2005_122.C \
test2005_123.C \
test2005_124.C \
test2005_125.C \
test2005_126.C \
test2005_127.C \
test2005_128.C \
test2005_129.C \
test2005_130.C \
test2005_131.C \
test2005_132.C \
test2005_133.C \
test2005_134.C \
test2005_135.C \
test2005_136.C \
test2005_137.C \
test2005_138.C \
test2005_139.C \
test2005_140.C \
test2005_141.C \
test2005_142.C \
test2005_143.C \
test2005_144.C \
test2005_145.C \
test2005_146.C \
test2005_147.C \
test2005_148.C \
test2005_149.C \
test2005_150.C \
test2005_152.C \
test2005_153.C \
test2005_154.C \
test2005_155.C \
test2005_156.C \
test2005_157.C \
test2005_158.C \
test2005_159.C \
test2005_160.C \
test2005_161.C \
test2005_162.C \
test2005_163.C \
test2005_164.C \
test2005_165.C \
test2005_166.C \
test2005_167.C \
test2005_169.C \
test2005_170.C \
test2005_171.C \
test2005_173.C \
test2005_174.C \
test2005_175.C \
test2005_176.C \
test2005_177.C \
test2005_178.C \
test2005_179.C \
test2005_180.C \
test2005_181.C \
test2005_182.C \
test2005_183.C \
test2005_184.C \
test2005_185.C \
test2005_187.C \
test2005_189.C \
test2005_190.C \
test2005_191.C \
test2005_192.C \
test2005_193.C \
test2005_194.C \
test2005_195.C \
test2005_196.C \
test2005_197.C \
test2005_198.C \
test2005_199.C \
test2005_202.C \
test2005_203.C \
test2005_206.C \
test2005_207.C \
test2005_208.C \
test2005_209.C \
test2006_01.C \
test2006_02.C \
test2006_03.C \
test2006_04.C \
test2006_05.C \
test2006_06.C \
test2006_07.C \
test2006_08.C \
test2006_10.C \
test2006_12.C \
test2006_13.C \
test2006_14.C \
test2006_16.C \
test2006_17.C \
test2006_18.C \
test2006_19.C \
test2006_20.C \
test2006_22.C \
test2006_23.C \
test2006_25.C \
test2006_26.C \
test2006_28.C \
test2006_34.C \
test2006_37.C \
test2006_38.C \
test2006_39.C \
test2006_40.C \
test2006_41.C \
test2006_42.C \
test2006_44.C \
test2006_46.C \
test2006_47.C \
test2006_50.C \
test2006_52.C \
test2006_53.C \
test2006_54.C \
test2006_55.C \
test2006_56.C \
test2006_57.C \
test2006_58.C \
test2006_59.C \
test2006_61.C \
test2006_62.C \
test2006_63.C \
test2006_66.C \
test2006_67.C \
test2006_68.C \
test2006_69.C \
test2006_70.C \
test2006_71.C \
test2006_72.C \
test2006_73.C \
test2006_74.C \
test2006_75.C \
test2006_76.C \
test2006_77.C \
test2006_78.C \
test2006_79.C \
test2006_80.C \
test2006_81.C \
test2006_82.C \
test2006_83.C \
test2006_84.C \
test2006_85.C \
test2006_86.C \
test2006_87.C \
test2006_88.C \
test2006_89.C \
test2006_90.C \
test2006_91.C \
test2006_92.C \
test2006_94.C \
test2006_95.C \
test2006_96.C \
test2006_98.C \
test2006_99.C \
test2006_101.C \
test2006_102.C \
test2006_103.C \
test2006_104.C \
test2006_105.C \
test2006_106.C \
test2006_107.C \
test2006_108.C \
test2006_109.C \
test2006_111.C \
test2006_112.C \
test2006_113.C \
test2006_115.C \
test2006_116.C \
test2006_117.C \
test2006_118.C \
test2006_119.C \
test2006_120.C \
test2006_121.C \
test2006_122.C \
test2006_123.C \
test2006_124.C \
test2006_125.C \
test2006_126.C \
test2006_129.C \
test2006_139.C \
test2006_140.C \
test2006_141.C \
test2006_142.C \
test2006_143.C \
test2006_144.C \
test2006_145.C \
test2006_146.C \
test2006_147.C \
test2006_149.C \
test2006_150.C \
test2006_151.C \
test2006_152.C \
test2006_153.C \
test2006_154.C \
test2006_155.C \
test2006_156.C \
test2006_157.C \
test2006_158.C \
test2006_159.C \
test2006_160.C \
test2006_161.C \
test2006_162.C \
test2006_163.C \
test2006_164.C \
test2006_165.C \
test2006_166.C \
test2006_180.C \
test_int_lexemes.C \
test_int_lexemes_donot_pass.C \
test_simple_int.C \
test_wchars.C \
lexPhase2003_01.C \
math.C \
inputForLoopLocator.C


ALL_TESTCODES = \
$(TESTCODES_REQUIRED_TO_PASS) 

FAILURE_TESTCODES = test2006_148.C 

TEST_Objects = ${ALL_TESTCODES:.C=.o}

simple_test = test_norm.C

$(simple_test):expNormTest 
<<<<<<< HEAD
	@cp $(srcdir)/test_norm.C test_norm.C
=======
	@cp $(top_srcdir)/projects/backstroke/tests/expNormalizationTest/test_norm.C test_norm.C
>>>>>>> 8c65e855
	./expNormTest -c test_norm.C      		


## Include the path to A++ and the transformation specification
TESTCODE_INCLUDES = -I$(top_srcdir)/tests/CompileTests/A++Code

ROSE_FLAGS = --edg:no_warnings -w -rose:verbose 0

$(TEST_Objects):expNormTest 
	@cp $(top_srcdir)/tests/CompileTests/Cxx_tests/$(@:.o=.C) $(@:.o=.C)
	./expNormTest $(ROSE_FLAGS) $(TESTCODE_INCLUDES) -I$(top_srcdir)/tests/CompileTests/Cxx_tests -c $(@:.o=.C)      		

check-local:
	@$(MAKE) $(TEST_Objects)
	@$(MAKE) $(simple_test)
	@echo "*********************************************************************************************************"
	@echo "*** ROSE/projects/backstroke/tests/expNormalizationTest: make check rule complete (terminated normally) ******"
	@echo "*********************************************************************************************************"

mytest:
	@$(MAKE) $(TEST_Objects)

test: 
	@$(MAKE) $(simple_test)

debug:
	libtool gdb --args ./expNormTest test.C<|MERGE_RESOLUTION|>--- conflicted
+++ resolved
@@ -579,11 +579,7 @@
 simple_test = test_norm.C
 
 $(simple_test):expNormTest 
-<<<<<<< HEAD
-	@cp $(srcdir)/test_norm.C test_norm.C
-=======
 	@cp $(top_srcdir)/projects/backstroke/tests/expNormalizationTest/test_norm.C test_norm.C
->>>>>>> 8c65e855
 	./expNormTest -c test_norm.C      		
 
 
