
include ../../makefile.inc

include ../../src/test-rose-pragma/make_rule.inc
include ../../src/rose-pragma/make_rule.inc
include ../../src/rose/make_rule.inc
include ../../src/common/make_rule.inc
include ../../src/maths/make_rule.inc
include ../../src/system/make_rule.inc

TEST_CODES = \
matcolsum.c \
matsum.c

$(TEST_CODES): $(bin_dir)/test-rose-pragma-polyhedric-annotation \
				$(bin_dir)/test-rose-pragma-dependency \
				$(bin_dir)/test-rose-pragma-code-generation \
				$(bin_dir)/test-rose-pragma-generate-all-schedules
	$(bin_dir)/test-rose-pragma-polyhedric-annotation $(srcdir)/$@ > $(@:.c=.scop)
	$(bin_dir)/test-rose-pragma-dependency $(srcdir)/$@ > $(@:.c=.deps)
if ROSE_USE_CLOOG
	$(bin_dir)/test-rose-pragma-code-generation $(srcdir)/$@
	@rm -rf $(@:.c=)
	@mkdir -p $(@:.c=)
	$(bin_dir)/test-rose-pragma-generate-all-schedules $(srcdir)/$@ $(@:.c=)
endif


check-local:
	@$(MAKE) $(TEST_CODES)

clean-local:
	rm -rf $(TEST_CODES:.c=)
<<<<<<< HEAD
	rm -f rose_*.c *.scop *.deps
	
EXTRA_DIST= $(TEST_CODES)
=======
	rm -f rose_*.c *.scop *.deps
>>>>>>> 9071f2db
<|MERGE_RESOLUTION|>--- conflicted
+++ resolved
@@ -31,10 +31,6 @@
 
 clean-local:
 	rm -rf $(TEST_CODES:.c=)
-<<<<<<< HEAD
 	rm -f rose_*.c *.scop *.deps
 	
-EXTRA_DIST= $(TEST_CODES)
-=======
-	rm -f rose_*.c *.scop *.deps
->>>>>>> 9071f2db
+EXTRA_DIST= $(TEST_CODES)