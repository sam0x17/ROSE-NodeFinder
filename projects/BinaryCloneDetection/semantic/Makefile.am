# Binary clone detection.  Finds semantically similar functions based on fuzz testing. See Andreas and Earl for details.
include $(top_srcdir)/config/Makefile.for.ROSE.includes.and.libs

# Forward declarations for "+="
MOSTLYCLEANFILES=
EXTRA_DIST=
noinst_PROGRAMS=
TEST_TARGETS=

noinst_LTLIBRARIES = libCloneDetection.la
libCloneDetection_la_SOURCES = CloneDetectionLib.C
libCloneDetection_la_CPPFLAGS = $(ROSE_INCLUDES) -I$(top_srcdir)/projects/BinaryCloneDetection/syntactic/
CloneDetectionLib.o: CloneDetectionLib.h
CloneDetectionLib.lo: CloneDetectionLib.h

#-----------------------------------------------------------------------------------------------------------------------------
# Level 00-09: initializing database (non-incremental)
noinst_PROGRAMS += 00-create-schema
00_create_schema_SOURCES = 00-create-schema.C CloneDetectionSchema.C
00_create_schema_CPPFLAGS = $(ROSE_INCLUDES)
00_create_schema_LDADD = $(BOOST_LDFLAGS) libCloneDetection.la $(LIBS_WITH_RPATH) $(ROSE_LIBS)
EXTRA_DIST += Schema.sql

#-----------------------------------------------------------------------------------------------------------------------------
# Level 10-19: initializing database (incremental)
noinst_PROGRAMS += 10-generate-inputs
10_generate_inputs_SOURCES = 10-generate-inputs.C
10_generate_inputs_CPPFLAGS = $(ROSE_INCLUDES)
10_generate_inputs_LDADD = $(BOOST_LDFLAGS) libCloneDetection.la $(LIBS_WITH_RPATH) $(ROSE_LIBS)

noinst_PROGRAMS += 11-add-functions
11_add_functions_SOURCES = 11-add-functions.C compute_signature_vector.C $(top_srcdir)/projects/BinaryCloneDetection/syntactic/vectorCompression.C
11_add_functions_CPPFLAGS = $(ROSE_INCLUDES) -I$(top_srcdir)/projects/BinaryCloneDetection/syntactic/
11_add_functions_LDADD = $(BOOST_LDFLAGS) libCloneDetection.la $(LIBS_WITH_RPATH) $(ROSE_LIBS)

noinst_PROGRAMS += 14-bulk-load
14_bulk_load_SOURCES = 14-bulk-load.C
14_bulk_load_CPPFLAGS = $(ROSE_INCLUDES)
14_bulk_load_LDADD = $(BOOST_LDFLAGS) $(LIBS_WITH_RPATH) $(ROSE_LIBS)

#-----------------------------------------------------------------------------------------------------------------------------
# Level 20-29: running tests
noinst_PROGRAMS += 20-get-pending-tests
20_get_pending_tests_SOURCES = 20-get-pending-tests.C
20_get_pending_tests_CPPFLAGS = $(ROSE_INCLUDES)
20_get_pending_tests_LDADD = $(BOOST_LDFLAGS) libCloneDetection.la $(LIBS_WITH_RPATH) $(ROSE_LIBS)

noinst_PROGRAMS += 25-run-tests
25_run_tests_SOURCES = 25-run-tests.C compute_signature_vector.C $(top_srcdir)/projects/BinaryCloneDetection/syntactic/vectorCompression.C
25_run_tests_CPPFLAGS = $(ROSE_INCLUDES) -I$(top_srcdir)/projects/BinaryCloneDetection/syntactic/
25_run_tests_LDADD = $(BOOST_LDFLAGS) libCloneDetection.la $(LIBS_WITH_RPATH) $(ROSE_LIBS)

#-----------------------------------------------------------------------------------------------------------------------------
# Level 30-39: analysing test results
noinst_PROGRAMS += 31-func-similarity-worklist
31_func_similarity_worklist_SOURCES = 31-func-similarity-worklist.C
31_func_similarity_worklist_CPPFLAGS = $(ROSE_INCLUDES)
31_func_similarity_worklist_LDADD = $(BOOST_LDFLAGS) libCloneDetection.la $(LIBS_WITH_RPATH) $(ROSE_LIBS)

noinst_PROGRAMS += 31-split-2dworklist
31_split_2dworklist_SOURCES = 31-split-2dworklist.C
31_split_2dworklist_CPPFLAGS = $(ROSE_INCLUDES)
31_split_2dworklist_LDADD = $(BOOST_LDFLAGS) $(LIBS_WITH_RPATH) $(ROSE_LIBS)

noinst_PROGRAMS += 32-func-similarity
32_func_similarity_SOURCES = 32-func-similarity.C $(top_srcdir)/projects/BinaryCloneDetection/syntactic/vectorCompression.C
32_func_similarity_CPPFLAGS = $(ROSE_INCLUDES) -I$(top_srcdir)/projects/BinaryCloneDetection/syntactic/
32_func_similarity_LDADD = $(BOOST_LDFLAGS) libCloneDetection.la $(LIBS_WITH_RPATH) $(ROSE_LIBS)

#-----------------------------------------------------------------------------------------------------------------------------
# Level 80-89: database maintenance
noinst_PROGRAMS += 85-delete
85_delete_SOURCES = 85-delete.C
85_delete_CPPFLAGS = $(ROSE_INCLUDES)
85_delete_LDADD = $(BOOST_LDFLAGS) libCloneDetection.la $(LIBS_WITH_RPATH) $(ROSE_LIBS)

#-----------------------------------------------------------------------------------------------------------------------------
# Level 90-99: querying results
noinst_PROGRAMS += 90-list-clusters
90_list_clusters_SOURCES = 90-list-clusters.C
90_list_clusters_CPPFLAGS = $(ROSE_INCLUDES)
90_list_clusters_LDADD = $(BOOST_LDFLAGS) libCloneDetection.la $(LIBS_WITH_RPATH) $(ROSE_LIBS)

noinst_PROGRAMS += 90-list-function
90_list_function_SOURCES = 90-list-function.C
90_list_function_CPPFLAGS = $(ROSE_INCLUDES)
90_list_function_LDADD = $(BOOST_LDFLAGS) libCloneDetection.la $(LIBS_WITH_RPATH) $(ROSE_LIBS)

noinst_PROGRAMS += 90-list-ogroup
90_list_ogroup_SOURCES = 90-list-ogroup.C
90_list_ogroup_CPPFLAGS = $(ROSE_INCLUDES)
90_list_ogroup_LDADD = $(BOOST_LDFLAGS) libCloneDetection.la $(LIBS_WITH_RPATH) $(ROSE_LIBS)

noinst_PROGRAMS += 99-grants
99_grants_SOURCES = 99-grants.C
99_grants_CPPFLAGS = $(ROSE_INCLUDES)
99_grants_LDADD = $(BOOST_LDFLAGS) $(LIBS_WITH_RPATH) $(ROSE_LIBS)

#-----------------------------------------------------------------------------------------------------------------------------
# Level 100-109: analysing api similarity
noinst_PROGRAMS += 101-api-similarity-worklist
101_api_similarity_worklist_SOURCES = 101-api-similarity-worklist.C
101_api_similarity_worklist_CPPFLAGS = $(ROSE_INCLUDES)
101_api_similarity_worklist_LDADD = $(BOOST_LDFLAGS) libCloneDetection.la $(LIBS_WITH_RPATH) $(ROSE_LIBS)

noinst_PROGRAMS += 105-api-similarity
105_api_similarity_SOURCES = 105-api-similarity.C
105_api_similarity_CPPFLAGS = $(ROSE_INCLUDES)
105_api_similarity_LDADD = $(BOOST_LDFLAGS) libCloneDetection.la $(LIBS_WITH_RPATH) $(ROSE_LIBS)


#-----------------------------------------------------------------------------------------------------------------------------
# Level 110-120: run evaluation metrics on pairwise binaries
noinst_PROGRAMS += 110_compute_aggregate
110_compute_aggregate_SOURCES = 110-compute-aggregate.C FailureDetectionSchema.C 
110_compute_aggregate_CPPFLAGS = $(ROSE_INCLUDES)
110_compute_aggregate_LDADD = $(BOOST_LDFLAGS) libCloneDetection.la $(LIBS_WITH_RPATH) $(ROSE_LIBS)
EXTRA_DIST += compute-pairwise-precision.sql

noinst_PROGRAMS += 115_syscall_usage
115_syscall_usage_SOURCES = 115-syscall-usage.C linux_syscalls.C  
115_syscall_usage_CPPFLAGS = $(ROSE_INCLUDES)
115_syscall_usage_LDADD = $(BOOST_LDFLAGS) libCloneDetection.la $(LIBS_WITH_RPATH) $(ROSE_LIBS)




#-----------------------------------------------------------------------------------------------------------------------------
# Built-in functions (used when not linking specimens with the C library)
builtins.so: builtins-string.c builtins-stdio.c
	$(CC) $(CFLAGS32) -Wall -fPIC -shared -o $@ $<

#-----------------------------------------------------------------------------------------------------------------------------
MOSTLYCLEANFILES += CloneDetectionSchema.C
CloneDetectionSchema.C: Schema.sql
	@echo "  GEN    $@"
	@echo "namespace CloneDetection {" 			>$@
	@echo "const char *schema =" 				>>$@
	@perl -pe 's/"/\\"/g; s/(.*)/    "$$1\\n"/' <$< 	>>$@
	@echo ';' 						>>$@
	@echo "} //namespace" 					>>$@

CloneDetection_SPECIMENS =			\
	tests/externalsort.C			\
	tests/qsort.C				\
	tests/quicksort.C			\
	tests/shellsort.C			\
	tests/simple001.C			\
	tests/simple002.C

<<<<<<< HEAD
#-----------------------------------------------------------------------------------------------------------------------------
# A very simple test to ensure that basic things are working

if ROSE_USE_SQLITE_DATABASE
TEST_TARGETS += basic.passed
endif

EXTRA_DIST += basic.conf

basic.passed: basic.conf 00-create-schema 10-generate-inputs 11-add-functions 20-get-pending-tests 25-run-tests \
		31-func-similarity-worklist 32-func-similarity 90-list-function
	@$(RTH_RUN) $< $@

#-----------------------------------------------------------------------------------------------------------------------------
# automake boilerplate

check-local: $(TEST_TARGETS)

clean-local:
	rm -f $(TEST_TARGETS) $(TEST_TARGETS:.passed=.failed)
=======
MOSTLYCLEANFILES += FailureDetectionSchema.C
FailureDetectionSchema.C: compute-pairwise-precision.sql
	@echo "  GEN     $@"
	@echo "namespace FailureEvaluation {"  			>$@
	@echo "const char *failure_schema =" 				>>$@
	@perl -pe 's/"/\\"/g; s/(.*)/    "$$1\\n"/' <$< 	>>$@
	@echo ';' 						>>$@
	@echo "} //namespace" 					>>$@


>>>>>>> 09890e4d
<|MERGE_RESOLUTION|>--- conflicted
+++ resolved
@@ -140,6 +140,15 @@
 	@echo ';' 						>>$@
 	@echo "} //namespace" 					>>$@
 
+MOSTLYCLEANFILES += FailureDetectionSchema.C
+FailureDetectionSchema.C: compute-pairwise-precision.sql
+	@echo "  GEN     $@"
+	@echo "namespace FailureEvaluation {"  			>$@
+	@echo "const char *failure_schema =" 				>>$@
+	@perl -pe 's/"/\\"/g; s/(.*)/    "$$1\\n"/' <$< 	>>$@
+	@echo ';' 						>>$@
+	@echo "} //namespace" 					>>$@
+
 CloneDetection_SPECIMENS =			\
 	tests/externalsort.C			\
 	tests/qsort.C				\
@@ -148,7 +157,6 @@
 	tests/simple001.C			\
 	tests/simple002.C
 
-<<<<<<< HEAD
 #-----------------------------------------------------------------------------------------------------------------------------
 # A very simple test to ensure that basic things are working
 
@@ -169,15 +177,3 @@
 
 clean-local:
 	rm -f $(TEST_TARGETS) $(TEST_TARGETS:.passed=.failed)
-=======
-MOSTLYCLEANFILES += FailureDetectionSchema.C
-FailureDetectionSchema.C: compute-pairwise-precision.sql
-	@echo "  GEN     $@"
-	@echo "namespace FailureEvaluation {"  			>$@
-	@echo "const char *failure_schema =" 				>>$@
-	@perl -pe 's/"/\\"/g; s/(.*)/    "$$1\\n"/' <$< 	>>$@
-	@echo ';' 						>>$@
-	@echo "} //namespace" 					>>$@
-
-
->>>>>>> 09890e4d
