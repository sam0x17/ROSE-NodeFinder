#ifndef RSIM_CloneDetection_H
#define RSIM_CloneDetection_H

#include "PartialSymbolicSemantics.h"
#include "x86InstructionSemantics.h"
#include "BinaryPointerDetection.h"
#include "SqlDatabase.h"
#include "LinearCongruentialGenerator.h"
#include "Combinatorics.h"
#include "Map.h"

#include "compute_signature_vector.h"

#include <stdint.h>
#include <vector>
#include <ostream>
#include <map>

namespace CloneDetection {

extern const char *schema; /**< Contents of Schema.sql file, initialized in CloneDetectionSchema.C */

using namespace BinaryAnalysis::InstructionSemantics;

typedef std::set<SgAsmFunction*> Functions;
typedef std::map<SgAsmFunction*, int> FunctionIdMap;
typedef std::map<int, SgAsmFunction*> IdFunctionMap;
typedef std::map<rose_addr_t, int> AddressIdMap;
typedef Map<std::string, rose_addr_t> NameAddress;
typedef BinaryAnalysis::FunctionCall::Graph CG;
typedef boost::graph_traits<CG>::vertex_descriptor CG_Vertex;
enum Verbosity { SILENT, LACONIC, EFFUSIVE };
enum FollowCalls { CALL_NONE, CALL_ALL, CALL_BUILTIN };
enum PathSyntactic {PATH_SYNTACTIC_NONE, PATH_SYNTACTIC_ALL, PATH_SYNTACTIC_FUNCTION };
extern const rose_addr_t GOTPLT_VALUE; /**< Address of all dynamic functions that are not loaded. */



/*******************************************************************************************************************************
 *                                      Progress bars
 *******************************************************************************************************************************/

/** Show progress bar indicator on standard error. The progress bar's constructor should indicate the total number of times
 *  that the show() method is expected to be called.  If the standard error stream is a terminal (or force_output is set) then
 *  a progress bar is emitted at most once per RTP_INTERVAL seconds (default 1).  The cursor is positioned at the beginning
 *  of the progress bar's line each time the progress bar is printed. The destructor erases the progress bar. */
class Progress {
protected:
    size_t cur, total;
    time_t last_report;
    bool is_terminal, force, had_output;
    std::string mesg;
    enum { WIDTH=100, RPT_INTERVAL=1 };
    void init();
public:
    Progress(size_t total): cur(0), total(total), last_report(0), is_terminal(false), force(false), had_output(false) { init(); }
    ~Progress() { clear(); }

    /** Force the progress bar to be emitted even if standard error is not a terminal. */
    void force_output(bool b) { force = b; }

    /** Increment the progress. The bar is updated only if it's been at least RPT_INTERVAL seconds since the previous update
     *  or if @p update_now is true.
     *  @{ */
    void increment(bool update_now=false);
    Progress& operator++() { increment(); return *this; }
    Progress operator++(int) { Progress retval=*this; increment(); return retval; }
    /** @} */

    /** Immediately erase the progress bar from the screen by emitting white space. */
    void clear();

    /** Reset the progress counter back to zero. */
    void reset(size_t current=0, size_t total=(size_t)(-1));

    /** Show a message. The progress bar is updated only if it's been at least RPT_INTERVAL seconds since the previous
     *  update or if @p update_now is true.*/
    void message(const std::string&, bool update_now=true);

    /** Update the progress bar without incrementing. The progress bar is updated only if it's been at least RPT_INTERVAL
     *  seconds since the previous update or if @p update_now is true. */
    void update(bool update_now=true);

    /** Returns the current rendering of the progress line. */
    std::string line() const;

    /** Returns the current position. */
    size_t current() const { return cur; }
};


/*******************************************************************************************************************************
 *                                      Analysis faults
 *******************************************************************************************************************************/

/** Special output values for when something goes wrong. */
class AnalysisFault {
public:
    enum Fault {
        NONE        = 0,
        DISASSEMBLY = 911000001,     /**< Disassembly failed possibly due to bad address. */
        INSN_LIMIT  = 911000002,     /**< Maximum number of instructions executed. */
        HALT        = 911000003,     /**< x86 HLT instruction executed or "abort@plt" called. */
        INTERRUPT   = 911000004,     /**< x86 INT instruction executed. */
        SEMANTICS   = 911000005,     /**< Some fatal problem with instruction semantics, such as a not-handled instruction. */
        SMTSOLVER   = 911000006,     /**< Some fault in the SMT solver. */
        INPUT_LIMIT = 911000007,     /**< Too many input values consumed. */
        BAD_STACK   = 911000008,     /**< ESP is above the starting point. */
        // don't forget to fix 00-create-schema.C and the functions below
    };
    
    /** Return the short name of a fault ID. */
    static const char *fault_name(Fault fault) {
        switch (fault) {
            case NONE:          return "success";
            case DISASSEMBLY:   return "disassembly";
            case INSN_LIMIT:    return "insn limit";
            case HALT:          return "halt";
            case INTERRUPT:     return "interrupt";
            case SEMANTICS:     return "semantics";
            case SMTSOLVER:     return "SMT solver";
            case INPUT_LIMIT:   return "input limit";
            case BAD_STACK:     return "bad stack ptr";
            default:
                assert(!"fault not handled");
                abort();
        }
    }

    /** Return the description for a fault ID. */
    static const char *fault_desc(Fault fault) {
        switch (fault) {
            case NONE:          return "success";
            case DISASSEMBLY:   return "disassembly failed or bad instruction address";
            case INSN_LIMIT:    return "simulation instruction limit reached";
            case HALT:          return "x86 HLT instruction executed";
            case INTERRUPT:     return "interrupt or x86 INT instruction executed";
            case SEMANTICS:     return "instruction semantics error";
            case SMTSOLVER:     return "SMT solver error";
            case INPUT_LIMIT:   return "over-consumption of input values";
            case BAD_STACK:     return "stack pointer is above analysis starting point";
            default:
                assert(!"fault not handled");
                abort();
        }
    }
};


/*******************************************************************************************************************************
 *                                      Exceptions
 *******************************************************************************************************************************/

/** Exception thrown by this semantics domain. */
class Exception {
public:
    Exception(const std::string &mesg): mesg(mesg) {}
    std::string mesg;
};

/** Exceptions thrown by the analysis semantics to indicate some kind of fault. */
class FaultException: public Exception {
public:
    AnalysisFault::Fault fault;
    FaultException(AnalysisFault::Fault fault)
        : Exception(std::string("encountered ") + AnalysisFault::fault_name(fault)), fault(fault) {}
};

std::ostream& operator<<(std::ostream&, const Exception&);



/*******************************************************************************************************************************
 *                                      Large Table Output
 *******************************************************************************************************************************/

/** Base class for generating data for large tables.  The data is first written to a temporary file so as not to consume large
 *  amounts of core memory. The flush() operation then bulk loads the data into the database table and truncates the temporary
 *  file.
 *
 *  The Row class must have a serialize() method that writes the row's data to a specified std::ostream argument in a form
 *  suitable for bulk loading.  The format should be comma-separated values on a single line. Strings need to be escaped in the
 *  usual SQL manner.
 *
 *  The destructor does not save accumulated events.  The flush() method should be called first otherwise events accumulated
 *  since the last flush() will be lost. This behavior is consistent with SqlDatabase, where an explicit commit is necessary
 *  before destroying a transaction. */
template<class Row>
class WriteOnlyTable {
public:
    /** Construct a new, empty table in memory.  The table may exist in the database, but it is not loaded into memory. */
    WriteOnlyTable(const std::string &tablename): tablename(tablename), nrows(0) {}

    ~WriteOnlyTable() { close_backing(); }

    /** Discard data that is pending to be loaded into the database. */
    void clear() { close_backing(); }

    /** Returns true unless there is data pending to be loaded into the database. */
    bool empty() const { return size()==0; }

    /** Returns the number of rows pending to be loaded into the database. */
    size_t size() const { return nrows; }

    /** Accumulate a new row and mark is a pending to be loaded into the database by the next flush() operation. */
    void insert(const Row &row) {
        open_backing();
        row.serialize(f);
        ++nrows;
        if (f.fail())
            throw Exception(std::string("CloneDetection::WriteOnlyTable::insert: write error for table: "+tablename));
    }

    /** Copy pending data into the database. */
    void flush(const SqlDatabase::TransactionPtr &tx) {
        if (!empty()) {
            f.close();
            std::ifstream fin(filename);
            tx->bulk_load(tablename, fin);
            fin.close();
            unlink(filename);
            filename[0] = '\0';
            nrows = 0;
        }
    }
    
private:
    void open_backing() {
        if (!f.is_open()) {
            strcpy(filename, "/tmp/roseXXXXXX");
            int fd = mkstemp(filename);
            assert(-1!=fd);
            close(fd);
            f.open(filename);
        }
    }

    void close_backing() {
        if (f.is_open()) {
            f.close();
            unlink(filename);
            filename[0] = '\0';
            nrows = 0;
        }
    }
    

private:
    std::string tablename;
    size_t nrows;
    char filename[64];
    std::ofstream f;
};


/*******************************************************************************************************************************
 *                                      Test trace events
 *******************************************************************************************************************************/

/** Types of events that are emitted to the database during tracing. */
enum TracerEvent {
    // note: don't change the numbering, because these numbers appear in databases.
    // note: update the analysis to emit the event
    // note: update the --trace switch in 25-run-tests
    // note: update 00-create-schema to insert the new event into the semantic_fio_events table
    // note: update 90-list-function so the event is shown in the listing
    EV_NONE                 = 0x00000000,   /**< No event. */
    EV_REACHED              = 0x00000001,   /**< Basic block executed. */
    EV_BRANCHED             = 0x00000002,   /**< Branch taken. */
    EV_FAULT                = 0x00000004,   /**< Test failed; minor number is the fault ID */
    EV_CONSUME_INPUT        = 0x00000008,   /**< Consumed an input. Minor number is the queue. */
    EV_MEM_WRITE            = 0x00000010,   /**< Data written to non-stack memory. Value is address written. */
    EV_RETURNED             = 0x00000020,   /**< Forced immediate return of inner-most function. */
    // Masks
    CONTROL_FLOW            = 0x00000023,   /**< Control flow events. */
    ALL_EVENTS              = 0xffffffff    /**< All possible events. */
};

// See Schema.sql for semantic_fio_event
struct TracerRow {
    int func_id, igroup_id, minr;
    size_t pos;
    rose_addr_t addr;
    TracerEvent event;
    uint64_t value;

    TracerRow(int func_id, int igroup_id, size_t pos, rose_addr_t addr, TracerEvent event, int minr, uint64_t value)
        : func_id(func_id), igroup_id(igroup_id), minr(minr), pos(pos), addr(addr), event(event), value(value) {}
    void serialize(std::ostream &output) const { // output order must match the schema
        output <<func_id <<"," <<igroup_id <<"," <<pos <<"," <<addr <<"," <<event <<"," <<minr <<"," <<value <<"\n";
    }
};

class Tracer: public WriteOnlyTable<TracerRow> {
public:

    /** Construct a tracer not yet associated with any function or input group. The reset() method must be called before
     *  any events can be emitted. */
    Tracer(): WriteOnlyTable<TracerRow>("semantic_fio_trace"), func_id(-1), igroup_id(-1), event_mask(ALL_EVENTS), pos(0) {}

    /** Associate a tracer with a particular function and input group.  Accumulated events are not lost. */
    void current_test(int func_id, int igroup_id, unsigned events=ALL_EVENTS, size_t pos=0);

    /** Add an event to the stream.  The event is not actually inserted into the database until flush() is called. */
    void emit(rose_addr_t addr, TracerEvent event, uint64_t value=0, int minor=0);

private:
    int func_id, igroup_id;
    unsigned event_mask;
    size_t pos;
};



/*******************************************************************************************************************************
 *                                      File names table
 *******************************************************************************************************************************/

class FilesTable {
public:
    struct Row {
        Row(): in_db(false), id(-1) {}
        Row(int id, const std::string &name, const std::string &digest, const std::string &ast_digest, bool in_db)
            : in_db(in_db), id(id), name(name), digest(digest), ast_digest(ast_digest) {}
        bool in_db;
        int id;
        std::string name;
        std::string digest;             // SHA1 of this file if it is's stored in the semantic_binaries table
        std::string ast_digest;         // SHA1 hash of binary AST if it's stored in the semantic_binaries table
    };
    typedef std::map<int, Row> Rows;
    Rows rows;
    typedef std::map<std::string, int> NameIdx;
    NameIdx name_idx;
    int next_id;

    /** Constructor loads file information from the database. */
    FilesTable(const SqlDatabase::TransactionPtr &tx): next_id(0) { load(tx); }

    /** Reload information from the database. */
    void load(const SqlDatabase::TransactionPtr &tx);

    /** Save all unsaved files to the database. */
    void save(const SqlDatabase::TransactionPtr &tx);

    /** Add or remove an AST for this file. Returns the SHA1 digest for the AST, which also serves as the key in the
     *  semantic_binaries table. */
    std::string save_ast(const SqlDatabase::TransactionPtr&, int64_t cmd_id, int file_id, SgProject*);

    /** Load an AST from the database if it is saved there. Returns the SgProject or null. */
    SgProject *load_ast(const SqlDatabase::TransactionPtr&, int file_id);

    /** Add (or update) file content to the database. Returns the SHA1 digest for the file. */
    std::string add_content(const SqlDatabase::TransactionPtr&, int64_t cmd_id, int file_id);

    /** Print the files table. */
    void print(std::ostream&) const;

    void clear() {
        rows.clear();
        name_idx.clear();
        next_id = 0;
    }

    bool exists(const std::string &name) const;
    int insert(const std::string &name);
    int id(const std::string &name) const;
    std::string name(int id) const;

};

/*******************************************************************************************************************************
 *                                      Instruction coverage analysis
 *******************************************************************************************************************************/

    /** Information about an executed address. */
struct InsnCoverageRow {
    int func_id;                                /**< Function ID for test that was executed. */
    int igroup_id;                              /**< Input group ID for test that was executed. */
    rose_addr_t address;                        /**< Instruction address. */
    size_t pos;                                 /**< Sequence number for when this address was first executed by this test. */
    size_t nhits;                               /**< Number of times this address was executed. */
    size_t nhits_saved;                         /**< Part of "nhits" already flushed to the database (not a database column). */

    InsnCoverageRow(int func_id, int igroup_id, rose_addr_t address, size_t pos, size_t nhits)
        : func_id(func_id), igroup_id(igroup_id), address(address), pos(pos), nhits(nhits), nhits_saved(0) {}

    void serialize(std::ostream &stream) const { // output order must match the schema
        stream <<func_id <<"," <<igroup_id <<"," <<address <<"," <<pos <<"," <<nhits <<"\n";
    }
};

/** Instruction coverage information for a single test. A test is identified by function ID and input group ID. */
class InsnCoverage: public WriteOnlyTable<InsnCoverageRow> {
public:
    InsnCoverage()
        : WriteOnlyTable<InsnCoverageRow>("semantic_fio_coverage"), func_id(-1), igroup_id(-1) {}

    /** Set the current test information. */
    void current_test(int func_id, int igroup_id) {
        this->func_id = func_id;
        this->igroup_id = igroup_id;
    }
    
    /** Delete coverage info and reset to initial state. */
    void clear() {
        WriteOnlyTable<InsnCoverageRow>::clear();
        coverage.clear();
    }
        
    /** Mark instructions as having been executed. */
    void execute(SgAsmInstruction*);

    /** Returns true if this instruction coverage object contains no instructions. */
    bool empty() const { return coverage.empty(); }

    /** Number of unique addresses executed. */
    size_t nunique() const { return coverage.size(); }

    /** Total number of addresses executed. */
    size_t total_ninsns() const;

    /** Flush pending data to the database and clear this object. */
    void flush(const SqlDatabase::TransactionPtr&);

   /** Returns the coverage ratio for a function.  The return value is the number of unique instructions of the function that
     *  were executed divided by the total number of instructions in the function. This InsnCoverage object may contain
     *  instructions that belong to other functions also, and they are not counted. */
    double get_ratio(SgAsmFunction*, int func_id, int igroup_id) const;
 
    /** Get instructions covered by trace in the order in which they were encountered.
     */
    void get_instructions(std::vector<SgAsmInstruction*>& insns, SgAsmInterpretation* interp, SgAsmFunction* top = NULL);    
protected:
    int func_id, igroup_id;
 
    typedef std::map<rose_addr_t, InsnCoverageRow> CoverageMap;
    CoverageMap coverage;                       // info about addresses that were executed
};

/*******************************************************************************************************************************
 *                                      Dynamic Function Call Graph
 *******************************************************************************************************************************/

/** Information about a single function call. */
struct DynamicCallGraphRow {
    int func_id;                                /**< ID of function that is being tested. */
    int igroup_id;                              /**< ID of the input group being tested. */
    int caller_id;                              /**< ID of function that is doing the calling. */
    int callee_id;                              /**< ID of the function that is being called. */
    size_t pos;                                 /**< Sequence numbering for ordering calls. */
    size_t ncalls;                              /**< Number of consecutive calls for this caller and callee pair. */

    DynamicCallGraphRow()
        : func_id(-1), igroup_id(-1), caller_id(-1), callee_id(-1), pos(0), ncalls(0) {}
    DynamicCallGraphRow(int func_id, int igroup_id, int caller_id, int callee_id, size_t pos)
        : func_id(func_id), igroup_id(igroup_id), caller_id(caller_id), callee_id(callee_id), pos(pos), ncalls(1) {}

    void serialize(std::ostream &stream) const { // must be in the same order as the schema
        stream <<func_id <<"," <<igroup_id <<"," <<caller_id <<"," <<callee_id <<"," <<pos <<"," <<ncalls <<"\n";
    }
};

/** Dynamic call graph information.  This class stores a call graph by storing edges between the caller and callee function
 * IDs.  The edges are ordered according to when the call occurred. Consecutive parallel edges are stored as a single edge with
 * an @p ncalls attribute larger than one. */
class DynamicCallGraph: public WriteOnlyTable<DynamicCallGraphRow> {
public:
    explicit DynamicCallGraph(bool keep_in_memory=false)
        : WriteOnlyTable<DynamicCallGraphRow>("semantic_fio_calls"),
          keep_in_memory(keep_in_memory), func_id(-1), igroup_id(-1) {}

    /** Set information for current test. */
    void current_test(int func_id, int igroup_id) {
        this->func_id = func_id;
        this->igroup_id = igroup_id;
        this->call_sequence = 0;
    }
    
    /** Set this call graph back to its empty state. */
    void clear() {
        WriteOnlyTable<DynamicCallGraphRow>::clear();
        last_call = DynamicCallGraphRow();
        rows.clear();
    }

    /** Append a new call to the list of calls.
     * @{ */
    void call(int caller_id, int callee_id);
    /** @} */

    /** Returns true if the graph contains no instructions. */
    bool empty() const {
        return last_call.func_id < 0 && WriteOnlyTable<DynamicCallGraphRow>::empty();
    }

    /** Returns the number of calls. Consecutive calls between a specific caller and callee are compressed into a single call
     *  structure whose ncalls member indicates the number of calls, and which are treated as a single call for the purpose of
     *  this function. */
    size_t size() const {
        return keep_in_memory ?
            rows.size() :
            WriteOnlyTable<DynamicCallGraphRow>::size() + (last_call.func_id>=0 ? 1 : 0);
    }

    /** Return info for the indicated call number. Consecutive calls from a specific caller to callee are treated as one call
     * for the purpose of this function; the @p ncalls member indicates how many consecutive calls actually occurred. The
     * information is only saved in memory if keep_in_memory is set to true during construction. */
    const DynamicCallGraphRow& operator[](size_t idx) const {
        assert(keep_in_memory);
        return rows[idx];
    }

    /** Flush all pending data to the database. */
    void flush(const SqlDatabase::TransactionPtr&);

protected:
    bool keep_in_memory;                // keep copies of rows in memory until clear() is called.
    std::vector<DynamicCallGraphRow> rows; // rows kept in memory only if keep_in_memory is set
    int func_id, igroup_id;             // identifies test; used to fill in the corresponding columns as rows are added
    DynamicCallGraphRow last_call;      // most recent call; this row hasn't been handed to the WriteOnlyTable yet
    size_t call_sequence;               // sequence number for ordering calls
};


/*******************************************************************************************************************************
 *                                      ConsumedInputs
 *******************************************************************************************************************************/

struct ConsumedInputsRow {
    int func_id;                                /**< ID of function that is being tested. */
    int igroup_id;                              /**< ID of the input group being tested. */
    int request_queue_id;                       /**< Input queue from which this input value was requested. */
    int actual_queue_id;                        /**< Input queue from which this value was obtained. */
    size_t pos;                                 /**< Relative position of this input w.r.t. other consumed inputs. */
    uint64_t value;                             /**< Value that was consumed. */

    ConsumedInputsRow(int func_id, int igroup_id, int request_queue_id, int actual_queue_id, size_t pos, uint64_t value)
        : func_id(func_id), igroup_id(igroup_id), request_queue_id(request_queue_id), actual_queue_id(actual_queue_id),
          pos(pos), value(value) {}

    void serialize(std::ostream &stream) const { // output must be same order as schema
        stream <<func_id <<"," <<igroup_id <<"," <<request_queue_id <<"," <<actual_queue_id <<"," <<pos <<"," <<value <<"\n";
    }
};

class ConsumedInputs: public WriteOnlyTable<ConsumedInputsRow> {
public:
    explicit ConsumedInputs(bool keep_in_memory=false)
        : WriteOnlyTable<ConsumedInputsRow>("semantic_fio_inputs"),
          keep_in_memory(keep_in_memory), func_id(-1), igroup_id(-1) {}

    /** Set information for current test. */
    void current_test(int func_id, int igroup_id) {
        this->func_id = func_id;
        this->igroup_id = igroup_id;
        this->pos = 0;
    }

    /** Drop all rows from memory and pending for write. Does not affect rows existing in the database. */
    void clear() {
        rows.clear();
        WriteOnlyTable<ConsumedInputsRow>::clear();
    }

    /** Number of rows in memory or pending to write to database. */
    size_t size() {
        return keep_in_memory ?
            rows.size() :
            WriteOnlyTable<ConsumedInputsRow>::size();
    }

    /** Return a particular row from memory. */
    const ConsumedInputsRow& operator[](size_t idx) {
        assert(keep_in_memory);
        return rows[idx];
    }
    
    /** Add an input to the list of rows pending to be written to the database. */
    void consumed(int request_queue_id, int actual_queue_id, uint64_t value) {
        assert(func_id>=0 && igroup_id>=0);
        ConsumedInputsRow row(func_id, igroup_id, request_queue_id, actual_queue_id, pos++, value);
        insert(row);
        if (keep_in_memory)
            rows.push_back(row);
    }

private:
    bool keep_in_memory;
    std::vector<ConsumedInputsRow> rows;
    int func_id, igroup_id;
    size_t pos;
};


/*******************************************************************************************************************************
 *                                      Per-function analyses
 *******************************************************************************************************************************/

// Results from various kinds of analyses run on functions
struct FuncAnalysis {
    FuncAnalysis(): ncalls(0), nretused(0), ntests(0), nvoids(0) {}
    size_t ncalls;                      // number of times this function was called
    size_t nretused;                    // number of ncalls where the caller read EAX after the call
    size_t ntests;                      // number of times this function was tested
    size_t nvoids;                      // number of ntests where this function didn't write to EAX
};

typedef std::map<int/*func_id*/, FuncAnalysis> FuncAnalyses;

/*******************************************************************************************************************************
 *                                      Output groups
 *******************************************************************************************************************************/

typedef std::map<int, uint64_t> IdVa;
typedef std::map<uint64_t, int> VaId;

// How to store values.  Define this to be OutputgroupValueVector, OutputGroupValueSet, or OutputGroupValueAddrSet. See their
// definitions below.  They all store values, just in different orders and cardinalities.
#define OUTPUTGROUP_VALUE_CONTAINER OutputGroupValueAddrSet

// Should we store call graph info?
#undef OUTPUTGROUP_SAVE_CALLGRAPH

// Should we store system call info?
#undef OUTPUTGROUP_SAVE_SYSCALLS

// Store every value (including duplicate values) in address order.
template<typename T>
class OutputGroupValueVector {
private:
    typedef std::vector<T> Values;
    Values values_;
public:
    void clear() {
        values_.clear();
    }
    void insert(T value, rose_addr_t where=0) {
        values_.push_back(value);
    }
    const std::vector<T>& get_vector() const { return values_; }
    bool operator<(const OutputGroupValueVector &other) const {
        if (values_.size() != other.values_.size())
            return values_.size() < other.values_.size();
        typedef std::pair<typename Values::const_iterator, typename Values::const_iterator> vi_pair;
        vi_pair vi = std::mismatch(values_.begin(), values_.end(), other.values_.begin());
        if (vi.first!=values_.end())
            return *(vi.first) < *(vi.second);
        return false;
    }
    bool operator==(const OutputGroupValueVector &other) const {
        return values_.size() == other.values_.size() && std::equal(values_.begin(), values_.end(), other.values_.begin());
    }
};

// Store set of unique values in ascending order of value
template<typename T>
class OutputGroupValueSet {
private:
    typedef std::set<T> Values;
    Values values_;
public:
    void clear() {
        values_.clear();
    }
    void insert(T value, rose_addr_t where=0) {
        values_.insert(value);
    }
    std::vector<T> get_vector() const {
        std::vector<T> retval(values_.begin(), values_.end());
        return retval;
    }
    bool operator<(const OutputGroupValueSet &other) const {
        if (values_.size() != other.values_.size())
            return values_.size() < other.values_.size();
        typedef std::pair<typename Values::const_iterator, typename Values::const_iterator> vi_pair;
        vi_pair vi = std::mismatch(values_.begin(), values_.end(), other.values_.begin());
        if (vi.first!=values_.end())
            return *(vi.first) < *(vi.second);
        return false;
    }
    bool operator==(const OutputGroupValueSet &other) const {
        return values_.size() == other.values_.size() && std::equal(values_.begin(), values_.end(), other.values_.begin());
    }
};

template<typename T>
struct OutputGroupValueAddrSetLessp {
    bool operator()(const std::pair<T, rose_addr_t> &a, const std::pair<T, rose_addr_t> &b) {
        return a.second < b.second;
    }
};

// Store set of unique values in ascending order of the value's minimum address
template<typename T>
class OutputGroupValueAddrSet {
private:
    typedef std::map<T, rose_addr_t> Values;
    Values values_;
public:
    void clear() {
        values_.clear();
    }
    void insert(T value, rose_addr_t where=0) {
        std::pair<typename Values::iterator, bool> found = values_.insert(std::make_pair(value, where));
        if (!found.second)
            found.first->second = std::min(found.first->second, where);
    }
    std::vector<T> get_vector() const {
        std::vector<std::pair<T, rose_addr_t> > tmp(values_.begin(), values_.end());
        std::sort(tmp.begin(), tmp.end(), OutputGroupValueAddrSetLessp<T>());
        std::vector<T> retval;
        retval.reserve(tmp.size());
        for (size_t i=0; i<tmp.size(); ++i)
            retval.push_back(tmp[i].first);
        return retval;
    }
    bool operator<(const OutputGroupValueAddrSet &other) const {
        if (values_.size() != other.values_.size())
            return values_.size() < other.values_.size();
        typename Values::const_iterator vi1 = values_.begin();
        typename Values::const_iterator vi2 = other.values_.begin();
        for (/*void*/; vi1!=values_.end(); ++vi1, ++vi2) {
            if (vi1->first!=vi2->first)
                return vi1->first < vi2->first;
        }
        return false;
    }
    bool operator==(const OutputGroupValueAddrSet &other) const {
        if (values_.size() != other.values_.size())
            return false;
        typename Values::const_iterator vi1 = values_.begin();
        typename Values::const_iterator vi2 = other.values_.begin();
        for (/*void*/; vi1!=values_.end(); ++vi1, ++vi2) {
            if (vi1->first!=vi2->first)
                return false;
        }
        return true;
    }
};



/** Collection of output values. The output values are gathered from the instruction semantics state after a specimen function
 *  is analyzed.  The outputs consist of those interesting registers that are marked as having been written to by the specimen
 *  function, and the memory values whose memory cells are marked as having been written to.  We omit status flags since they
 *  are not typically treated as function call results, and we omit the instruction pointer (EIP). */
class OutputGroup {
public:
    typedef uint32_t value_type;
    OutputGroup(): fault(AnalysisFault::NONE), ninsns(0), retval(0), has_retval(false) {}
    bool operator<(const OutputGroup &other) const;
    bool operator==(const OutputGroup &other) const;
    void clear();
    void print(std::ostream&, const std::string &title="", const std::string &prefix="") const;
    void print(RTS_Message*, const std::string &title="", const std::string &prefix="") const;
    friend std::ostream& operator<<(std::ostream &o, const OutputGroup &outputs) {
        outputs.print(o);
        return o;
    }
    void add_param(const std::string vtype, int pos, int64_t value); // used by OutputGroups

    /** Add another value to the output. */
    void insert_value(int64_t value, rose_addr_t va) {
        values.insert(value, va);
    }

    /** Return all the output values. */
    std::vector<value_type> get_values() const { return values.get_vector(); }

    /** Add a return value to this output group. */
    void insert_retval(uint64_t retval) {
        this->retval = retval;
        has_retval = true;
    }

    /** Remove the return value, if any. */
    void remove_retval() {
        this->retval = 0;
        has_retval = false;
    }
    
    /** Returns the return value and whether the return value is the default or explicitly set. */
    std::pair<bool, value_type> get_retval() const {
        return std::make_pair(has_retval, retval);
    }

    /** Accessor for the fault value.
     * @{ */
    AnalysisFault::Fault get_fault() const { return fault; }
    void set_fault(AnalysisFault::Fault &fault) { this->fault = fault; }
    /** @} */

    /** Add another function ID for a called function. */
    void insert_callee_id(int id) { callee_ids.push_back(id); }

    /** Return the list of all function call IDs. */
    const std::vector<int>& get_callee_ids() const { return callee_ids; }

    /** Add another system call to the list of system calls. */
    void insert_syscall(int syscall_number) { syscalls.push_back(syscall_number); }

    /** Return the list of all system calls in the order they occurred. */
    const std::vector<int>& get_syscalls() const { return syscalls; }

    /** Accessor for number of instructions executed.
     * @{ */
    void set_ninsns(size_t ninsns) { this->ninsns = ninsns; }
    size_t get_ninsns() const { return ninsns; }
    /** @} */

    /** Accessor for signature vectors
     * @{ */
    SignatureVector& get_signature_vector() { return this->signature_vector; }
    /** @} */

protected:
    OUTPUTGROUP_VALUE_CONTAINER<value_type> values;
    std::vector<int> callee_ids;                // IDs for called functions
    std::vector<int> syscalls;                  // system call numbers in the order they occur
    AnalysisFault::Fault fault;                 // reason for test failure (or FAULT_NONE)
    size_t ninsns;                              // number of instructions executed
    value_type retval;                          // return value from function
    bool has_retval;                            // true if 'retval' is initialized
    SignatureVector signature_vector;           // feature vector

};

// Used internally by OutputGroups so that we don't have to store OutputGroup objects in std::map. OutputGroup objects can be
// very large, causing std::map reallocation to be super slow.  Therefore, the map stores OutputGroupDesc objects which have
// an operator< that compares the pointed-to OutputGroup objects.
class OutputGroupDesc {
public:
    explicit OutputGroupDesc(const OutputGroup *ogroup): ptr(ogroup) { assert(ogroup!=NULL); }
    bool operator<(const OutputGroupDesc &other) const {
        assert(ptr!=NULL && other.ptr!=NULL);
        return *ptr < *other.ptr;
    }
private:
    const OutputGroup *ptr;
};

/** A collection of OutputGroup objects, each having an ID number.  ID numbers are 63-bit random numbers (non-negative 63-bit
 *  values) so that we don't have to synchronize between processes that are creating them. */
class OutputGroups {
public:
    /** Constructor creates an empty OutputGroups. */
    OutputGroups(): file(NULL) {}

    /** Constructor initializes this OutputGroup with the contents of the database. */
    explicit OutputGroups(const SqlDatabase::TransactionPtr &tx): file(NULL) { load(tx); }

    ~OutputGroups();

    /** Reload this output group with the contents from the database. */
    void load(const SqlDatabase::TransactionPtr&);

    /** Reload only the specified hashkey and return a pointer to it. Returns false if the object does not exist in the
     * database (and also removes it from memory if it existed there). */
    bool load(const SqlDatabase::TransactionPtr&, int64_t hashkey);

    /** Insert a new OutputGroup locally.  This does not update the database. If @p hashkey is not the default -1 then
     *  this function assumes that the hash key was obtained from the database and therefore we are adding an OutputGroup
     *  object that is already in the database; such an object will not be written back to the database by a save()
     *  operation. */
    int64_t insert(const OutputGroup&, int64_t hashkey=-1);

    /** Erase the specified output group according to its hash key. */
    void erase(int64_t hashkey);

    /** Find the hashkey for an existing OutputGroup. Returns -1 if the specified OutputGroup does not exist. */
    int64_t find(const OutputGroup&) const;

    /** Does the given hashkey exist? */
    bool exists(int64_t hashkey) const;

    /** Find the output group for the given hash key. Returns NULL if the hashkey does not exist. */
    const OutputGroup* lookup(int64_t hashkey) const;

    /** Save locally-inserted OutputGroup objects to the database. */
    void save(const SqlDatabase::TransactionPtr&);

    /** Generate another hash key. */
    int64_t generate_hashkey();

    /** Return the set of all output group hash keys. */
    std::vector<int64_t> hashkeys() const;

private:
    typedef std::map<int64_t/*hashkey*/, OutputGroup*> IdOutputMap;
    typedef std::map<OutputGroupDesc, int64_t/*hashkey*/> OutputIdMap;
    IdOutputMap ogroups;
    OutputIdMap ids;
    LinearCongruentialGenerator lcg; // to generate ID numbers
    std::string filename;
    FILE *file; // temp file for new rows
};

/*******************************************************************************************************************************
 *                                      Instruction Providor
 *******************************************************************************************************************************/

/** Efficient mapping from address to instruction. */
class InstructionProvidor {
protected:
    typedef std::map<rose_addr_t, SgAsmInstruction*> Addr2Insn;
    Addr2Insn addr2insn;
public:
    InstructionProvidor() {}
    InstructionProvidor(const Functions &functions) {
        for (Functions::const_iterator fi=functions.begin(); fi!=functions.end(); ++fi)
            insert(*fi);
    }
    InstructionProvidor(const std::vector<SgAsmFunction*> &functions) {
        for (size_t i=0; i<functions.size(); ++i)
            insert(functions[i]);
    }
    InstructionProvidor(SgNode *ast) {
        std::vector<SgAsmFunction*> functions = SageInterface::querySubTree<SgAsmFunction>(ast);
        for (size_t i=0; i<functions.size(); ++i)
            insert(functions[i]);
    }
    void insert(SgAsmFunction *func) {
        std::vector<SgAsmInstruction*> insns = SageInterface::querySubTree<SgAsmInstruction>(func);
        for (size_t i=0; i<insns.size(); ++i)
            addr2insn[insns[i]->get_address()] = insns[i];
    }
    SgAsmInstruction *get_instruction(rose_addr_t addr) const {
        Addr2Insn::const_iterator found = addr2insn.find(addr);
        return found==addr2insn.end() ? NULL : found->second;
    }
};

typedef BinaryAnalysis::PointerAnalysis::PointerDetection<InstructionProvidor> PointerDetector;

/*******************************************************************************************************************************
 *                                      Address hasher
 *******************************************************************************************************************************/

/** Hashes a virtual address to a random integer. */
class AddressHasher {
public:
    AddressHasher() { init(0, 255, 0); }
    AddressHasher(uint64_t minval, uint64_t maxval, int seed): lcg(0) { init(minval, maxval, seed); }

    void init(uint64_t minval, uint64_t maxval, int seed) {
        this->minval = std::min(minval, maxval);
        this->maxval = std::max(minval, maxval);
        lcg.reseed(seed);
        for (size_t i=0; i<256; ++i) {
            tab[i] = lcg() % 256;
            val[i] = lcg();
        }
    }
    
    uint64_t operator()(rose_addr_t addr) {
        uint64_t retval;
        uint8_t idx = 0;
        for (size_t i=0; i<4; ++i) {
            uint8_t byte = IntegerOps::shiftRightLogical2(addr, 8*i) & 0xff;
            idx = tab[(idx+byte) & 0xff];
            retval ^= val[idx];
        }
        return minval + retval % (maxval+1-minval);
    }
private:
    uint64_t minval, maxval;
    LinearCongruentialGenerator lcg;
    uint8_t tab[256];
    uint64_t val[256];
};
    
/*******************************************************************************************************************************
 *                                      Input Group
 *******************************************************************************************************************************/

enum InputQueueName {
    IQ_ARGUMENT= 0,                            // queue used for function arguments
    IQ_LOCAL,                                  // queue used for local variables
    IQ_GLOBAL,                                 // queue used for global variables
    IQ_FUNCTION,                               // queue used for return value for functions skipped over
    IQ_POINTER,                                // queue used for pointers if none of the above apply
    IQ_MEMHASH,                                // pseudo-queue used for memory values if none of the above apply
    IQ_INTEGER,                                // queue used if none of the above apply
    // must be last
    IQ_NONE,
    IQ_NQUEUES=IQ_NONE
};

/** Queue of values for input during testing. */
class InputQueue {
public:
    InputQueue(): nconsumed_(0), infinite_(false), pad_value_(0), redirect_(IQ_NONE) {}

    /** Reset the queue back to the beginning. */
    void reset() { nconsumed_=0; }

    /** Remove all values from the queue and set it to an initial state. */
    void clear() { *this=InputQueue(); }

    /** Returns true if the queue is an infinite sequence of values. */
    bool is_infinite() const { return infinite_; }

    /** Returns true if the queue contains a value at the specified position.*/
    bool has(size_t idx) { return infinite_ || idx<values_.size(); }

    /** Returns the finite size of the queue not counting any infinite padding. */
    size_t size() const { return values_.size(); }

    /** Returns a value or throws an INPUT_LIMIT FaultException. */
    uint64_t get(size_t idx) const;

    /** Consumes a value or throws an INPUT_LIMIT FaultException. */
    uint64_t next() { return get(nconsumed_++); }

    /** Returns the number of values consumed. */
    size_t nconsumed() const { return nconsumed_; }

    /** Appends N copies of a value to the queue. */
    void append(uint64_t val, size_t n=1) { if (!infinite_) values_.resize(values_.size()+n, val); }

    /** Appends values using a range of iterators. */
    template<typename Iterator>
    void append_range(Iterator from, Iterator to) {
        if (!infinite_)
            values_.insert(values_.end(), from, to);
    }

    /** Appends an infinite number copies of @p val to the queue. */
    void pad(uint64_t val) { if (!infinite_) { pad_value_=val; infinite_=true; }}

    /** Extend the explicit values by copying some of the infinite values. */
    std::vector<uint64_t>& extend(size_t n);

    /** Explicit values for an input group.
     * @{ */
    std::vector<uint64_t>& values() { return values_; }
    const std::vector<uint64_t>& values() const { return values_; }
    /** @} */

    /** Redirect property. This causes InputGroup to redirect one queue to another. Only one level of indirection
     *  is supported, which allows two queues to be swapped.
     * @{ */
    void redirect(InputQueueName qn) { redirect_=qn; }
    InputQueueName redirect() const { return redirect_; }
    /** @} */
    
    /** Load a row from the semantic_outputvalues table into this queue. */
    void load(int pos, uint64_t val);

private:
    size_t nconsumed_;                          // Number of values consumed
    std::vector<uint64_t> values_;              // List of explicit values
    bool infinite_;                             // List of explicit values followed by an infinite number of pad_values
    uint64_t pad_value_;                        // Value padded to infinity
    InputQueueName redirect_;                   // Use some other queue instead of this one (max 1 level of indirection)
};

/** Initial values to supply for inputs to tests.  An input group constists of a set of value queues.  The values are defined
 *  as unsigned 64-bit integers which are then cast to the appropriate size when needed. */
class InputGroup {
public:
    typedef std::vector<InputQueue> Queues;

    InputGroup()
        : queues_(IQ_NQUEUES), collection_id(-1), nconsumed_virtual_(IQ_NQUEUES, 0) {}
    InputGroup(const SqlDatabase::TransactionPtr &tx, int id)
        : queues_(IQ_NQUEUES), collection_id(-1), nconsumed_virtual_(IQ_NQUEUES, 0) { load(tx, id); }

    /** Return a name for one of the queues. */
    static std::string queue_name(InputQueueName q) {
        switch (q) {
            case IQ_ARGUMENT: return "argument";
            case IQ_LOCAL:    return "local";
            case IQ_GLOBAL:   return "global";
            case IQ_FUNCTION: return "function";
            case IQ_POINTER:  return "pointer";
            case IQ_MEMHASH:  return "memhash";
            case IQ_INTEGER:  return "integer";
            default: assert(!"fixme"); abort();
        }
    }
    
    /** Load a single input group from the database. Returns true if the input group exists in the database. */
    bool load(const SqlDatabase::TransactionPtr&, int id);

    /** Save this input group in the database.  It shouldn't already be in the database, or this will add a conflicting copy. */
    void save(const SqlDatabase::TransactionPtr&, int igroup_id, int64_t cmd_id);

    /** Obtain a reference to one of the queues.
     *  @{ */
    InputQueue& queue(InputQueueName qn) { return queues_[(int)qn]; }
    const InputQueue& queue(InputQueueName qn) const { return queues_[(int)qn]; }
    /** @} */

    /** Returns how many items were consumed across all queues. */
    size_t nconsumed() const;

    /** Returns how many values were virtually consumed from a queue.  This is the number of items that would have been
     *  consumed from this queue if requests to consume a value for this queue were not redirected to some other queue. E.g.,
     *  this measure how many arguments a function read even if those argument values ultimately came from the integer queue
     *  rather than the argument queue. */
    size_t nconsumed_virtual(InputQueueName qn) const { return nconsumed_virtual_[qn]; }

    /** Increment the value returned by nconsumed_virtual(). */
    void inc_nconsumed_virtual(InputQueueName qn) { ++nconsumed_virtual_[qn]; }

    /** Resets the queues to the beginning. Also resets the nconsumed_virtual counters. */
    void reset();

    /** Resets and emptiess all queues. */
    void clear();

    /** Collection to which input group is assigned. The @p dflt is usually the same as the input group ID. */
    int get_collection_id(int dflt=-1) const { return collection_id<0 ? dflt : collection_id; }
    void set_collection_id(int collection_id) { this->collection_id=collection_id; }
        
protected:
    Queues queues_;
    int collection_id;
    std::vector<size_t> nconsumed_virtual_;     // num values consumed per queue before redirects were applied
};

/****************************************************************************************************************************
 *                                      Semantic policy parameters
 ****************************************************************************************************************************/

struct PolicyParams {
    PolicyParams()
        : timeout(5000), verbosity(SILENT), follow_calls(CALL_NONE), path_syntactic(PATH_SYNTACTIC_NONE), initial_stack(0x80000000),
          compute_coverage(false), compute_callgraph(false), top_callgraph(false), compute_consumed_inputs(false) {} 

    size_t timeout;                     /**< Maximum number of instrutions per fuzz test before giving up. */
    Verbosity verbosity;                /**< Produce lots of output?  Traces each instruction as it is simulated. */
    FollowCalls follow_calls;           /**< Follow CALL instructions if possible rather than consuming an input? */
    PathSyntactic path_syntactic;       /**< How to compute path sensistive syntactic signature */
    rose_addr_t initial_stack;          /**< Initial values for ESP and EBP. */
    std::vector<std::string> signature_components; /**< How should the signature vectors be computed */
    bool compute_coverage;              /**< Compute instruction coverage information? */
    bool compute_callgraph;             /**< Compute dynamic call graph information? */
    bool top_callgraph;                 /**< Store only function call edges emanating from the top stack frame? */
    bool compute_consumed_inputs;       /**< Insert consumed inputs into the ConsumedInputs object? */
};


/*******************************************************************************************************************************
 *                                      Analysis Machine State
 *******************************************************************************************************************************/

/** Bits to track variable access. */
enum {
    NO_ACCESS=0,                        /**< Variable has been neither read nor written. */
    HAS_BEEN_READ=1,                    /**< Variable has been read. */
    HAS_BEEN_WRITTEN=2,                 /**< Variable has been written. */
    HAS_BEEN_INITIALIZED=4,             /**< Variable has been initialized by the analysis before the test starts. */
};

/** Semantic value to track read/write state of registers. The basic idea is that we have a separate register state object
 *  whose values are instances of this ReadWriteState type. We can use the same RegisterStateX86 template for the read/write
 *  state as we do for the real register state. */
template<size_t nBits>
struct ReadWriteState {
    unsigned state;                     /**< Bit vector containing HAS_BEEN_READ and/or HAS_BEEN_WRITTEN, or zero. */
    ReadWriteState(): state(NO_ACCESS) {}
};

/** One value stored in memory. */
struct MemoryValue {
    MemoryValue()
        : val(0), rw_state(NO_ACCESS), first_of_n(0), segreg(x86_segreg_none) {}
    MemoryValue(uint8_t val, unsigned rw_state, size_t first_of_n, X86SegmentRegister sr)
        : val(val), rw_state(rw_state), first_of_n(first_of_n), segreg(sr) {}
    uint8_t val;
    unsigned rw_state;
    size_t first_of_n;          // number of bytes written if this is the first byte of a multi-byte write
    X86SegmentRegister segreg;  // segment register last used to write to this memory
};

/** Analysis machine state. We override some of the memory operations. All values are concrete (we're using
 *  PartialSymbolicSemantics only for its constant-folding ability and because we don't yet have a specifically concrete
 *  semantics domain). */
template <template <size_t> class ValueType>
class State: public PartialSymbolicSemantics::State<ValueType> {
public:
    typedef std::map<uint32_t, MemoryValue> MemoryCells;        // memory cells indexed by address
    MemoryCells memory;                                         // memory state
    BaseSemantics::RegisterStateX86<ValueType> registers;
    BaseSemantics::RegisterStateX86<ReadWriteState> register_rw_state;
    OutputGroup output_group;                                  // output values filled in as we run a function

    // Write a single byte to memory. The rw_state are the HAS_BEEN_READ and/or HAS_BEEN_WRITTEN bits.
    void mem_write_byte(X86SegmentRegister sr, const ValueType<32> &addr, const ValueType<8> &value, size_t first_of_n,
                        unsigned rw_state=HAS_BEEN_WRITTEN) {
        memory[addr.known_value()] = MemoryValue(value.known_value(), rw_state, first_of_n, sr);
    }
        
    // Read a single byte from memory.  If the read operation cannot find an appropriate memory cell, then @p
    // uninitialized_read is set (it is not cleared in the counter case).
    ValueType<8> mem_read_byte(X86SegmentRegister sr, const ValueType<32> &addr, bool *uninitialized_read/*out*/) {
        typename MemoryCells::iterator ci = memory.find(addr.known_value());
        if (ci!=memory.end())
            return ValueType<8>(ci->second.val);
        *uninitialized_read = true;
        return ValueType<8>(rand()%256);
    }
        
    // Returns true if two memory addresses can be equal.
    static bool may_alias(const ValueType<32> &addr1, const ValueType<32> &addr2) {
        return addr1.known_value()==addr2.known_value();
    }

    // Returns true if two memory address are equivalent.
    static bool must_alias(const ValueType<32> &addr1, const ValueType<32> &addr2) {
        return addr1.known_value()==addr2.known_value();
    }

    // Reset the analysis state by clearing all memory and by resetting the read/written status of all registers.
    void reset_for_analysis() {
        memory.clear();
        registers.clear();
        register_rw_state.clear();
        output_group.clear();
    }

    // Determines whether the specified address is the location of an output value. If so, then this returns the number of
    // bytes in that output value, otherwise it return zero.  The output value might not be known yet since we only use the
    // last value written to an address (this might not be the last one).  The addr must be the first address of a multi-byte
    // write in order to be an output.
    size_t is_memory_output(rose_addr_t addr) {
        MemoryCells::const_iterator ci = memory.find(addr);
        return ci==memory.end() ? 0 : is_memory_output(addr, ci->second);
    }
    size_t is_memory_output(rose_addr_t addr, const MemoryValue &mval) {
        return 0!=(mval.rw_state & HAS_BEEN_WRITTEN) && x86_segreg_ss!=mval.segreg ? mval.first_of_n : 0;
    }

    // If the specified address looks like it points to a string in the memory map then return a hash of that string, otherwise
    // return the address.
    rose_addr_t hash_if_string(rose_addr_t va, const MemoryMap *map) {
        rose_addr_t retval = va;
        static const size_t limit = 4096; // arbitrary
        std::string str = map->read_string(va, limit, isascii);
        if (str.size()>=5 && str.size()<4096) {
            std::vector<uint8_t> digest = Combinatorics::sha1_digest(str);
            assert(20==digest.size());
            retval = *(rose_addr_t*)&digest[0];
        }
        return retval;
    }

    // Return output values.  These are the interesting general-purpose registers to which a value has been written, and the
    // memory locations to which a value has been written.  The returned object can be deleted when no longer needed.
    OutputGroup get_outputs(Verbosity verbosity, const MemoryMap *map) {
        OutputGroup outputs = this->output_group;

        // Function return value is EAX, but only if it has been written to
        if (0 != (register_rw_state.gpr[x86_gpr_ax].state & HAS_BEEN_WRITTEN)) {
            rose_addr_t v1 = registers.gpr[x86_gpr_ax].known_value();
            rose_addr_t v2 = hash_if_string(v1, map);
            if (verbosity>=EFFUSIVE) {
                std::cerr <<"output for ax = " <<ValueType<32>(v2);
                if (v1!=v2)
                    std::cerr <<" (hash of string at " <<StringUtility::addrToString(v1) <<")";
                std::cerr <<"\n";
            }
            outputs.insert_retval(v2);
        }

        // Memory outputs
        for (MemoryCells::const_iterator ci=memory.begin(); ci!=memory.end(); ++ci) {
            rose_addr_t addr = ci->first;
            const MemoryValue &mval = ci->second;
            if (is_memory_output(addr, mval)) {
                assert(mval.first_of_n<=4);
                OutputGroup::value_type v1 = 0;
                MemoryCells::const_iterator ci2=ci;
                for (size_t i=0; i<mval.first_of_n && ci2!=memory.end(); ++i, ++ci2) {
                    if (ci2->first != addr+i || (i>0 && ci2->second.first_of_n!=0) || !is_memory_output(ci2->first, ci2->second))
                        break;
                    v1 |= IntegerOps::shiftLeft2<OutputGroup::value_type>(ci2->second.val, 8*i); // little endian
                }
                OutputGroup::value_type v2 = hash_if_string(v1, map);
                if (verbosity>=EFFUSIVE) {
                    int nbytes = v1==v2 ? (int)mval.first_of_n : 4;
                    char buf[32];
                    snprintf(buf, sizeof buf, "%0*"PRIx64, 2*nbytes, (uint64_t)v2);
                    std::cerr <<"output for mem[" <<StringUtility::addrToString(addr) <<"] = " <<buf;
                    if (v1!=v2)
                        std::cerr <<" (hash of string at " <<StringUtility::addrToString(v1) <<")";
                    std::cerr <<"\n";
                }
                outputs.insert_value(v2, addr);
            }
        }

        return outputs;
    }

    // Printing
    void print(std::ostream &o) const {
        BaseSemantics::Formatter fmt;
        fmt.set_line_prefix("    ");
        print(o, fmt);
    }
    void print(std::ostream &o, BaseSemantics::Formatter &fmt) const {
        this->registers.print(o, fmt);
        size_t ncells=0, max_ncells=500;
        o <<"== Memory ==\n";
        for (typename MemoryCells::const_iterator ci=memory.begin(); ci!=memory.end(); ++ci) {
            uint32_t addr = ci->first;
            const MemoryValue &mval = ci->second;
            if (++ncells>max_ncells) {
                o <<"    skipping " <<memory.size()-(ncells-1) <<" more memory cells for brevity's sake...\n";
                break;
<<<<<<< HEAD
=======
            }
            o <<"    mem[" <<StringUtility::addrToString(addr) <<"] = " <<StringUtility::addrToString(mval.val, 8);
            if (mval.first_of_n) {
                o <<" 1/" <<mval.first_of_n;
            } else {
                o <<"    ";
            }
            o <<(0==(mval.rw_state & HAS_BEEN_READ)?"":" read")
              <<(0==(mval.rw_state & HAS_BEEN_WRITTEN)?"":" write")
              <<(0==(mval.rw_state & (HAS_BEEN_READ|HAS_BEEN_WRITTEN))?" init":"")
              <<"\n";
>>>>>>> 6d996565
        }
        o <<"         cell access:"
          <<(0==(mval.rw_state & HAS_BEEN_READ)?"":" read")
          <<(0==(mval.rw_state & HAS_BEEN_WRITTEN)?"":" written")
          <<(0==(mval.rw_state & (HAS_BEEN_READ|HAS_BEEN_WRITTEN))?" none":"")
          <<"\n"
          <<"    address " <<addr <<"\n";
        o <<"      value " <<mval.val <<"\n";
      }
    }

    friend std::ostream& operator<<(std::ostream &o, const State &state) {
        state.print(o);
        return o;
    }
};

/*******************************************************************************************************************************
 *                                      Stack frames
 *******************************************************************************************************************************/

/** Information about a function call. */
struct StackFrame {
    StackFrame(SgAsmFunction *func, rose_addr_t esp)
        : func(func), entry_esp(esp), monitoring_stdcall(true), stdcall_args_va(0), follow_calls(false), last_call(NULL) {}
    SgAsmFunction *func;                        // Function that is called
    rose_addr_t entry_esp;                      // ESP when this function was first entered
    bool monitoring_stdcall;                    // True for a little while when we enter a new function
    rose_addr_t stdcall_args_va;                // ESP where stdcall arguments will be pushed
    bool follow_calls;                          // Traverse into called functions
    SgAsmFunction *last_call;                   // Address of last called function, reset as soon as EAX is read/written
};

/** Information about all pending function calls.  This is the stack of functions that have not yet returned. */
class StackFrames {
    typedef std::vector<StackFrame> Stack;
    Stack stack_frames;
public:
    /** Clear the stack. */
    void clear() { stack_frames.clear(); }

    /** Returns true if the call stack is empty. Normally, the function being analyzed would be on the stack. */
    bool empty() const { return stack_frames.empty(); }

    /** Returns the number of stack frames on the call stack. */
    size_t size() const { return stack_frames.size(); }

    /** Returns the stack frame for the most recently called function that has not yet returned.
     * @{ */
    const StackFrame& top() const { return (*this)[0]; }
          StackFrame& top()       { return (*this)[0]; }
    /** @} */
    
    /** Returns the Nth frame from the top. The top frame is N=0.
     * @{ */
    const StackFrame& operator[](size_t n) const { assert(n<size()); return stack_frames[size()-(n+1)]; }
          StackFrame& operator[](size_t n)       { assert(n<size()); return stack_frames[size()-(n+1)]; }
    /** @} */

    /** Pop one frame from the stack.  The stack must not be empty. */
    void pop() {
        assert(!empty());
        SgAsmFunction *func = top().func;
        stack_frames.pop_back();
        if (!empty())
            top().last_call = func;
    }

    /** Pop frames from the stack until @p esp is valid for the top frame. */
    void pop_to(rose_addr_t esp) { while (!empty() && top().entry_esp<esp) pop(); }

    /** Push a new frame if @p insn is the entry instruction for a function. Returns true if a new frame is pushed. */
    bool push_if(SgAsmInstruction *insn, rose_addr_t esp) {
        SgAsmFunction *func = SageInterface::getEnclosingNode<SgAsmFunction>(insn);
        if (func && insn->get_address()==func->get_entry_va()) {
            stack_frames.push_back(StackFrame(func, esp));
            return true;
        }
        return false;
    }
};

/*******************************************************************************************************************************
 *                                      Analysis Semantic Policy
 *******************************************************************************************************************************/

// Define the template portion of the CloneDetection::Policy so we don't have to repeat it over and over in the method
// defintions found in CloneDetectionTpl.h.  This also helps Emac's c++-mode auto indentation engine since it seems to
// get confused by complex multi-line templates.
#define CLONE_DETECTION_TEMPLATE template <                                                                                    \
    template <template <size_t> class ValueType> class State,                                                                  \
    template <size_t nBits> class ValueType                                                                                    \
>

CLONE_DETECTION_TEMPLATE
class Policy: public PartialSymbolicSemantics::Policy<State, ValueType> {
public:
    typedef          PartialSymbolicSemantics::Policy<State, ValueType> Super;

    State<ValueType> state;
    static const rose_addr_t FUNC_RET_ADDR = 4083;      // Special return address to mark end of analysis
    InputGroup *inputs;                                 // Input values to use when reading a never-before-written variable
    const PointerDetector *pointers;                    // Addresses of pointer variables, or null if not analyzed
    SgAsmInterpretation *interp;                        // Interpretation in which we're executing
    size_t ninsns;                                      // Number of instructions processed since last trigger() call
    AddressHasher address_hasher;                       // Hashes a virtual address
    bool address_hasher_initialized;                    // True if address_hasher was initialized
    const InstructionProvidor *insns;                   // Instruction cache
    PolicyParams params;                                // Parameters for controlling the policy
    AddressIdMap entry2id;                              // Map from function entry address to function ID
    SgAsmBlock *prev_bb;                                // Previously executed basic block
    Tracer &tracer;                                     // Responsible for emitting rows for semantic_fio_trace
    bool uses_stdcall;                                  // True if this executable uses the stdcall calling convention
    StackFrames stack_frames;                           // Stack frames ordered by decreasing entry_esp values
    Disassembler::AddressSet whitelist_exports;         // Dynamic functions that can be called when follow_calls==CALL_BUILTIN
    FuncAnalyses &funcinfo;                             // Partial results of various kinds of function analyses
    InsnCoverage &insn_coverage;                        // Information about which instructions were executed
    DynamicCallGraph &dynamic_cg;                       // Information about function calls
    ConsumedInputs &consumed_inputs;                    // List of input values consumed

    Policy(const PolicyParams &params, const AddressIdMap &entry2id, Tracer &tracer, FuncAnalyses &funcinfo,
           InsnCoverage &insn_coverage, DynamicCallGraph &dynamic_cg, ConsumedInputs &consumed_inputs)
        : inputs(NULL), pointers(NULL), interp(NULL), ninsns(0), address_hasher(0, 255, 0),
          address_hasher_initialized(false), insns(0), params(params), entry2id(entry2id), prev_bb(NULL),
          tracer(tracer), uses_stdcall(false), funcinfo(funcinfo), insn_coverage(insn_coverage),
          dynamic_cg(dynamic_cg), consumed_inputs(consumed_inputs) {}

    // Consume and return an input value.  An argument is needed only when the memhash queue is being used.
    template <size_t nBits>
    ValueType<nBits>
    next_input_value(InputQueueName qn_orig, rose_addr_t addr=0) {
        // Instruction semantics API1 calls readRegister when initializing X86InstructionSemantics in order to obtain the
        // original EIP value, but we haven't yet set up an input group (nor would we want this initialization to consume
        // an input anyway).  So just return zero.
        if (!inputs)
            return ValueType<nBits>(0);

        // One level of indirection allowed
        InputQueueName qn2 = inputs->queue(qn_orig).redirect();
        InputQueueName qn = IQ_NONE==qn2 ? qn_orig : qn2;

        // Get next value, which might throw an AnalysisFault::INPUT_LIMIT FaultException
        ValueType<nBits> retval;
        if (IQ_MEMHASH==qn) {
            retval = ValueType<nBits>(address_hasher(addr));
            if (params.verbosity>=EFFUSIVE) {
                std::cerr <<"CloneDetection: using " <<InputGroup::queue_name(qn)
                          <<" addr " <<StringUtility::addrToString(addr) <<": " <<retval <<"\n";
            }
        } else {
            retval = ValueType<nBits>(inputs->queue(qn).next());
            size_t nvalues = inputs->queue(qn).nconsumed();
            if (params.verbosity>=EFFUSIVE) {
                std::cerr <<"CloneDetection: using " <<InputGroup::queue_name(qn)
                          <<" input #" <<nvalues <<": " <<retval <<"\n";
            }
        }
        inputs->inc_nconsumed_virtual(qn_orig); // before redirection
        tracer.emit(this->get_insn()->get_address(), EV_CONSUME_INPUT, retval.known_value(), (int)qn);
        if (params.compute_consumed_inputs)
            consumed_inputs.consumed((int)qn_orig, (int)qn, retval.known_value());
        return retval;
    }

    // Return output values. These include the return value, certain memory writes, function calls, system calls, etc.
    OutputGroup get_outputs() {
        return state.get_outputs(params.verbosity, interp->get_map());
    }
    
    // Sets up the machine state to start the analysis of one function.
    void reset(SgAsmInterpretation *interp, SgAsmFunction *func, InputGroup *inputs, const InstructionProvidor *insns,
               const PointerDetector *pointers/*=NULL*/, const Disassembler::AddressSet &whitelist_exports) {
        inputs->reset();
        this->inputs = inputs;
        this->insns = insns;
        this->pointers = pointers;
        this->ninsns = 0;
        this->interp = interp;
        this->whitelist_exports = whitelist_exports;
        stack_frames.clear();
        state.reset_for_analysis();

        // Windows PE uses stdcall, where the callee cleans up its arguments that were pushed by the caller.
        this->uses_stdcall = false;
        const SgAsmGenericHeaderPtrList &hdrs = interp->get_headers()->get_headers();
        for (SgAsmGenericHeaderPtrList::const_iterator hi=hdrs.begin(); hi!=hdrs.end() && !uses_stdcall; ++hi)
            uses_stdcall = NULL!=isSgAsmPEFileHeader(*hi);

        // Initialize the address-to-value hasher for the memhash input "queue"
        InputQueue &memhash = inputs->queue(IQ_MEMHASH);
        if (memhash.has(0)) {
            uint64_t seed   = memhash.get(0);
            uint64_t minval = memhash.has(1) ? memhash.get(1) : 255;
            uint64_t maxval = memhash.has(2) ? memhash.get(2) : 0;
            address_hasher.init(minval, maxval, seed);
            address_hasher_initialized = true;
        } else {
            address_hasher_initialized = false;
        }

        // Initialize EIP. Anything part of the machine state initialized in this reset are marked as HAS_BEEN_INITIALIZE
        // as opposed to HAS_BEEN_WRITTEN.  This allows us to distinguish later between stuff we initialized as part of the
        // analysis vs. output that the test produced while it was running.
        rose_addr_t target_va = func->get_entry_va();
        ValueType<32> eip(target_va);
        state.registers.ip = eip;
        state.register_rw_state.ip.state = HAS_BEEN_INITIALIZED;

        // Initialize the stack and frame pointer. Push a special return address onto the top of the stack.  When the analysis
        // sees this value in the EIP register then we know the test has completed.
        this->writeMemory<32>(x86_segreg_ss, ValueType<32>(params.initial_stack-4), ValueType<32>(FUNC_RET_ADDR),
                              ValueType<1>(1), HAS_BEEN_INITIALIZED);
        ValueType<32> esp(params.initial_stack-4); // stack grows down
        state.registers.gpr[x86_gpr_sp] = esp;
        state.register_rw_state.gpr[x86_gpr_sp].state = HAS_BEEN_INITIALIZED;
        ValueType<32> ebp(params.initial_stack);
        state.registers.gpr[x86_gpr_bp] = ebp;
        state.register_rw_state.gpr[x86_gpr_bp].state = HAS_BEEN_INITIALIZED;

        // Initialize callee-saved registers. The callee-saved registers interfere with the analysis because if the same
        // function is compiled two different ways, then it might use different numbers of callee-saved registers.  Since
        // callee-saved registers are pushed onto the stack without first initializing them, the push consumes an input.
        // Therefore, we must consistently initialize all possible callee-saved registers.  We are assuming cdecl calling
        // convention (i.e., GCC's default for C/C++).  Registers are marked as HAS_BEEN_INITIALIZED so that an input isn't
        // consumed when they're read during the test.
        ValueType<32> rval(inputs->queue(IQ_INTEGER).has(0) ? inputs->queue(IQ_INTEGER).get(0) : 0);
        state.registers.gpr[x86_gpr_bx] = rval;
        state.register_rw_state.gpr[x86_gpr_bx].state = HAS_BEEN_INITIALIZED;
        state.registers.gpr[x86_gpr_si] = rval;
        state.register_rw_state.gpr[x86_gpr_si].state = HAS_BEEN_INITIALIZED;
        state.registers.gpr[x86_gpr_di] = rval;
        state.register_rw_state.gpr[x86_gpr_di].state = HAS_BEEN_INITIALIZED;
    }

    // Tries to figure out where the function call arguments start for functions called by this function.  This is important
    // when using the stdcall convention because we might need to pop arguments for function calls that we skip
    // over. Unfortunately, it doesn't work all that well -- it often sets the value too high because the demarcation is too
    // vague.
    void monitor_esp(SgAsmInstruction *insn, StackFrame &stack_frame) {
        if (!uses_stdcall) {
            stack_frame.monitoring_stdcall = false;
            return;
        }
        SgAsmx86Instruction *insn_x86 = isSgAsmx86Instruction(insn);
        SgAsmBlock *bb = SageInterface::getEnclosingNode<SgAsmBlock>(insn);
        SgAsmFunction *func = SageInterface::getEnclosingNode<SgAsmFunction>(bb);
        assert(func!=NULL);
        if (stack_frame.monitoring_stdcall) {
            bool do_monitor = false;
            if (bb->get_id()==func->get_entry_va()) {   // are we in the function's entry block?
                const SgAsmExpressionPtrList &args = insn->get_operandList()->get_operands();
                if (x86_push==insn_x86->get_kind() && 1==args.size() && isSgAsmRegisterReferenceExpression(args[0])) {
                    RegisterDescriptor reg = isSgAsmRegisterReferenceExpression(args[0])->get_descriptor();
                    do_monitor = reg.get_major()!=x86_regclass_gpr ||
                                 (reg.get_minor()!=x86_gpr_ax && reg.get_minor()!=x86_gpr_cx &&
                                  reg.get_minor()!=x86_gpr_dx); // pushing a callee-saved register
                } else if (x86_mov==insn_x86->get_kind() && 2==args.size() &&
                           isSgAsmRegisterReferenceExpression(args[0]) && isSgAsmRegisterReferenceExpression(args[1])) {
                    RegisterDescriptor dst_reg = isSgAsmRegisterReferenceExpression(args[0])->get_descriptor();
                    RegisterDescriptor src_reg = isSgAsmRegisterReferenceExpression(args[1])->get_descriptor();
                    do_monitor = dst_reg.get_major()==x86_regclass_gpr && dst_reg.get_minor()==x86_gpr_bp &&
                                 src_reg.get_major()==x86_regclass_gpr && src_reg.get_minor()==x86_gpr_sp; // mov ebp, esp
                } else if (args.size()>=1 && isSgAsmRegisterReferenceExpression(args[0])) {
                    RegisterDescriptor reg = isSgAsmRegisterReferenceExpression(args[0])->get_descriptor();
                    do_monitor = reg.get_major()==x86_regclass_gpr && reg.get_minor()==x86_gpr_sp; // e.g., sub esp, 0x44
                }
            }
            if (!do_monitor) {
                // this is the first instruction of this function that is no longer setting up the stack frame
                stack_frame.monitoring_stdcall = false;
                stack_frame.stdcall_args_va = state.registers.gpr[x86_gpr_sp].known_value();
                if (params.verbosity>=EFFUSIVE)
                    std::cerr <<"CloneDetection: stdcall args start at "
                              <<StringUtility::addrToString(stack_frame.stdcall_args_va) <<"\n";
            }
        }
    }

    // Skips over a function call by effectively executing a RET instruction.  The current EIP is already inside the function
    // being called and 'insn' is the instruction that caused the call.  The StackFrame for the callee has not yet been created
    // in the stack_frames data member.
    //
    // For caller-cleanup (like the cdecl convention) this is easy: all we need to do is simulate a RET.
    //
    // For calleee-cleanup (like the stdcall convention) this is a lot trickier and basically comes down to two cases.  If we
    // have the callee's code, we can find one of its return blocks and look at the argument for RET. If we don't have the
    // callee's code, we might be able to figure something out by looking at how the caller manipulates its stack.
    rose_addr_t skip_call(SgAsmInstruction *insn) {
        assert(!stack_frames.empty());
        StackFrame &caller_frame = stack_frames.top();
        rose_addr_t esp = state.registers.gpr[x86_gpr_sp].known_value(); // stack address of the return address
        assert(caller_frame.entry_esp>=esp);
        rose_addr_t ret_va = this->template readMemory<32>(x86_segreg_ss, ValueType<32>(esp), ValueType<1>(1)).known_value();
        if (!uses_stdcall) {
            state.registers.gpr[x86_gpr_sp] = ValueType<32>(esp+4);
        } else {
            rose_addr_t callee_va = state.registers.ip.known_value();
            SgAsmFunction *callee = SageInterface::getEnclosingNode<SgAsmFunction>(insns->get_instruction(callee_va));
            if (callee) {
                // We have the callee's code, so find one of its return blocks. (FIXME: we should cache this)
                struct T1: AstSimpleProcessing {
                    size_t nbytes;
                    T1(): nbytes(0) {}
                    void visit(SgNode *node) {
                        if (SgAsmx86Instruction *ret = isSgAsmx86Instruction(node)) {
                            const SgAsmExpressionPtrList &args = ret->get_operandList()->get_operands();
                            if (x86_ret==ret->get_kind() && 1==args.size() && isSgAsmIntegerValueExpression(args[0]))
                                nbytes = isSgAsmIntegerValueExpression(args[0])->get_absolute_value();
                        }
                    }
                } t1;
                t1.traverse(callee, preorder);
                state.registers.gpr[x86_gpr_sp] = ValueType<32>(esp+4+t1.nbytes);
            } else if (0!=caller_frame.stdcall_args_va) {
                // We don't have the callee's code, but we've computed the stdcall arguments position
                state.registers.gpr[x86_gpr_sp] = ValueType<32>(caller_frame.stdcall_args_va);
            } else {
                // We have no idea how much to pop, so just pop the return address and don't try to pop any args.
                state.registers.gpr[x86_gpr_sp] = ValueType<32>(esp+4);
            }
        }
        state.registers.ip = ValueType<32>(ret_va);
        tracer.emit(insn->get_address(), EV_RETURNED);
        return ret_va;
    }

    // Return the word at the specified stack location as if the specimen had read the stack.  The argno is the 32-bit word
    // offset from the current ESP value.
    uint32_t stack(size_t argno) {
        rose_addr_t stack_va = readRegister<32>("esp").known_value() + 4 + 4*argno; // avoid return value
        ValueType<32> word = readMemory<32>(x86_segreg_ss, ValueType<32>(stack_va), this->true_());
        return word.known_value();
    }

    // Returns true if the instruction is of the form "jmp [ebx+OFFSET]"
    bool is_thunk_ebx(SgAsmx86Instruction *insn, rose_addr_t *offset_ptr/*out*/) {
        const SgAsmExpressionPtrList &args = insn->get_operandList()->get_operands();
        if (x86_jmp!=insn->get_kind() || 1!=args.size())
            return false;
        SgAsmMemoryReferenceExpression *mre = isSgAsmMemoryReferenceExpression(args[0]);
        if (!mre)
            return false;
        SgAsmBinaryAdd *add = isSgAsmBinaryAdd(mre->get_address());
        if (!add)
            return false;
        SgAsmRegisterReferenceExpression *reg = isSgAsmRegisterReferenceExpression(add->get_lhs());
        if (!reg || reg->get_descriptor()!=RegisterDescriptor(x86_regclass_gpr, x86_gpr_bx, 0, 32))
            return false;
        SgAsmIntegerValueExpression *offset = isSgAsmIntegerValueExpression(add->get_rhs());
        if (!offset)
            return false;
        if (offset_ptr)
            *offset_ptr = offset->get_absolute_value();
        return true;
    }

    SgAsmGenericHeader *header_for_va(rose_addr_t va) {
        const SgAsmGenericHeaderPtrList &hdrs = interp->get_headers()->get_headers();
        for (size_t i=0; i<hdrs.size(); ++i) {
            if (hdrs[i]->get_best_section_by_va(va, false))
                return hdrs[i];
        }
        return NULL;
    }
        
    // Called by instruction semantics before each instruction is executed
    void startInstruction(SgAsmInstruction *insn_) /*override*/ {
        if (ninsns++ >= params.timeout)
            throw FaultException(AnalysisFault::INSN_LIMIT);
        SgAsmx86Instruction *insn = isSgAsmx86Instruction(insn_);
        assert(insn!=NULL);
        SgAsmFunction *func = SageInterface::getEnclosingNode<SgAsmFunction>(insn);
        assert(func!=NULL);
        if (params.compute_coverage)
            insn_coverage.execute(insn);

        // Adjust stack frames, popping stale frames and adding new ones
        rose_addr_t esp = state.registers.gpr[x86_gpr_sp].known_value();
        stack_frames.pop_to(esp);
        bool entered_function = stack_frames.push_if(insn, esp);
        if (stack_frames.empty())
            throw FaultException(AnalysisFault::BAD_STACK);
        StackFrame &stack_frame = stack_frames.top();
        if (entered_function) {
            AddressIdMap::const_iterator id_found = entry2id.find(insn->get_address());
            if (id_found!=entry2id.end()) {
                ++funcinfo[id_found->second].ncalls;
                // update dynamic callgraph info
                if (params.compute_callgraph && stack_frames.size()>1 && (!params.top_callgraph || 2==stack_frames.size())) {
                    AddressIdMap::const_iterator caller_id_found = entry2id.find(stack_frames[1].func->get_entry_va());
                    if (caller_id_found!=entry2id.end())
                        dynamic_cg.call(caller_id_found->second, id_found->second);
                }
            }
        }

        // Debugging
        if (params.verbosity>=EFFUSIVE) {
            std::string funcname = func->get_name();
            if (!funcname.empty())
                funcname = " <" + funcname + ">";
            std::cerr <<"CloneDetection: " <<std::string(80, '-') <<"\n"
                      <<"CloneDetection: in function " <<StringUtility::addrToString(func->get_entry_va()) <<funcname
                      <<" at level " <<stack_frames.size() <<"\n"
                      <<"CloneDetection: stack ptr: " <<StringUtility::addrToString(stack_frame.entry_esp)
                      <<" - " <<(stack_frame.entry_esp-esp) <<" = " <<StringUtility::addrToString(esp) <<"\n";
        }

        // Decide whether this function is allowed to call (via CALL, JMP, fall-through, etc) other functions.
        if (entered_function) {
            switch (params.follow_calls) {
                case CALL_ALL:
                    stack_frame.follow_calls = true;
                    break;
                case CALL_NONE:
                    stack_frame.follow_calls = false;
                    break;
                case CALL_BUILTIN:
                    // If the called function is whitelisted, then it should not call anything except other whitelisted
                    // functions; otherwise it can call other stuff.  The logic here works in conjunction with the logic
                    // in finishInstruction().
                    if (whitelist_exports.find(insn->get_address())!=whitelist_exports.end()) {
                        stack_frame.follow_calls = false;
                        if (params.verbosity>=EFFUSIVE) {
                            std::cerr <<"CloneDetection: turning off follow-calls for the duration of this"
                                      <<" white-listed function\n";
                        }
                    } else {
                        stack_frame.follow_calls = true;
                    }
                    break;
            }
        }

        // Special handling for thunks that use the form "jmp [ebx+OFFSET]". The ebx register needs to be loaded with the
        // address of the .got.plt before executing this function.
        rose_addr_t got_offset = 0;
        if (is_thunk_ebx(insn, &got_offset) &&
            0==(state.register_rw_state.gpr[x86_gpr_bx].state & (HAS_BEEN_WRITTEN|HAS_BEEN_READ))) {
            SgAsmGenericHeader *fhdr = header_for_va(insn->get_address());
            SgAsmGenericSection *gotplt = fhdr ? fhdr->get_section_by_name(".got.plt") : NULL;
            if (gotplt && gotplt->is_mapped() && got_offset+4<=gotplt->get_size()) {
                state.registers.gpr[x86_gpr_bx] = ValueType<32>(gotplt->get_mapped_actual_va());
                state.register_rw_state.gpr[x86_gpr_bx].state |= HAS_BEEN_INITIALIZED;
                if (params.verbosity>=EFFUSIVE) {
                    std::cerr <<"CloneDetection: special handling for thunk"
                              <<" at " <<StringUtility::addrToString(insn->get_address())
                              <<": set EBX = " <<StringUtility::addrToString(gotplt->get_mapped_actual_va()) <<"\n";
                }
            }
        }
        
        // Update some necessary things
        state.registers.ip = ValueType<32>(insn->get_address());
        monitor_esp(insn, stack_frame);
        if (params.verbosity>=EFFUSIVE)
            std::cerr <<"CloneDetection: executing: " <<unparseInstructionWithAddress(insn) <<"\n";
        SgAsmBlock *bb = SageInterface::getEnclosingNode<SgAsmBlock>(insn);
        if (bb!=prev_bb)
            tracer.emit(insn->get_address(), EV_REACHED);
        prev_bb = bb;

        Super::startInstruction(insn_);
    }

    // Called by instruction semantics after each instruction is executed. Stack frames are not updated until the next
    // call to startInstruction().
    void finishInstruction(SgAsmInstruction *insn) /*override*/ {
        SgAsmx86Instruction *insn_x86 = isSgAsmx86Instruction(insn);
        assert(insn_x86!=NULL);
        state.output_group.set_ninsns(1+state.output_group.get_ninsns());
        rose_addr_t next_eip = state.registers.ip.known_value();
        SgAsmInstruction *next_insn = insns->get_instruction(next_eip);
        SgAsmFunction *next_func = SageInterface::getEnclosingNode<SgAsmFunction>(next_insn);
        bool has_returned = false;

        // If the test branches (via CALL or JMP or other) to a dynamically-loaded function that has not been linked into the
        // address space, then we need to do something about it or we'll likely get a disassemble failure on the next
        // instruction (because the addresses in the .got.plt table are invalid).  Therefore, before we ran the test we
        // initialized the .got.plt with the GOTPLT_VALUE that we recognize here.  When we detect that the next instruction is
        // at the GOTPLT_VALUE address, we consume an input value and place it in EAX (the return value), then pop the return
        // address off the stack and load it into EIP.
        if (!has_returned && GOTPLT_VALUE==next_eip) {
            if (params.verbosity>=EFFUSIVE)
                std::cerr <<"CloneDetection: special handling for non-linked dynamic function\n";
            this->writeRegister("eax", next_input_value<32>(IQ_FUNCTION));
            if (params.verbosity>=EFFUSIVE)
                std::cerr <<"CloneDetection: consumed function input; EAX = " <<state.registers.gpr[x86_gpr_ax] <<"\n";
            next_eip = skip_call(insn);
            has_returned = true;
        }

        // If we're supposed to be skiping over calls and we've entered another function (which is not whitelisted), then
        // immediately return.  This implementation (rather than looking for CALL instructions) handles more cases since
        // functions are not always called via x86 CALL instruction -- sometimes the compiler will call using JMP, allowing the
        // "jumpee" function to inherit the stack frame (and in particular, the return address) of the jumper.  This also
        // avoids the problem where a CALL instruction is used to obtain the EIP value in position-independent code.
        const StackFrame &caller_frame = stack_frames.top(); // we haven't pushed the callee's frame yet (see startInstruction)
        if (!has_returned && !caller_frame.follow_calls && next_func && next_func->get_entry_va()==next_eip) {
            if (params.verbosity>=EFFUSIVE)
                std::cerr <<"CloneDetection: special handling for function call (fall through and return via EAX)\n";
#ifdef OUTPUTGROUP_SAVE_CALLGRAPH
            AddressIdMap::const_iterator found = entry2id.find(next_eip);
            if (found!=entry2id.end())
                state.output_group.callee_ids.push_back(found->second);
#endif
            next_eip = skip_call(insn);
            has_returned = true;
            this->writeRegister("eax", next_input_value<32>(IQ_FUNCTION));
        }

        // Special handling for indirect calls whose target is not a valid instruction.  Treat the call as if it were to a
        // black box function, skipping the call.
        if (!has_returned && x86_call==insn_x86->get_kind()) {
            const SgAsmExpressionPtrList &args = insn->get_operandList()->get_operands();
            if (args.size()==1 && NULL==isSgAsmValueExpression(args[0]) && NULL==next_insn) {
                if (params.verbosity>=EFFUSIVE)
                    std::cerr <<"CloneDetection: special handling for invalid indirect function call\n";
                next_eip = skip_call(insn);
                has_returned = true;
                this->writeRegister("eax", next_input_value<32>(IQ_FUNCTION));
            }
        }

        // The way monitor_esp() looks for the the stdcall_args_va value often doesn't work because the compiler doesn't always
        // work.  Therefore, we'll monitor "RET n" instructions and make adjustments.
        if (uses_stdcall && x86_ret==insn_x86->get_kind()) {
            const SgAsmExpressionPtrList &args = insn->get_operandList()->get_operands();
            if (args.size()==1 && isSgAsmIntegerValueExpression(args[0])) {
                rose_addr_t esp = state.registers.gpr[x86_gpr_sp].known_value(); // after the RET has executed
                for (size_t i=0; i<stack_frames.size(); ++i) {
                    StackFrame &sf = stack_frames[i];
                    if (sf.entry_esp>=esp && sf.stdcall_args_va!=esp) {
                        sf.stdcall_args_va = esp;
                        if (params.verbosity>=EFFUSIVE) {
                            std::cerr <<"CloneDetection: adjusted function "
                                      <<StringUtility::addrToString(sf.func->get_entry_va()) <<" stdcall args start to "
                                      <<StringUtility::addrToString(sf.stdcall_args_va) <<"\n";
                        }
                    }
                }
            }
        }
        
        // Emit an event if the next instruction to execute is not at the fall through address.
        rose_addr_t fall_through_va = insn->get_address() + insn->get_size();
        if (next_eip!=fall_through_va)
            tracer.emit(insn->get_address(), EV_BRANCHED, next_eip);

        Super::finishInstruction(insn);
    }
    
    // Handle INT 0x80 instructions: save the system call number (from EAX) in the output group and set EAX to a random
    // value, thus consuming one input.
    void interrupt(uint8_t inum) /*override*/ {
        if (0x80==inum) {
            if (params.verbosity>=EFFUSIVE)
                std::cerr <<"CloneDetection: special handling for system call (fall through and consume an input into EAX)\n";
#ifdef OUTPUTGROUP_SAVE_SYSCALLS
            ValueType<32> syscall_num = this->template readRegister<32>("eax");
            state.output_group.syscalls.push_back(syscall_num.known_value());
#endif
            this->writeRegister("eax", next_input_value<32>(IQ_FUNCTION));
        } else {
            Super::interrupt(inum);
            throw FaultException(AnalysisFault::INTERRUPT);
        }
    }

    // Handle the HLT instruction by throwing an exception.
    void hlt() {
        throw FaultException(AnalysisFault::HALT);
    }

    // Track memory access.
    template<size_t nBits>
    ValueType<nBits> readMemory(X86SegmentRegister sr, ValueType<32> a0, const ValueType<1> &cond) {
        // Read a multi-byte value from memory in little-endian order.
        bool uninitialized_read = false; // set to true by any mem_read_byte() that has no data
        assert(8==nBits || 16==nBits || 32==nBits);
        ValueType<32> dword = this->concat(state.mem_read_byte(sr, a0, &uninitialized_read),
                                           ValueType<24>(0));
        if (nBits>=16) {
            ValueType<32> a1 = this->add(a0, ValueType<32>(1));
            dword = this->or_(dword, this->concat(ValueType<8>(0),
                                                  this->concat(state.mem_read_byte(sr, a1, &uninitialized_read),
                                                               ValueType<16>(0))));
        }
        if (nBits>=24) {
            ValueType<32> a2 = this->add(a0, ValueType<32>(2));
            dword = this->or_(dword, this->concat(ValueType<16>(0),
                                                  this->concat(state.mem_read_byte(sr, a2, &uninitialized_read),
                                                               ValueType<8>(0))));
        }
        if (nBits>=32) {
            ValueType<32> a3 = this->add(a0, ValueType<32>(3));
            dword = this->or_(dword, this->concat(ValueType<24>(0), state.mem_read_byte(sr, a3, &uninitialized_read)));
        }

        ValueType<nBits> retval = this->template extract<0, nBits>(dword);
        if (uninitialized_read) {
            // At least one of the bytes read did not previously exist, so we need to initialize these memory locations.
            // Sometimes we want memory to have a value that depends on the next input, and other times we want a value that
            // depends on the address.
            MemoryMap *map = this->interp ? this->interp->get_map() : NULL;
            rose_addr_t addr = a0.known_value();
            rose_addr_t ebp = state.registers.gpr[x86_gpr_bp].known_value();
            bool ebp_is_stack_frame = ebp>=params.initial_stack-16*4096 && ebp<params.initial_stack;
            if (ebp_is_stack_frame && addr>=ebp+8 && addr<ebp+8+40) {
                // This is probably an argument to the function, so consume an argument input value.
                retval = next_input_value<nBits>(IQ_ARGUMENT, addr);
            } else if (ebp_is_stack_frame && addr>=ebp-8192 && addr<ebp+8) {
                // This is probably a local stack variable
                retval = next_input_value<nBits>(IQ_LOCAL, addr);
            } else if (this->get_map() && this->get_map()->exists(Extent(addr, 4))) {
                // Memory is read only, so we don't need to consume a value.
                int32_t buf=0;
                this->get_map()->read(&buf, addr, 4);
                retval = ValueType<nBits>(buf);
            } else if (map!=NULL && map->exists(addr)) {
                // Memory mapped from a file, thus probably a global variable, function pointer, etc.
                retval = next_input_value<nBits>(IQ_GLOBAL, addr);
            } else if (this->pointers!=NULL && this->pointers->is_pointer(SymbolicSemantics::ValueType<32>(addr))) {
                // Pointer detection analysis says this address is a pointer
                retval = next_input_value<nBits>(IQ_POINTER, addr);
            } else if (address_hasher_initialized && map!=NULL && map->exists(addr)) {
                // Use memory that was already initialized with values
                retval = next_input_value<nBits>(IQ_MEMHASH, addr);
            } else {
                // Unknown classification
                retval = next_input_value<nBits>(IQ_INTEGER, addr);
            }
            // Write the value back to memory so the same value is read next time.
            this->writeMemory<nBits>(sr, a0, retval, this->true_(), HAS_BEEN_READ);
        }

        return retval;
    }
        
    template<size_t nBits>
    void writeMemory(X86SegmentRegister sr, ValueType<32> a0, ValueType<nBits> data, const ValueType<1> &cond,
                     unsigned rw_state=HAS_BEEN_WRITTEN) {
        // Some operations produce undefined values according to the x86 ISA specification. For example, certain flag bits are
        // sometimes unspecified, as is the result of certain kinds of shift operations when the shift amount is large. In
        // order to stay in the concrete domain, we always choose a value of zero when this happens.
        if (!data.is_known())
            data = ValueType<nBits>(0);

        // Add the address/value pair to the memory state one byte at a time in little-endian order.
        assert(8==nBits || 16==nBits || 32==nBits);
        size_t nbytes = nBits / 8;
        ValueType<8> b0 = this->template extract<0, 8>(data);
        state.mem_write_byte(sr, a0, b0, nbytes, rw_state);
        if (nBits>=16) {
            ValueType<32> a1 = this->add(a0, ValueType<32>(1));
            ValueType<8> b1 = this->template extract<8, 16>(data);
            state.mem_write_byte(sr, a1, b1, 0, rw_state);
        }
        if (nBits>=24) {
            ValueType<32> a2 = this->add(a0, ValueType<32>(2));
            ValueType<8> b2 = this->template extract<16, 24>(data);
            state.mem_write_byte(sr, a2, b2, 0, rw_state);
        }
        if (nBits>=32) {
            ValueType<32> a3 = this->add(a0, ValueType<32>(3));
            ValueType<8> b3 = this->template extract<24, 32>(data);
            state.mem_write_byte(sr, a3, b3, 0, rw_state);
        }
        if (state.is_memory_output(a0.known_value())) {
            if (params.verbosity>=EFFUSIVE) {
                std::cerr <<"CloneDetection: potential output value mem[" <<a0 <<"]=" <<data <<"\n";
                rose_addr_t v2 = state.hash_if_string(data.known_value(), interp->get_map());
                if (v2!=data.known_value())
                    std::cerr <<"CloneDetection: output value is a string pointer; hash="<<StringUtility::addrToString(v2)<<"\n";
            }
            tracer.emit(this->get_insn()->get_address(), EV_MEM_WRITE, a0.known_value(), data.known_value());
        }
    }

    // Track register access
    template<size_t nBits>
    ValueType<nBits> readRegister(const char *regname) {
        const RegisterDescriptor &reg = this->findRegister(regname, nBits);
        return this->template readRegister<nBits>(reg);
    }

    template<size_t nBits>
    ValueType<nBits> readRegister(const RegisterDescriptor &reg) {
        // If we're reading the EAX register since the last return from a function call and before we write to EAX, then
        // that function must have returned a value.
        if (reg.get_major()==x86_regclass_gpr && reg.get_minor()==x86_gpr_ax && !stack_frames.empty()) {
            if (SgAsmFunction *last_call = stack_frames.top().last_call) {
                AddressIdMap::const_iterator found = entry2id.find(last_call->get_entry_va());
                if (found!=entry2id.end()) {
                    ++funcinfo[found->second].nretused;
                    if (params.verbosity>=EFFUSIVE) {
                        std::cerr <<"CloneDetection: function #" <<found->second
                                  <<" " <<StringUtility::addrToString(last_call->get_entry_va())
                                  <<" <" <<last_call->get_name() <<"> returns a value\n";
                    }
                }
                stack_frames.top().last_call = NULL; // end of function return value analysis
            }
        }

        // Now the real work of reading a register...
        ValueType<nBits> retval;
        switch (nBits) {
            case 1: {
                // Only FLAGS/EFLAGS bits have a size of one.  Other registers cannot be accessed at this granularity.
                if (reg.get_major()!=x86_regclass_flags)
                    throw Exception("bit access only valid for FLAGS/EFLAGS register");
                if (reg.get_minor()!=0 || reg.get_offset()>=state.registers.n_flags)
                    throw Exception("register not implemented in semantic policy");
                if (reg.get_nbits()!=1)
                    throw Exception("semantic policy supports only single-bit flags");
                bool never_accessed = 0 == state.register_rw_state.flag[reg.get_offset()].state;
                state.register_rw_state.flag[reg.get_offset()].state |= HAS_BEEN_READ;
                if (never_accessed)
                    state.registers.flag[reg.get_offset()] = next_input_value<1>(IQ_INTEGER);
                retval = this->template unsignedExtend<1, nBits>(state.registers.flag[reg.get_offset()]);
                break;
            }

            case 8: {
                // Only general-purpose registers can be accessed at a byte granularity, and we can access only the low-order
                // byte or the next higher byte.  For instance, "al" and "ah" registers.
                if (reg.get_major()!=x86_regclass_gpr)
                    throw Exception("byte access only valid for general purpose registers");
                if (reg.get_minor()>=state.registers.n_gprs)
                    throw Exception("register not implemented in semantic policy");
                assert(reg.get_nbits()==8); // we had better be asking for a one-byte register (e.g., "ah", not "ax")
                bool never_accessed = 0==state.register_rw_state.gpr[reg.get_minor()].state;
                state.register_rw_state.gpr[reg.get_minor()].state |= HAS_BEEN_READ;
                if (never_accessed)
                    state.registers.gpr[reg.get_minor()] = next_input_value<32>(IQ_INTEGER);
                switch (reg.get_offset()) {
                    case 0:
                        retval = this->template extract<0, nBits>(state.registers.gpr[reg.get_minor()]);
                        break;
                    case 8:
                        retval = this->template extract<8, 8+nBits>(state.registers.gpr[reg.get_minor()]);
                        break;
                    default:
                        throw Exception("invalid one-byte access offset");
                }
                break;
            }

            case 16: {
                if (reg.get_nbits()!=16)
                    throw Exception("invalid 2-byte register");
                if (reg.get_offset()!=0)
                    throw Exception("policy does not support non-zero offsets for word granularity register access");
                switch (reg.get_major()) {
                    case x86_regclass_segment: {
                        if (reg.get_minor()>=state.registers.n_segregs)
                            throw Exception("register not implemented in semantic policy");
                        bool never_accessed = 0==state.register_rw_state.segreg[reg.get_minor()].state;
                        state.register_rw_state.segreg[reg.get_minor()].state |= HAS_BEEN_READ;
                        if (never_accessed)
                            state.registers.segreg[reg.get_minor()] = next_input_value<16>(IQ_INTEGER);
                        retval = this->template unsignedExtend<16, nBits>(state.registers.segreg[reg.get_minor()]);
                        break;
                    }
                    case x86_regclass_gpr: {
                        if (reg.get_minor()>=state.registers.n_gprs)
                            throw Exception("register not implemented in semantic policy");
                        bool never_accessed = 0==state.register_rw_state.gpr[reg.get_minor()].state;
                        state.register_rw_state.segreg[reg.get_minor()].state |= HAS_BEEN_READ;
                        if (never_accessed)
                            state.registers.gpr[reg.get_minor()] = next_input_value<32>(IQ_INTEGER);
                        retval = this->template extract<0, nBits>(state.registers.gpr[reg.get_minor()]);
                        break;
                    }

                    case x86_regclass_flags: {
                        if (reg.get_minor()!=0 || state.registers.n_flags<16)
                            throw Exception("register not implemented in semantic policy");
                        for (size_t i=0; i<16; ++i) {
                            bool never_accessed = 0==state.register_rw_state.flag[i].state;
                            state.register_rw_state.flag[i].state |= HAS_BEEN_READ;
                            if (never_accessed)
                                state.registers.flag[i] = next_input_value<1>(IQ_INTEGER);
                        }
                        retval = this->template unsignedExtend<16, nBits>(concat(state.registers.flag[0],
                                                                          concat(state.registers.flag[1],
                                                                          concat(state.registers.flag[2],
                                                                          concat(state.registers.flag[3],
                                                                          concat(state.registers.flag[4],
                                                                          concat(state.registers.flag[5],
                                                                          concat(state.registers.flag[6],
                                                                          concat(state.registers.flag[7],
                                                                          concat(state.registers.flag[8],
                                                                          concat(state.registers.flag[9],
                                                                          concat(state.registers.flag[10],
                                                                          concat(state.registers.flag[11],
                                                                          concat(state.registers.flag[12],
                                                                          concat(state.registers.flag[13],
                                                                          concat(state.registers.flag[14],
                                                                                 state.registers.flag[15]))))))))))))))));
                        break;
                    }
                    default:
                        throw Exception("word access not valid for this register type");
                }
                break;
            }

            case 32: {
                if (reg.get_offset()!=0)
                    throw Exception("policy does not support non-zero offsets for double word granularity register access");
                switch (reg.get_major()) {
                    case x86_regclass_gpr: {
                        if (reg.get_minor()>=state.registers.n_gprs)
                            throw Exception("register not implemented in semantic policy");
                        bool never_accessed = 0==state.register_rw_state.gpr[reg.get_minor()].state;
                        state.register_rw_state.gpr[reg.get_minor()].state |= HAS_BEEN_READ;
                        if (never_accessed) {
                            rose_addr_t fake_arg_addr = 0;
                            if (1==stack_frames.size()) {
                                // This function might be using a different calling convention where arguments are passed
                                // in registers.  So pretend we're reading an argument from the stack instead of a register.
                                switch (reg.get_minor()) {
                                    case x86_gpr_ax: fake_arg_addr = stack_frames.top().entry_esp + 4; break; // first arg
                                    case x86_gpr_dx: fake_arg_addr = stack_frames.top().entry_esp + 8; break; // second
                                    case x86_gpr_cx: fake_arg_addr = stack_frames.top().entry_esp + 0xc; break; // third
                                }
                            }
                            if (fake_arg_addr!=0) {
                                state.registers.gpr[reg.get_minor()] = next_input_value<32>(IQ_ARGUMENT, fake_arg_addr);
                            } else {
                                state.registers.gpr[reg.get_minor()] = next_input_value<32>(IQ_INTEGER);
                            }
                        }
                        retval = this->template unsignedExtend<32, nBits>(state.registers.gpr[reg.get_minor()]);
                        break;
                    }
                    case x86_regclass_ip: {
                        if (reg.get_minor()!=0)
                            throw Exception("register not implemented in semantic policy");
                        bool never_accessed = 0==state.register_rw_state.ip.state;
                        state.register_rw_state.ip.state |= HAS_BEEN_READ;
                        if (never_accessed)
                            state.registers.ip = next_input_value<32>(IQ_POINTER);
                        retval = this->template unsignedExtend<32, nBits>(state.registers.ip);
                        break;
                    }
                    case x86_regclass_segment: {
                        if (reg.get_minor()>=state.registers.n_segregs || reg.get_nbits()!=16)
                            throw Exception("register not implemented in semantic policy");
                        bool never_accessed = 0==state.register_rw_state.segreg[reg.get_minor()].state;
                        state.register_rw_state.segreg[reg.get_minor()].state |= HAS_BEEN_READ;
                        if (never_accessed)
                            state.registers.segreg[reg.get_minor()] = next_input_value<16>(IQ_INTEGER);
                        retval = this->template unsignedExtend<16, nBits>(state.registers.segreg[reg.get_minor()]);
                        break;
                    }
                    case x86_regclass_flags: {
                        if (reg.get_minor()!=0 || state.registers.n_flags<32)
                            throw Exception("register not implemented in semantic policy");
                        if (reg.get_nbits()!=32)
                            throw Exception("register is not 32 bits");
                        for (size_t i=0; i<32; ++i) {
                            bool never_accessed = 0==state.register_rw_state.flag[i].state;
                            state.register_rw_state.flag[i].state |= HAS_BEEN_READ;
                            if (never_accessed)
                                state.registers.flag[i] = next_input_value<1>(IQ_INTEGER);
                        }
                        retval = this->template unsignedExtend<32, nBits>(concat(state.registers.flag[0],
                                                                          concat(state.registers.flag[1],
                                                                          concat(state.registers.flag[2],
                                                                          concat(state.registers.flag[3],
                                                                          concat(state.registers.flag[4],
                                                                          concat(state.registers.flag[5],
                                                                          concat(state.registers.flag[6],
                                                                          concat(state.registers.flag[7],
                                                                          concat(state.registers.flag[8],
                                                                          concat(state.registers.flag[9],
                                                                          concat(state.registers.flag[10],
                                                                          concat(state.registers.flag[11],
                                                                          concat(state.registers.flag[12],
                                                                          concat(state.registers.flag[13],
                                                                          concat(state.registers.flag[14],
                                                                          concat(state.registers.flag[15],
                                                                          concat(state.registers.flag[16],
                                                                          concat(state.registers.flag[17],
                                                                          concat(state.registers.flag[18],
                                                                          concat(state.registers.flag[19],
                                                                          concat(state.registers.flag[20],
                                                                          concat(state.registers.flag[21],
                                                                          concat(state.registers.flag[22],
                                                                          concat(state.registers.flag[23],
                                                                          concat(state.registers.flag[24],
                                                                          concat(state.registers.flag[25],
                                                                          concat(state.registers.flag[26],
                                                                          concat(state.registers.flag[27],
                                                                          concat(state.registers.flag[28],
                                                                          concat(state.registers.flag[29],
                                                                          concat(state.registers.flag[30],
                                                                                 state.registers.flag[31]
                                                                                 ))))))))))))))))))))))))))))))));
                        break;
                    }
                    default:
                        throw Exception("double word access not valid for this register type");
                }
                break;
            }
            default:
                throw Exception("invalid register access width");
        }
        return retval;
    }

    template<size_t nBits>
    void writeRegister(const char *regname, const ValueType<nBits> &value) {
        const RegisterDescriptor &reg = this->findRegister(regname, nBits);
        this->template writeRegister(reg, value);
    }

    template<size_t nBits>
    void writeRegister(const RegisterDescriptor &reg, ValueType<nBits> value, unsigned update_access=HAS_BEEN_WRITTEN) {
        // Some operations produce undefined values according to the x86 ISA specification. For example, certain flag bits are
        // sometimes unspecified, as is the result of certain kinds of shift operations when the shift amount is large. In
        // order to stay in the concrete domain, we always choose a value of zero when this happens.
        if (!value.is_known())
            value = ValueType<nBits>(0);

        if (reg.get_major()==x86_regclass_gpr && reg.get_minor()==x86_gpr_ax && !stack_frames.empty())
            stack_frames.top().last_call = NULL; // end of function return value analysis
        switch (nBits) {
            case 1: {
                // Only FLAGS/EFLAGS bits have a size of one.  Other registers cannot be accessed at this granularity.
                if (reg.get_major()!=x86_regclass_flags)
                    throw Exception("bit access only valid for FLAGS/EFLAGS register");
                if (reg.get_minor()!=0 || reg.get_offset()>=state.registers.n_flags)
                    throw Exception("register not implemented in semantic policy");
                if (reg.get_nbits()!=1)
                    throw Exception("semantic policy supports only single-bit flags");
                state.registers.flag[reg.get_offset()] = this->template unsignedExtend<nBits, 1>(value);
                state.register_rw_state.flag[reg.get_offset()].state |= update_access;
                break;
            }

            case 8: {
                // Only general purpose registers can be accessed at byte granularity, and only for offsets 0 and 8.
                if (reg.get_major()!=x86_regclass_gpr)
                    throw Exception("byte access only valid for general purpose registers.");
                if (reg.get_minor()>=state.registers.n_gprs)
                    throw Exception("register not implemented in semantic policy");
                assert(reg.get_nbits()==8); // we had better be asking for a one-byte register (e.g., "ah", not "ax")
                bool never_accessed = 0==state.register_rw_state.gpr[reg.get_minor()].state;
                state.register_rw_state.gpr[reg.get_minor()].state |= update_access;
                if (never_accessed)
                    state.registers.gpr[reg.get_minor()] = next_input_value<32>(IQ_INTEGER);
                switch (reg.get_offset()) {
                    case 0:
                        state.registers.gpr[reg.get_minor()] =
                            concat(this->template signExtend<nBits, 8>(value),
                                   this->template extract<8, 32>(state.registers.gpr[reg.get_minor()])); // no-op extend
                        break;
                    case 8:
                        state.registers.gpr[reg.get_minor()] =
                            concat(this->template extract<0, 8>(state.registers.gpr[reg.get_minor()]),
                                   concat(this->template unsignedExtend<nBits, 8>(value),
                                          this->template extract<16, 32>(state.registers.gpr[reg.get_minor()])));
                        break;
                    default:
                        throw Exception("invalid byte access offset");
                }
                break;
            }

            case 16: {
                if (reg.get_nbits()!=16)
                    throw Exception("invalid 2-byte register");
                if (reg.get_offset()!=0)
                    throw Exception("policy does not support non-zero offsets for word granularity register access");
                switch (reg.get_major()) {
                    case x86_regclass_segment: {
                        if (reg.get_minor()>=state.registers.n_segregs)
                            throw Exception("register not implemented in semantic policy");
                        state.registers.segreg[reg.get_minor()] = this->template unsignedExtend<nBits, 16>(value);
                        state.register_rw_state.segreg[reg.get_minor()].state |= update_access;
                        break;
                    }
                    case x86_regclass_gpr: {
                        if (reg.get_minor()>=state.registers.n_gprs)
                            throw Exception("register not implemented in semantic policy");
                        bool never_accessed = 0==state.register_rw_state.gpr[reg.get_minor()].state;
                        state.register_rw_state.gpr[reg.get_minor()].state |= update_access;
                        if (never_accessed)
                            state.registers.gpr[reg.get_minor()] = next_input_value<32>(IQ_INTEGER);
                        state.registers.gpr[reg.get_minor()] =
                            concat(this->template unsignedExtend<nBits, 16>(value),
                                   this->template extract<16, 32>(state.registers.gpr[reg.get_minor()]));
                        break;
                    }
                    case x86_regclass_flags: {
                        if (reg.get_minor()!=0 || state.registers.n_flags<16)
                            throw Exception("register not implemented in semantic policy");
                        state.registers.flag[0]  = this->template extract<0,  1 >(value);
                        state.registers.flag[1]  = this->template extract<1,  2 >(value);
                        state.registers.flag[2]  = this->template extract<2,  3 >(value);
                        state.registers.flag[3]  = this->template extract<3,  4 >(value);
                        state.registers.flag[4]  = this->template extract<4,  5 >(value);
                        state.registers.flag[5]  = this->template extract<5,  6 >(value);
                        state.registers.flag[6]  = this->template extract<6,  7 >(value);
                        state.registers.flag[7]  = this->template extract<7,  8 >(value);
                        state.registers.flag[8]  = this->template extract<8,  9 >(value);
                        state.registers.flag[9]  = this->template extract<9,  10>(value);
                        state.registers.flag[10] = this->template extract<10, 11>(value);
                        state.registers.flag[11] = this->template extract<11, 12>(value);
                        state.registers.flag[12] = this->template extract<12, 13>(value);
                        state.registers.flag[13] = this->template extract<13, 14>(value);
                        state.registers.flag[14] = this->template extract<14, 15>(value);
                        state.registers.flag[15] = this->template extract<15, 16>(value);
                        for (size_t i=0; i<state.register_rw_state.n_flags; ++i)
                            state.register_rw_state.flag[i].state |= update_access;
                        break;
                    }
                    default:
                        throw Exception("word access not valid for this register type");
                }
                break;
            }

            case 32: {
                if (reg.get_offset()!=0)
                    throw Exception("policy does not support non-zero offsets for double word granularity register access");
                switch (reg.get_major()) {
                    case x86_regclass_gpr: {
                        if (reg.get_minor()>=state.registers.n_gprs)
                            throw Exception("register not implemented in semantic policy");
                        state.registers.gpr[reg.get_minor()] = this->template signExtend<nBits, 32>(value);
                        state.register_rw_state.gpr[reg.get_minor()].state |= update_access;
                        break;
                    }
                    case x86_regclass_ip: {
                        if (reg.get_minor()!=0)
                            throw Exception("register not implemented in semantic policy");
                        state.registers.ip = this->template unsignedExtend<nBits, 32>(value);
                        state.register_rw_state.ip.state |= update_access;
                        break;
                    }
                    case x86_regclass_flags: {
                        if (reg.get_minor()!=0 || state.registers.n_flags<32)
                            throw Exception("register not implemented in semantic policy");
                        if (reg.get_nbits()!=32)
                            throw Exception("register is not 32 bits");
                        this->template writeRegister<16>("flags", this->template unsignedExtend<nBits, 16>(value));
                        state.registers.flag[16] = this->template extract<16, 17>(value);
                        state.registers.flag[17] = this->template extract<17, 18>(value);
                        state.registers.flag[18] = this->template extract<18, 19>(value);
                        state.registers.flag[19] = this->template extract<19, 20>(value);
                        state.registers.flag[20] = this->template extract<20, 21>(value);
                        state.registers.flag[21] = this->template extract<21, 22>(value);
                        state.registers.flag[22] = this->template extract<22, 23>(value);
                        state.registers.flag[23] = this->template extract<23, 24>(value);
                        state.registers.flag[24] = this->template extract<24, 25>(value);
                        state.registers.flag[25] = this->template extract<25, 26>(value);
                        state.registers.flag[26] = this->template extract<26, 27>(value);
                        state.registers.flag[27] = this->template extract<27, 28>(value);
                        state.registers.flag[28] = this->template extract<28, 29>(value);
                        state.registers.flag[29] = this->template extract<29, 30>(value);
                        state.registers.flag[30] = this->template extract<30, 31>(value);
                        state.registers.flag[31] = this->template extract<31, 32>(value);
                        for (size_t i=0; i<state.register_rw_state.n_flags; ++i)
                            state.register_rw_state.flag[i].state |= update_access;
                        break;
                    }
                    default:
                        throw Exception("double word access not valid for this register type");
                }
                break;
            }

            default:
                throw Exception("invalid register access width");
        }
    }
        

    // Print the state, including memory and register access flags
    void print(std::ostream &o) const {
        BaseSemantics::Formatter fmt;
        print(o, fmt);
    }
    void print(std::ostream &o, BaseSemantics::Formatter &fmt) const {
        state.print(o, fmt);
    }
    
    friend std::ostream& operator<<(std::ostream &o, const Policy &p) {
        p.print(o);
        return o;
    }
};

/** Open the specimen binary file and return its primary, most interesting interpretation. */
SgAsmInterpretation *open_specimen(const std::string &specimen_name, const std::string &argv0, bool do_link);

/** Open a specimen that was already added to the database. Parse the specimen using the same flags as when it was added. This
 * is the fallback method when an AST is not saved in the database. */
SgProject *open_specimen(const SqlDatabase::TransactionPtr&, FilesTable&, int specimen_id, const std::string &argv0);

/** Links exports with imports. The exports provided by @p exports_header are linked into the dynamic linking slots in the @p
 *  imports_header by modifying memory pointed to by the @p map. */
void link_builtins(SgAsmGenericHeader *imports_header, SgAsmGenericHeader *exports_header, MemoryMap *map);

/** Start the command by adding a new entry to the semantic_history table. Returns the hashkey ID for this command. */
int64_t start_command(const SqlDatabase::TransactionPtr&, int argc, char *argv[], const std::string &desc, time_t begin=0);

/** Called just before a command's final commit. The @p hashkey should be the value returned by start_command().
 *  The description can be updated if desired. */
void finish_command(const SqlDatabase::TransactionPtr&, int64_t hashkey, const std::string &desc="");

/** Return the name of the file that contains the specified header.  If basename is true then return only the base name, not
 *  any directory components. */
std::string filename_for_header(SgAsmGenericHeader*, bool basename=false);

/** Return the name of the file that contains the specified function.  If basename is true then return only the base name, not
 *  any directory components. */
std::string filename_for_function(SgAsmFunction*, bool basename=false);

/** Returns the functions that don't exist in the database. Of those function listed in @p functions, return those which
 *  are not present in the database.  The returned std::map's key is the ID number to be assigned to that function when it
 *  is eventually added to the database.  The internal representation of the FilesTable is updated with the names of
 *  the files that aren't yet in the database. */ 
IdFunctionMap missing_functions(const SqlDatabase::TransactionPtr&, CloneDetection::FilesTable&,
                                const std::vector<SgAsmFunction*> &functions);

/** Returns the functions that exist in the database.  Of those functions mentioned in @p functions, return those which
 *  are present in the database.  The returned std::map keys are the ID numbers for those functions. */
IdFunctionMap existing_functions(const SqlDatabase::TransactionPtr&, CloneDetection::FilesTable&,
                                 const std::vector<SgAsmFunction*> &functions);

/** Save binary data in the database. The data is saved under a hashkey which is the 20-byte (40 hexadecimal characters)
 *  SHA1 digest of the data.  The data is then split into chunks, encoded in base64, and saved one chunk per row in the
 *  semantic_binaries table. The 40-character hash key is returned.
 * @{ */
std::string save_binary_data(const SqlDatabase::TransactionPtr &tx, int64_t cmd_id, const std::string &filename);
std::string save_binary_data(const SqlDatabase::TransactionPtr &tx, int64_t cmd_id, const uint8_t *data, size_t nbytes);
/** @} */

/** Download binary data from the database.  The data is saved in the specified file, or a new file is created.  The name
 *  of the file is returned.  The file will be empty if the specified hash key is not present in the database. */
std::string load_binary_data(const SqlDatabase::TransactionPtr &tx, const std::string &hashkey, std::string filename="");

/** Save the binary representation of the AST into the database A 40-character hash key is returned which identifies the
 *  saved data. */
std::string save_ast(const SqlDatabase::TransactionPtr&, int64_t cmd_id);

/** Loads the specified AST from the database. Replaces any existing AST. */
SgProject *load_ast(const SqlDatabase::TransactionPtr&, const std::string &hashkey);

/** Identifying string for function.  Includes function address, and in angle brackets, the database function ID if known, the
 *  function name if known, and file name if known. */
std::string function_to_str(SgAsmFunction*, const FunctionIdMap&);

/** Returns the true if this function probably returns a value (rather than void).  If a function never writes to the EAX
 * register, then it has a zero probability of returning a value.  If a caller reads EAX after calling the function but before
 * writing to EAX, then the function has a probability of one that it returned a value.  This function computes the average of
 * all the return value analysis results, normalizes it to a probability [0,1], and compares it to the user-supplied
 * threshold.
 * @{ */
double function_returns_value(const SqlDatabase::TransactionPtr&, int func_id);
std::map<int/*func_id*/, double/*probability*/> function_returns_value(const SqlDatabase::TransactionPtr&);
bool function_returns_value_p(const SqlDatabase::TransactionPtr &tx, int func_id, double threshold=0.51);
/** @} */

} // namespace
#endif<|MERGE_RESOLUTION|>--- conflicted
+++ resolved
@@ -1312,8 +1312,6 @@
             if (++ncells>max_ncells) {
                 o <<"    skipping " <<memory.size()-(ncells-1) <<" more memory cells for brevity's sake...\n";
                 break;
-<<<<<<< HEAD
-=======
             }
             o <<"    mem[" <<StringUtility::addrToString(addr) <<"] = " <<StringUtility::addrToString(mval.val, 8);
             if (mval.first_of_n) {
@@ -1325,15 +1323,6 @@
               <<(0==(mval.rw_state & HAS_BEEN_WRITTEN)?"":" write")
               <<(0==(mval.rw_state & (HAS_BEEN_READ|HAS_BEEN_WRITTEN))?" init":"")
               <<"\n";
->>>>>>> 6d996565
-        }
-        o <<"         cell access:"
-          <<(0==(mval.rw_state & HAS_BEEN_READ)?"":" read")
-          <<(0==(mval.rw_state & HAS_BEEN_WRITTEN)?"":" written")
-          <<(0==(mval.rw_state & (HAS_BEEN_READ|HAS_BEEN_WRITTEN))?" none":"")
-          <<"\n"
-          <<"    address " <<addr <<"\n";
-        o <<"      value " <<mval.val <<"\n";
       }
     }
 
