--- conflicted
+++ resolved
@@ -9,12 +9,6 @@
 #   --The Rose Project Management.                                            #
 ###############################################################################
 
-<<<<<<< HEAD
-# Directory containing this script, absolute name
-srcdir="${0%/*}"
-srcdir="$(cd $srcdir && pwd)"
-
-=======
 # Directory containing this script, which must be the top of the source tree.
 srcdir="${0%/*}"
 srcdir="$(cd $srcdir && pwd)"
@@ -23,7 +17,6 @@
 # that might be using this same build script.
 SOME_ROSE_FILE="scripts/autoconf-filter.pl"
 
->>>>>>> 5936b856
 # This is the default location for build to use as a reference
 # to its macro definitions used by Autoconf and Automake.
 ROSE_DISTRIBUTION=${ROSE_DISTRIBUTION:-.}
@@ -61,11 +54,7 @@
 
 # If there's no autoconf-filter.pl script in this source tree, then we're building in some project external to ROSE, and
 # the "--srcpath" must be specified (or obtained from a config file).
-<<<<<<< HEAD
-if [ ! -x $srcdir/scripts/autoconf-filter.pl -a "$ROSE_DISTRIBUTION" = "." ]; then
-=======
 if [ ! -e "$srcdir/$SOME_ROSE_FILE" -a "$ROSE_DISTRIBUTION" = "." ]; then
->>>>>>> 5936b856
     [ -r $srcdir/config/ROSE_SOURCES ] && ROSE_DISTRIBUTION="$(head -n1 $srcdir/config/ROSE_SOURCES)"
 fi
 if [ ! -x "$ROSE_DISTRIBUTION/scripts/autoconf-filter.pl" ]; then
@@ -269,13 +258,8 @@
     (set -ex; $ROSE_DISTRIBUTION/scripts/quiet-mode) || true;
 fi
 
-<<<<<<< HEAD
-# Save "--srcpath" value so rosegit-env can pick it up.
-echo $ROSE_DISTRIBUTION >$srcdir/config/ROSE_SOURCES 2>/dev/null
-=======
 # Save "--srcpath" value so rosegit-env can pick it up.  No need to do this for ROSE itself, just projects using the
 # ROSE build script.
 if [ ! -e "$srcdir/$SOME_ROSE_FILE" ]; then
     echo $ROSE_DISTRIBUTION >$srcdir/config/ROSE_SOURCES 2>/dev/null
 fi
->>>>>>> 5936b856
