--- conflicted
+++ resolved
@@ -202,15 +202,10 @@
                 case "$enableval" in
                   [yes)]
                         if test "x$with_java" = "xno" ; then
-<<<<<<< HEAD
                           [AC_MSG_FAILURE([[[Fortran Support]] you specified conflicting configure flags: '--enable-fortran=$enableval' enables Fortran-language support, which requires Java support, and '--with-java=$with_java' disables Java support])]
-                  	elif test "x$list_has_fortran" != "xyes" ; then
-=======
-                    	  [AC_MSG_FAILURE([Conflicting configure options: --enable-fortran='$enableval' was specified, but --with-java='$with_java'])] 
                         fi
 
                   	if test "x$list_has_fortran" != "xyes" ; then
->>>>>>> a3e977c0
                           # --enable-languages does not include Fortran, but --enable-fortran=yes
                   	  LANGUAGES_TO_SUPPORT+=" fortran"
                         fi
@@ -224,15 +219,11 @@
                  	;;
                 esac
                ##########################################################################
-<<<<<<< HEAD
-               ,)
-=======
                ,
               if test "x$with_java" = "xno" ; then
                 enable_fortran=no
                 LANGUAGES_TO_SUPPORT="`echo $LANGUAGES_TO_SUPPORT | sed 's/fortran//g'`"
               fi)
->>>>>>> a3e977c0
 #########################################################################################
 AC_ARG_ENABLE([java],
 #########################################################################################
@@ -245,16 +236,10 @@
                 case "$enableval" in
                   [yes)]
                         if test "x$with_java" = "xno" ; then
-<<<<<<< HEAD
                           [AC_MSG_FAILURE([[[Java Support]] you specified conflicting configure flags: '--enable-java=$enableval' enables Java-language support, but '--with-java=$with_java' disables it])]
-                          
-                  	elif test "x$list_has_java" != "xyes" ; then
-=======
-                    	  [AC_MSG_FAILURE([Conflicting configure options: --enable-java='$enableval' was specified, but --with-java='$with_java'])] 
                         fi
 
                   	if test "x$list_has_java" != "xyes" ; then
->>>>>>> a3e977c0
                           # --enable-languages does not include Java, but --enable-java=yes
                   	  LANGUAGES_TO_SUPPORT+=" java"
                         fi
@@ -269,18 +254,10 @@
                 esac
                ##########################################################################
                ,
-<<<<<<< HEAD
-               if test "x$with_java" = "xno" ; then
-                 enable_java=no
-                 # remove 'Java' from support languages list
-                 LANGUAGES_TO_SUPPORT="`echo $LANGUAGES_TO_SUPPORT | sed 's/java//g'`"
-               fi) 
-=======
               if test "x$with_java" = "xno" ; then
                 enable_java=no
                 LANGUAGES_TO_SUPPORT="`echo $LANGUAGES_TO_SUPPORT | sed 's/java//g'`"
               fi)
->>>>>>> a3e977c0
 #########################################################################################
 AC_ARG_ENABLE([php],
 #########################################################################################
