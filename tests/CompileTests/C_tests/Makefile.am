include $(top_srcdir)/config/Makefile.for.ROSE.includes.and.libs

if ROSE_USING_ALTERNATE_BACKEND_C_COMPILER
# TOO (2/10/11): set the correct linker and linker-flags for the alternate
# backend C compiler.
override CCLD=@BACKEND_C_COMPILER@
override LIBS=

# TOO (2/10/11): don't run these tests if they were cross-compiled, otherwise
# they will just fail.
check-TESTS:
	@echo "Skipping execution of cross-compiled tests: $(TESTS)"
endif

##################################################################################
# These are C testcodes targeting aspects of C that might not be a subset of C++ #
##################################################################################

OLD_TESTCODES_REQUIRED_TO_PASS = \
     test_CplusplusMacro_C.c \
     gconv_info.c \
     stdio.c \
     testCvsCpp.c \
     testAnsiC.c \
     YardenPragmaPackExample.c \
     commentTest.c \
     test2003_12.c \
     test2004_20.c \
     test2004_21.c \
     test2005_172.c \
     test2005_186.c \
     test2006_48.c  \
     test2006_110.c \
     test2006_114.c \
     test2006_132.c \
     test2006_133.c \
     test2006_135.c \
     test2008_01.c \
     test2008_02.c \
     test2009_01.c \
     test2009_02.c \
     test2009_03.c \
     test2009_04.c \
     test2009_07.c \
     test2009_08.c \
     test2009_16.c \
     test2009_21.c \
     test2009_22.c \
     test2010_01.c \
     test2010_04.c \
     test2010_06.c \
     test2010_07.c \
     test2010_08.c \
     test2010_09.c \
     test2010_10.c \
     test2010_12.c \
     test2010_13.c \
     test2010_15.c \
     test2010_17.c \
     test2011_05.c \
     test2007_177.c \
     test2006_65.c \
     test2010_11.c \
     test2010_14.c \
     math.c \
     complex_01.c \
     constants.c

# This is listed seperately below with the required path to find the "sla.h" header file.
# test2005_168.c 

TESTCODES_REQUIRED_TO_PASS = \
     test_CplusplusMacro_C.c \
     gconv_info.c \
     testCvsCpp.c \
     testAnsiC.c \
     YardenPragmaPackExample.c \
     commentTest.c \
     test_multiline_string_01.c \
     test2003_12.c \
     test2004_20.c \
     test2005_172.c \
     test2005_186.c \
     test2006_110.c \
     test2006_114.c \
     test2006_133.c \
     test2006_135.c \
     test2007_177.c \
     test2008_01.c \
     test2008_02.c \
     test2009_01.c \
     test2009_02.c \
     test2009_03.c \
     test2009_04.c \
     test2009_07.c \
     test2009_08.c \
     test2009_16.c \
     test2009_21.c \
     test2009_22.c \
     test2010_01.c \
     test2010_06.c \
     test2010_07.c \
     test2010_08.c \
     test2010_09.c \
     test2010_13.c \
     test2010_15.c \
     test2010_17.c \
     test2011_05.c \
     test2012_01.c \
     test2012_02.c \
     test2012_03.c \
     test2012_04.c \
     test2012_05.c \
     test2012_06.c \
     test2012_07.c \
     test2012_08.c \
     test2012_09.c \
     test2012_10.c \
     test2012_11.c \
     test2012_12.c \
     test2012_13.c \
     test2012_14.c \
     test2012_15.c \
     test2012_16.c \
     test2012_17.c \
     test2012_18.c \
     test2012_19.c \
     test2012_20.c \
     test2012_21.c \
     test2012_22.c \
     test2012_23.c \
     test2012_24.c \
     test2012_25.c \
     test2012_26.c \
     test2012_27.c \
     test2012_28.c \
     test2012_29.c \
     test2012_30.c \
     test2012_32.c \
     test2012_33.c \
     test2012_34.c \
     test2012_35.c \
     test2012_36.c \
     test2012_37.c \
     test2012_38.c \
     test2012_39.c \
     test2012_40.c \
     test2012_41.c \
     test2012_42.c \
     test2012_43.c \
     test2012_46.c \
     test2012_47.c \
     test2012_48.c \
     test2012_49.c \
     test2012_50.c \
     test2012_51.c \
     test2012_52.c \
     test2012_53.c \
     test2012_54.c \
     test2012_55.c \
     test2012_56.c \
     test2012_57.c \
     test2012_58.c \
     test2012_59.c \
     test2012_60.c \
     test2012_61.c \
     test2012_62.c \
     test2012_63.c \
     test2012_64.c \
     test2012_65.c \
     test2012_66.c \
     test2012_67.c \
     test2012_68.c \
     test2012_69.c \
     test2012_70.c \
     test2012_71.c \
     test2012_72.c \
     test2012_73.c \
     test2012_74.c \
     test2012_75.c \
     test2012_76.c \
     test2012_77.c \
     test2012_79.c \
     test2012_80.c \
     test2012_81.c \
     test2012_82.c \
     test2012_83.c \
     test2012_84.c \
     test2012_85.c \
     test2012_86.c \
     test2012_87.c \
     test2012_88.c \
     test2012_89.c \
     test2012_90.c \
     test2012_91.c \
     test2012_92.c \
     test2012_93.c \
     test2012_94.c \
     test2012_95.c \
     test2012_96.c \
     test2012_97.c \
     test2012_98.c \
     test2012_99.c \
     test2012_100.c \
     test2012_101.c \
     test2012_102.c \
     test2012_103.c \
     test2012_104.c \
     test2012_105.c \
     test2012_106.c \
     test2012_107.c \
     test2012_108.c \
     test2012_109.c \
     test2012_110.c \
     test2012_111.c \
     test2012_112.c \
     test2012_113.c \
     test2012_114.c \
     test2012_115.c \
     test2012_116.c \
     test2012_117.c \
     test2012_118.c \
     test2012_119.c \
     test2012_120.c \
     test2012_121.c \
     test2012_122.c \
     test2012_123.c \
     test2012_124.c \
     test2012_125.c \
     test2012_126.c \
     test2012_127.c \
     test2012_129.c \
     test2012_130.c \
     test2012_131.c \
     test2012_133.c \
     test2012_134.c \
     test2012_135.c \
     test2012_136.c \
     test2012_137.c \
     test2012_139.c \
     test2012_140.c \
     test2012_141.c \
     test2012_142.c \
     test2012_143.c \
     test2012_144.c \
     test2012_146.c \
     test2012_147.c \
     test2012_148.c \
     test2012_149.c \
     test2012_150.c \
     test2012_151.c \
     test2012_152.c \
     test2012_153.c \
     test2012_154.c \
     test2012_156.c \
     test2012_157.c \
     test2012_158.c \
     test2012_159.c \
     test2012_162.c \
     test2012_163.c \
     test2012_164.c \
     test2012_165.c \
     test2012_166.c \
     test2012_167.c \
     test2012_168.c \
     test2012_169.c \
     test2012_170.c \
     test2012_171.c \
     test2012_172.c \
     test2012_173.c \
     test2012_174.c \
     test2012_175.c \
     test2013_01.c \
     test2013_02.c \
     test2013_03.c \
     test2013_06.c \
     test2013_07.c \
     test2013_08.c \
     test2013_09.c \
     math.c \
     complex_01.c \
     constants.c

# DQ (5/23/2013): This is a failing case (reported by Sara). Case of "void foo(int N,int a[N]){}"
# test2013_04.c 

<<<<<<< HEAD
=======
# DQ (6/19/2013): Failing case of include used to initialize array (still working on this case).
# test2013_05.c 

>>>>>>> 7e925bae

# DQ (9/28/2012): Failing tests.
# test2012_04.c (infinite recursion!) (DQ: 11/21/2012: NOW FIXED)
# test2012_30.c (break statement not unparsed in loop)
# test2012_42.c (more complex (original) case of test2012_43.c)
# test2012_43.c (macro for compile-time assertions)
# test2012_44.c (asm issue stat64 undefined after compilation)
# test2012_45.c (same problems at test2012_44.c)
# test2012_59.c (C-style comment in quoted string (inside of #if-def comment, so should be ignored)
# test2012_78.c (variable with initializer using #include file to provide value (classic source-to-source issue))
# test2012_79.c (test code demonstrating an outstanding error (generated before focusing on switch support))
# test2012_80.c (same as test2012_79.c)
# test2012_101.c (example of failing test from zsh : jobs.c file: NOW FIXED)
# test2012_102.c (example of failing test from zsh : module.c file)
# test2012_103.c (example of failing test from zsh : params.c file)
# test2012_107.c (fails to unparse "..." in function type: NOW FIXED)
# test2012_128.c (label attached to case option statement is a current bug, but not yet found in application code)
# test2012_132.c (this has a overly complex duff's device like switch statement that I have rewritten to put the
#                 default case at the same scope as the other case option statements. Adding this level of support
#                 to the switch statment support in ROSE is deferred to later. test2012_137.c is a required test
#                 code to pass; so that we can test the rewritten version of the switch.
# test2012_145.c NOT A FAILING test, but tested below with -D options.
# test2012_155.c (array with initializer using #include file to provide value (classic source-to-source issue))
# test2012_160.c (application code with label on default case option statement: full size)
# test2012_161.c (small test code demonstrating bug in test2012_160.c)

# Failing tests of interest relative to C application codes:
# test2012_128
# test2012_31
# test2012_132
# test2012_138
# test2012_159



# This is a C99 test code (moved to the C99_tests directory). (These are not really C99 codes, I thought they were).
# test2012_20.c 
# test2012_23.c
# test2012_25.c
# test2012_58.c 
# test2012_100.c 
# test2012_104.c
# test2012_105.c 
# test2012_106.c 


if ROSE_USE_CLANG_FRONTEND
   TESTCODES_REQUIRED_TO_PASS += \
     stdio.c \
     test2006_48.c \
     test2006_132.c \
     test2010_04.c \
     test2006_14.c  \
     test2006_100.c \
     test2006_136.c \
     test2010_02.c \
     test2010_03.c \
     test2011_03.c \
     test2011_04.c \
     Yarden_client.c
# Failling tests for CLANG only:
#  -  test2004_21.c
#  -  test2005_168.c
#  -  test2006_65.c
#  -  test2010_11.c
#  -  test2010_14.c
# Failling tests for CLANG but also in TESTCODE_CURRENTLY_FAILING
#  -  test2004_126.c
#  -  test2006_134.c
#  -  test2009_06.c
#  -  test2010_05.c     -> Unknown statement kind: CompoundLiteralExpr
#  -  test2010_16.c     -> Unknown statement kind: CompoundLiteralExpr
endif

if !ROSE_USE_CLANG_FRONTEND
   TESTCODES_REQUIRED_TO_PASS += \
     test2004_21.c \
     test2005_168.c \
     test2006_65.c
if !ROSE_USE_EDG_VERSION_4_4
if !ROSE_USE_EDG_VERSION_4_7
   TESTCODES_REQUIRED_TO_PASS += \
     stdio.c \
     test2006_48.c \
     test2006_132.c \
     test2010_04.c \
     test2010_11.c \
     test2010_12.c \
     test2010_14.c
endif
endif
endif

# DQ (9/26/2009): Conditionally compile this file (fails in OSX due to lack of OSX
# support for thread local storage). Liao know more about the details of this test.
# test2009_19.c
if !OS_MACOSX
   TESTCODES_REQUIRED_TO_PASS += test2009_19.c
endif

#Liao, 5/16/2009 add a set of self-verifiable test code with main() 
# and let them run during make check
# TV, 9/7/12 do not run them if using Clang
TESTCODES_REQUIRED_TO_RUN =

if !ROSE_USE_CLANG_FRONTEND
   TESTCODES_REQUIRED_TO_RUN += \
     test2009_05.c \
     test2009_17.c
endif

TESTCODE_CURRENTLY_FAILING = \
     test2004_126.c \
     test2006_14.c  \
     test2006_100.c \
     test2006_134.c \
     test2006_136.c \
     test2009_06.c \
     test2010_02.c \
     test2010_03.c \
     test2010_05.c \
     test2010_16.c \
     test2011_03.c \
     test2011_04.c \
     Yarden_client.c



# Automake's testing mechanism (which defines the "make check" rule) requires passing tests.
TESTCODES = \
$(TESTCODES_REQUIRED_TO_PASS)

# QMTest allows both passing and failing tests.
ALL_TESTCODES = \
$(TESTCODES_REQUIRED_TO_PASS) \
$(TESTCODE_CURRENTLY_FAILING) \
$(OLD_TESTCODES_REQUIRED_TO_PASS)

# File option to accumulate performance information about the compilation
# PERFORMANCE_REPORT_OPTION = -rose:compilationPerformanceFile $(top_builddir)/C_ROSE_PERFORMANCE_DATA.csv

# DQ (3/28/2013): Now that we have changed the default C behavior to C99 (from C89), we need 
# to explicitly specify the C89 behavior for make of the C test codes in this directory.
# ROSE_FLAGS = -rose:C
ROSE_FLAGS = -rose:C89
if !ROSE_USE_CLANG_FRONTEND
   ROSE_FLAGS += --edg:no_warnings --edg:restrict
endif
ROSE_FLAGS += -w


PASSING_TEST_Objects = ${TESTCODES:.c=.o}
TEST_Objects = ${ALL_TESTCODES:.c=.o}
TEST_Exe_Objects = ${TESTCODES_REQUIRED_TO_RUN:.c=.o}

PASSING_TEST_Executables =  ${TEST_Exe_Objects:.o=.out}

if !ROSE_USE_EDG_VERSION_4_4
if !ROSE_USE_EDG_VERSION_4_7
# any programs needed by your tests that does not need to be built by make all.
check_PROGRAMS = $(PASSING_TEST_Executables)
# a list of programs or scripts to run in order to do the testing 
TESTS= $(check_PROGRAMS) caller.out 
endif
endif

testTranslator = ../../testTranslator

# Add the dependence upon the source file to trigger recompilation each time the makefile is run!
# $(TEST_Objects): ../../testTranslator $(srcdir)/$(@:.o=.c)
$(TEST_Objects): ../../testTranslator
	$(testTranslator) $(ROSE_FLAGS) -c $(srcdir)/$(@:.o=.c)

# This is a redundant test with it also being in the list TESTCODES_REQUIRED_TO_PASS (above).
test2005_168.o: $(srcdir)/test2005_168.c
	$(testTranslator) $(ROSE_FLAGS) -I$(top_srcdir)/src/util/commandlineProcessing -c $(srcdir)/test2005_168.c

# DQ (11/1/2012): Added test code to test string concatination using a value defined 
# via a macro specified on the command line. This tests the string quoting mechanism.
test2012_145.o: $(srcdir)/test2012_145.c
	$(testTranslator) $(ROSE_FLAGS) -DSTRING_MACRO=\"some_text\" -c $(srcdir)/test2012_145.c

$(TEST_Exe_Objects): %.o: $(srcdir)/%.c $(testTranslator)
	$(testTranslator) $(ROSE_FLAGS) -c $<

# Liao 11/19/2009
# Custom tests to test rose translators as a linker (generating the final executables) for multiple files
# simplest case: generate .o with -c
caller.o: $(srcdir)/callee.c $(srcdir)/caller.c
	$(testTranslator) $(ROSE_FLAGS) -c $^
# default case: generate executable a.out from any number of input files	
caller.out: $(srcdir)/callee.c $(srcdir)/caller.c
	$(testTranslator) $(ROSE_FLAGS) $^ -o caller.out

# Customized test that modifies testTranslator to remove empty elses to test dangling else unparsing
test2008_02.o: $(srcdir)/test2008_02.c
	env ROSE_TEST_ELSE_DISAMBIGUATION=x $(testTranslator) $(ROSE_FLAGS) -c $(srcdir)/test2008_02.c

../../testTranslator:
	cd ../..; $(MAKE) testTranslator

#QMTEST_Objects = ${ALL_TESTCODES:.c=.qmt}
#
# Make rule to build the QMTest database files
#CURRENT_DIRECTORY = `pwd`
#$(QMTEST_Objects): ../../testTranslator $(srcdir)/$(@:.qmt=.c)
#	qm.sh f rose.RoseTest $(CURRENT_DIRECTORY)/../../testTranslator NULL $(ROSE_FLAGS) -c $(srcdir)/$(@:.qmt=.c)
#
#test2005_168.qmt: $(srcdir)/test2005_168.c
#	qm.sh f rose.RoseTest $(CURRENT_DIRECTORY)/../../testTranslator NULL $(ROSE_FLAGS) -I$(top_srcdir)/src/util/commandlineProcessing -c $(srcdir)/$(@:.qmt=.c)
#
# Include makefile rules specific to QMTest
#include $(top_srcdir)/config/QMTest_makefile.inc

EXTRA_DIST = $(ALL_TESTCODES) builtin-types.def callee.c caller.c c-common.def \
             test2006_134.h test2010_08.h predict.def test2010_15.h \
             test2009_18.c test2009_20.c grep_verify.h test2012_75.h \
             test2012_78.h test2012_155.h test2012_156.h

copyFiles:
	cp $(srcdir)/*.h $(top_srcdir)/tests/CompileTests/C_tests
	cp $(srcdir)/*.c $(top_srcdir)/tests/CompileTests/C_tests

check-local:
	@echo "Tests for C."
#  Run this test explicitly since it has to be run using a specific rule and can't be lumped with the rest
#	These C programs must be called externally to the test codes in the "TESTCODES" make variable
	@$(MAKE) $(PASSING_TEST_Objects)
#	@$(MAKE) caller.o caller.out
	@$(MAKE) test2012_145.o
	@echo "*********************************************************************************************"
	@echo "****** ROSE/tests/CompileTests/C_tests: make check rule complete (terminated normally) ******"
	@echo "*********************************************************************************************"

clean-local:
	rm -f *.o rose_*.[cC] rose_performance_report_lockfile.lock *.out
	rm -rf QMTest

################################################################################
#
# Addition to show how to hook QMTest ROSE_Regression with automake
# Uncomment lines 115,$
#

#export ROSE_TEST_REGRESSION_ROOT=/home/yuan5/tmp/18/ROSE_Regression
#QMTEST=/home/yuan5/opt/qmtest-2.3/bin/qmtest
#ALL_Objects = ${ALL_TESTCODES:.c=.o}
#
#force:
#
#testTranslator_wrapper: force
#	rm -f ../../testTranslator
#	echo -e "#!/bin/bash\n${ROSE_TEST_REGRESSION_ROOT}/roseQMGen/bin/qm.sh ../../../testTranslator \"\$$@\"" > ../../testTranslator && chmod +x ../../testTranslator
#
#rrqm_generate: testTranslator_wrapper $(ALL_Objects)
#	test -d ./c_tests_testdatabase || mkdir c_tests_testdatabase 
#	rm -rf ./c_tests_testdatabase/*
#	find . -type f -mindepth 1 -maxdepth 1 -name "*.qmt" -exec mv {} c_tests_testdatabase/ \;
#	$(QMTEST) -D`pwd`/c_tests_testdatabase create-tdb
#	rm -f ../../testTranslator
#	cd ../..; $(MAKE) testTranslator
#
#c_tests_testdatabase/QMTest:
#	$(MAKE) rrqm_generate
#
#rrqm_run: c_tests_testdatabase/QMTest
#	-cd c_tests_testdatabase && $(QMTEST) run
#
#c_tests_testdatabase/results.qmr:
#	$(MAKE) rrqm_run
#
#rrqm_report: c_tests_testdatabase/results.qmr
#	sh -c "source ${ROSE_TEST_REGRESSION_ROOT}/scripts/rosetestrc; report.sh c_tests_testdatabase/results.qmr c_tests_testdatabase report_c_tests"
#	@echo -e "\nThe results are in `pwd`/report_c_tests/results.xml"<|MERGE_RESOLUTION|>--- conflicted
+++ resolved
@@ -284,12 +284,9 @@
 # DQ (5/23/2013): This is a failing case (reported by Sara). Case of "void foo(int N,int a[N]){}"
 # test2013_04.c 
 
-<<<<<<< HEAD
-=======
 # DQ (6/19/2013): Failing case of include used to initialize array (still working on this case).
 # test2013_05.c 
 
->>>>>>> 7e925bae
 
 # DQ (9/28/2012): Failing tests.
 # test2012_04.c (infinite recursion!) (DQ: 11/21/2012: NOW FIXED)
