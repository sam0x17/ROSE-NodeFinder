/* Reads an executable, library, archive, core dump, or raw buffer of machine instructions and disassembles according to
 * command-line switches.  Although ROSE does the disassembly and partitioning by default, this test disables that automation
 * and does everything the hard way.  This allows us more control over what happens and even allows us to disassemble raw
 * buffers of machine instructions.  This test also does a variety of analyses and Robb uses it as a general tool and staging
 * area for testing new features before they're added to ROSE. */

static const char *usage = "\
Synopsis:\n\
  %s [SWITCHES] CONTAINER_FILE\n\
  %s [SWITCHES] --raw=ENTRIES RAW_FILE ADDRESS ...\n\
  %s [SWITCHES] --raw=ENTRIES MEMORY_MAP.index\n\
\n\
Description:\n\
  Disassembles machine instructions from a container such as ELF or PE, or from\n\
  a raw buffer such as a memory dump.\n\
\n\
  --ast-dot\n\
  --no-ast-dot\n\
    Generate (or don't generate) GraphViz dot files for the entire AST. This\n\
    switch is applicable only when the input file is a container such as ELF or\n\
    PE.  The default is to not generate an AST dot file.\n\
\n\
  --base-va=ADDRESS\n\
    Use the specified address as the base virtual address rather than the address\n\
    indicated in the file header.\n\
\n\
  --cfg-dot\n\
  --no-cfg-dot\n\
    Generate (or don't generate) a GraphViz dot file containing the control flow\n\
    graph of each function.  These files will be named \"x-FXXXXXXXX.dot\" where\n\
    \"XXXXXXXX\" is a function entry address.  This switch also generates a\n\
    function call graph with the name \"x-cg.dot\". These files can be converted\n\
    to HTML with the generate_html script found in tests/roseTests/binaryTests.\n\
    The default is to not generate these dot files.\n\
\n\
<<<<<<< HEAD
  --disassemble\n\
    Call the disassembler explicitly, using the instruction search flags\n\
    specified with the -rose:disassembler_search switch.  Without this\n\
    --disassemble switch, the disassembler is called by the instruction\n\
    partitioner whenever the partitioner needs an instruction. When the\n\
    partitioner drives the disassembly we might spend substantially less time\n\
    disassembling, but fail to discover functions that are never statically\n\
    called.\n\
=======
  --debug-disassembler\n\
  --no-debug-disassembler\n\
    Causes the disassembler to spew (or not) diagnostics to standard error.\n\
    This is intended for ROSE developers. The default is to not spew.\n\
\n\
  --debug-loader\n\
  --no-debug-loader\n\
    Causes the loader/linker to spew (or not) diagnostics to standard error.\n\
    This is intended for ROSE developers. The default is to not spew.\n\
\n\
  --debug-partitioner\n\
  --no-debug-partitioner\n\
    Causes the instruction partitioner to spew (or not) diagnostics to standard\n\
    error.  This is intended for ROSE developers. The default is to not spew.\n\
\n\
  --debug\n\
  --no-debug\n\
    Convenience switch that turns on (or off) the --debug-disassembler,\n\
    --debug-loader, and --debug-partitioner switches.\n\
\n\
  --disassemble=HOW\n\
    Determines the interrelationship between the disassembler and the paritioner.\n\
    The HOW should be one of the following: \"pd\" runs the partitioner as the\n\
    master driving the disassembler; \"dp\" runs the disassembler first and then\n\
    hands the results to the partitioner; \"d\" runs only the disassembler and\n\
    places all instructions in a single function; \"none\" skips both the disassembly\n\
    and partitioner and is useful if all you want to do is parse the container.\n\
>>>>>>> 69bdc81c
\n\
  --dos\n\
  --no-dos\n\
    Normally, when the disassembler is invoked on a Windows PE or related\n\
    container file it will ignore the DOS interpretation. This switch causes\n\
    the disassembler to use (or not use) the DOS interpretation instead of the\n\
    PE interpretation.\n\
\n\
  --dot\n\
  --no-dot\n\
    Convenience switch that is equivalent to --ast-dot and --cfg-dot (or\n\
    --no-ast-dot and --no-cfg-dot).\n\
\n\
  --ipd=FILENAME\n\
  --no-ipd\n\
    Generate an IPD file from the disassembly results.  The IPD file can be\n\
    modified by hand and then fed back into another disassembly with the\n\
    \"-rose:partitioner_config FILENAME\" switch.\n\
\n\
  --isa=NAME\n\
    Specify an instruction set architecture in order to choose a disassembler.\n\
    If an ISA is specified then it overrides the disassembler that would have\n\
    been chosen based on the file format.\n\
\n\
  --linear\n\
    Organized the output by address rather than hierarchically.  The output\n\
    will be more like traditional disassemblers.\n\
\n\
  --link=PATHS\n\
    Link dynamic libraries into the executable before disassembling.  The\n\
    default is not to link.  The PATHS are a colon-separated list of directories\n\
    to be search for libraries.\n\
\n\
  --omit-anon=SIZE\n\
  --no-omit-anon\n\
    If the memory being disassembled is anonymously mapped (contains all zero\n\
    bytes), then the disassembler might spend substantial time creating code\n\
    that's a single, large block of instructions.  This switch can be used to\n\
    discard regions of memory that are anonymously mapped. Any distinct region\n\
    larger than the specified size in kilobytes (1024 multiplier) will be\n\
    unmapped before disassembly starts.  This filter does not remove neighboring\n\
    regions which are individually smaller than the limit but whose combined size\n\
    is larger.  The default is to omit anonymous regions larger than 8kB.\n\
\n\
  --protection=PROTBITS\n\
    Normally the disassembler will only consider data in memory that has\n\
    execute permission.  This switch allows the disassembler to use a\n\
    different set of protection bits, all of which must be set on any memory\n\
    which is being considered for disassembly.  The PROTBITS argument is one\n\
    or more of the letters: r (read), w (write), or x (execute), or '-'\n\
    (ignored). PROTBITS may be the word \"any\", which has the same effect as\n\
    not supplying any letters after the equal sign.\n\
\n\
  --quiet\n\
  --no-quiet\n\
    Suppresses (or not) the instruction listing that is normally emitted to the\n\
    standard output stream.  The default is to not suppress.\n\
\n\
  --raw=ENTRIES\n\
    Indicates that the specified file(s) contains raw machine instructions\n\
    rather than a binary container such as ELF or PE.  The ENTRIES argument\n\
    specifies virtual addresses where disassembly will be attempted. It is a\n\
    comma-separated list of addresses or address ranges. An address range is\n\
    a low and high address separated by a hyphen and the range includes both\n\
    endpoints.  However, if the range is followed by a slash and an increment\n\
    then assembly will be tried only at the low address and positive offsets\n\
    from the low address in multiples of the increment.\n\
\n\
    The non-switch, positional arguments are either the name of an index file\n\
    that was created by MemoryMap::dump() (see documentation for MemoryMap::load()\n\
    for details about the file format), or pairs of file names and virtual\n\
    addresses where the file contents are to be mapped.  The virtual addresses\n\
    can be suffixed with the letters 'r' (read), 'w' (write), and/or 'x'\n\
    (execute) to specify mapping permissions other than the default read and\n\
    execute permission.  By default, ROSE will only disassemble instructions\n\
    appearing in parts of the memory address space containing execute\n\
    permission.\n\
\n\
  --reassemble\n\
  --no-reassemble\n\
    Assemble (or not) each disassembled instruction and compare the generated\n\
    machine code with the bytes originally disassembled.  This switch is\n\
    intended mostly to check the consistency of the disassembler with the\n\
    assembler.  The default is to not reassemble.\n\
\n\
  --reserve=ADDRESS,SIZE\n\
    Reserve the indicated virtual address range before attempting to load the\n\
    specimen.  The memory is mapped with no access rights. This switch may appear\n\
    multiple times to reserve discontiguous regions.\n\
\n\
  --show-bad\n\
  --no-show-bad\n\
    Show (or not) details about why instructions at certain addresses could not\n\
    be disassembled.  The default is to not show these details.\n\
\n\
  --show-coverage\n\
  --no-show-coverage\n\
    Show (or not) what percent of the disassembly memory map was actually\n\
    disassembled.  The default is to not show this information.\n\
\n\
  --show-extents\n\
  --no-show-extents\n\
    Show (or not) detailed information about what parts of the file were not\n\
    disassembled.  The default is to not show these details.\n\
\n\
  --show-functions\n\
  --no-show-functions\n\
    Display (or not) a list of functions in tabular format.  The default is to\n\
    not show this list.\n\
\n\
  --show-hashes\n\
  --no-show-hashes\n\
    Display (or not) SHA1 hashes for basic blocks and functions in the assembly\n\
    listing. These hashes are based on basic block semantics.  The default is\n\
    to not show these hashes in the listing. Regardless of this switch, the\n\
    hashes still appear in the function listing (--show-functions) and the\n\
    CFG dot files (--cfg-dot) if they can be computed.\n\
\n\
  --syscalls=linux32\n\
  --syscalls=none\n\
    Specifies how system calls are to be named in the disassembly output.\n\
    The value \"linux32\" uses system call numbers and names for 32-bit Linux,\n\
    while the value \"none\" means no attempt is made to determine system call\n\
    names.\n\
\n\
\n\
In addition to the above switches, this disassembler tool passes all other\n\
switches to the underlying ROSE library's frontend() function if that function\n\
is actually called.  Of particular note are the following. Documentation for\n\
these switches can be obtained by specifying the \"--rose-help\" switch.\n\
  -rose:disassembler_search FLAGS\n\
  -rose:partitioner_search FLAGS\n\
  -rose:partitioner_config IPD_FILE\n\
";

#include "rose.h"

#define __STDC_FORMAT_MACROS
#include <errno.h>
#include <inttypes.h>
#include <ostream>
#include <fcntl.h>
#include <unistd.h>
#include <sys/mman.h>

#include "AsmFunctionIndex.h"
#include "AsmUnparser.h"
#include "BinaryLoader.h"
#include "PartialSymbolicSemantics.h"
#include "SMTSolver.h"
#include "BinaryControlFlow.h"
#include "BinaryFunctionCall.h"
#include "BinaryDominance.h"
<<<<<<< HEAD
#include "Diagnostics.h"
=======
#include "DisassemblerArm.h"
#include "DisassemblerPowerpc.h"
#include "DisassemblerMips.h"
#include "DisassemblerX86.h"

>>>>>>> 69bdc81c

/*FIXME: Rose cannot parse this file.*/
#ifndef CXX_IS_ROSE_ANALYSIS

using namespace BinaryAnalysis::InstructionSemantics;
using namespace rose::Diagnostics;
using namespace StringUtility;

static Sawyer::Message::Facility mlog("tool");          // diagnostics at the tool level; further initialization in main()

/* Return a suitable disassembler by name. */
static Disassembler *
get_disassembler(const std::string &name)
{
    if (0==name.compare("arm")) {
        return new DisassemblerArm();
    } else if (0==name.compare("ppc")) {
        return new DisassemblerPowerpc();
    } else if (0==name.compare("mips")) {
        return new DisassemblerMips();
    } else if (0==name.compare("i386")) {
        return new DisassemblerX86(4);
    } else if (0==name.compare("amd64")) {
        return new DisassemblerX86(8);
    } else {
        return NULL;
    }
}

/* Convert a SHA1 digest to a string. */
std::string
digest_to_str(const unsigned char digest[20])
{
    std::string digest_str;
    for (size_t i=20; i>0; --i) {
        digest_str += "0123456789abcdef"[(digest[i-1] >> 4) & 0xf];
        digest_str += "0123456789abcdef"[digest[i-1] & 0xf];
    }
    return digest_str;
}

/** Computes the SHA1 digest for the semantics of a single basic block. Returns true if the hash was computed, false
 *  otherwise.  When the hash is not computed, @p digest is set to all zeros. */
bool
block_hash(SgAsmBlock *blk, unsigned char digest[20]) 
{

    if (!blk || blk->get_statementList().empty() || !isSgAsmx86Instruction(blk->get_statementList().front())) {
        memset(digest, 0, 20);
        return false;
    }
    const SgAsmStatementPtrList &stmts = blk->get_statementList();

    typedef PartialSymbolicSemantics::Policy<PartialSymbolicSemantics::State, PartialSymbolicSemantics::ValueType> Policy;
    typedef X86InstructionSemantics<Policy, PartialSymbolicSemantics::ValueType> Semantics;
    Policy policy;
    policy.set_discard_popped_memory(true);
    Semantics semantics(policy);
    try {
        for (SgAsmStatementPtrList::const_iterator si=stmts.begin(); si!=stmts.end(); ++si) {
            SgAsmx86Instruction *insn = isSgAsmx86Instruction(*si);
            ASSERT_not_null(insn);
            semantics.processInstruction(insn);
        }
    } catch (const Semantics::Exception&) {
        memset(digest, 0, 20);
        return false;
    } catch (const Policy::Exception&) {
        memset(digest, 0, 20);
        return false;
    }

    /* If the last instruction is a x86 CALL or FARCALL then change the return address that's at the top of the stack so that
     * two identical blocks located at different memory addresses generate equal hashes (at least as far as the function call
     * is concerned. */
    bool ignore_final_ip = true;
    SgAsmx86Instruction *last_insn = isSgAsmx86Instruction(stmts.back());
    if (last_insn->get_kind()==x86_call || last_insn->get_kind()==x86_farcall) {
        policy.writeMemory(x86_segreg_ss, policy.readRegister<32>("esp"), policy.number<32>(0), policy.true_());
        ignore_final_ip = false;
    }

    /* Set original IP to a constant value so that hash is never dependent on the true original IP.  If the final IP doesn't
     * matter, then make it the same as the original so that the difference between the original and final does not include the
     * IP (SHA1 is calculated in terms of the difference). */
    policy.get_orig_state().registers.ip = policy.number<32>(0);
    if (ignore_final_ip)
        policy.get_state().registers.ip = policy.get_orig_state().registers.ip;
    return policy.SHA1(digest);
}

/* Compute a hash value for a function. Return false if the hash cannot be computed. */
bool
function_hash(SgAsmFunction *func, unsigned char digest[20])
{
    memset(digest, 0, 20);
    std::set<std::string> seen;
    const SgAsmStatementPtrList &stmts = func->get_statementList();
    for (SgAsmStatementPtrList::const_iterator si=stmts.begin(); si!=stmts.end(); ++si) {
        SgAsmBlock *bb = isSgAsmBlock(*si);
        ASSERT_not_null2(bb, "SgAsmFunction should contain basic blocks");
        unsigned char bb_digest[20];
        if (block_hash(bb, bb_digest)) {
            std::string key = digest_to_str(bb_digest);
            if (seen.find(key)==seen.end()) {
                seen.insert(key);
                for (size_t i=0; i<20; i++)
                    digest[i] ^= bb_digest[i];
            }
        } else {
            memset(digest, 0, 20);
            return false;
        }
    }
    return true;
}

/* Aguments the AsmFunctionIndex by always sorting functions by entry address, and adding an extra column named "Hash" that
 * contains the hash value (if known) of the function. */
class ShowFunctions: public AsmFunctionIndex {
public:
    struct HashCallback: public OutputCallback {
        HashCallback(): OutputCallback("Hash", 16, "Experimental semantic hash of the entire function.") {}
        virtual bool operator()(bool enabled, const DataArgs &args) {
            if (enabled) {
                unsigned char sha1[20];
                if (function_hash(args.func, sha1)) {
                    args.output <<data_prefix <<std::setw(width) <<digest_to_str(sha1).substr(0, 16);
                } else {
                    args.output <<data_prefix <<std::setw(width) <<"";
                }
            }
            return enabled;
        }
    } hashCallback;

    ShowFunctions(SgNode *ast): AsmFunctionIndex(ast) {
        sort_by_entry_addr();
        output_callbacks.before(&nameCallback, &hashCallback, 1);
    }

    virtual void print(std::ostream &o) const {
        static const size_t width = 130;
        std::string sep_line(width, '=');
        std::string title("Function Index");
        std::string title_line(width, ' ');
        title_line.replace(0, 3, "===");
        title_line.replace(width-3, 3, "===");
        title_line.replace((std::max(width, title.size())-title.size())/2, title.size(), title);
        o <<"\n\n" <<sep_line <<"\n" <<title_line <<"\n" <<sep_line <<"\n";
        AsmFunctionIndex::print(o);
        o <<sep_line <<"\n\n";
    }
};

/* Unparser that outputs some extra information */
class MyAsmUnparser: public AsmUnparser {
public:
    MyAsmUnparser(bool show_hashes, bool show_syscall_names) {
        if (show_hashes) {
            function_callbacks.pre.append(&functionHash);
            basicblock_callbacks.pre.append(&blockHash);
        }
        if (show_syscall_names)
            insn_callbacks.unparse.append(&syscallName);
        basicblock_callbacks.pre.append(&dominatorBlock);
    }

private:
    /* Functor to add a hash to the beginning of basic block output. */
    class BlockHash: public UnparserCallback {
    public:
        bool operator()(bool enabled, const BasicBlockArgs &args) {
            unsigned char sha1[20];
            if (enabled && block_hash(args.block, sha1))
                args.output <<addrToString(args.block->get_address()) <<": " <<digest_to_str(sha1) <<"\n";
            return enabled;
        }
    };
    
    /* Functor to add a hash to the beginning of every function. */
    class FunctionHash: public UnparserCallback {
    public:
        bool operator()(bool enabled, const FunctionArgs &args) {
            unsigned char sha1[20];
            if (enabled && function_hash(args.func, sha1)) {
                args.output <<addrToString(args.func->get_entry_va())
                            <<": ============================ " <<digest_to_str(sha1) <<"\n";
            }
            return enabled;
        }
    };

    /* Functor to add syscall name after "INT 80" instructions */
    class SyscallName: public UnparserCallback {
    public:
        bool operator()(bool enabled, const InsnArgs &args) {
            SgAsmx86Instruction *insn = isSgAsmx86Instruction(args.insn);
            SgAsmBlock *block = SageInterface::getEnclosingNode<SgAsmBlock>(args.insn);
            if (enabled && insn && block && insn->get_kind()==x86_int) {
                const SgAsmExpressionPtrList &opand_list = insn->get_operandList()->get_operands();
                SgAsmExpression *expr = opand_list.size()==1 ? opand_list[0] : NULL;
                if (expr && expr->variantT()==V_SgAsmIntegerValueExpression &&
                    0x80==isSgAsmIntegerValueExpression(expr)->get_value()) {

                    const SgAsmStatementPtrList &stmts = block->get_statementList();
                    size_t int_n;
                    for (int_n=0; int_n<stmts.size(); int_n++)
                        if (isSgAsmInstruction(stmts[int_n])==args.insn)
                            break;

                    typedef PartialSymbolicSemantics::Policy<PartialSymbolicSemantics::State,
                                                             PartialSymbolicSemantics::ValueType> Policy;
                    typedef X86InstructionSemantics<Policy, PartialSymbolicSemantics::ValueType> Semantics;
                    Policy policy;
                    Semantics semantics(policy);

                    try {
                        semantics.processBlock(stmts, 0, int_n);
                        if (policy.readRegister<32>("eax").is_known()) {
                            int nr = policy.readRegister<32>("eax").known_value();
                            extern std::map<int, std::string> linux32_syscalls; // defined in linux_syscalls.C
                            const std::string &syscall_name = linux32_syscalls[nr];
                            if (!syscall_name.empty())
                                args.output <<" <" <<syscall_name <<">";
                        }
                    } catch (const Semantics::Exception&) {
                    } catch (const Policy::Exception&) {
                    }
                }
            }
            return enabled;
        }
    };

    /* Functor to emit immediate dominator of each basic block. */
    class DominatorBlock: public UnparserCallback {
    public:
        bool operator()(bool enabled, const BasicBlockArgs &args) {
            SgAsmBlock *idom = args.block->get_immediate_dominator();
            if (enabled && idom)
                args.output <<args.unparser->line_prefix()
                            <<"Dominator block: " <<addrToString(idom->get_address()) <<"\n";
            return enabled;
        }
    };
    
private:
    BlockHash blockHash;
    FunctionHash functionHash;
    SyscallName syscallName;
    DominatorBlock dominatorBlock;
};

/* Generate the "label" attribute for a function node in a *.dot file. */
static std::string
function_label_attr(SgAsmFunction *func)
{
    std::string retval;
    if (func) {
        char buf[64];
        sprintf(buf, "F%08"PRIx64, func->get_entry_va());
        retval += std::string("label = \"") + buf;
        if (func->get_name().size()>0)
            retval += std::string(" <") + func->get_name() + ">";
        retval += std::string("\\n(") + func->reason_str(false) + ")";
        sprintf(buf, "\\n%zu instructions", SageInterface::querySubTree<SgAsmInstruction>(func, V_SgAsmInstruction).size());

        unsigned char sha1[20];
        if (function_hash(func, sha1))
            retval += std::string(buf) + "\\n" + digest_to_str(sha1).substr(0, 16) + "...";
        retval += "\"";
    }
    return retval;
}

/* Generate the "URL" attribute for a function node in a *.dot file */
static std::string
function_url_attr(SgAsmFunction *func)
{
    char buf[64];
    sprintf(buf, "F%08"PRIx64, func->get_entry_va());
    return std::string("URL=\"") + buf + ".html\"";
}


        

/* Prints a graph node for a function. If @p verbose is true then the basic blocks of the funtion are displayed along with
 * control flow edges within the function. */
static std::string
dump_function_node(std::ostream &sout, SgAsmFunction *func, BinaryAnalysis::ControlFlow::Graph &global_cfg,
                   bool verbose) 
{
    using namespace StringUtility;

    class Unparser: public AsmUnparser {
    private:
        std::set<std::string> semantics_seen;

        /* Generates the GraphViz node for a basic block, and the HTML table header for the node's label. */
        struct BasicBlockGraphvizNodeStart: public UnparserCallback {
            std::set<std::string> &semantics_seen;
            BasicBlockGraphvizNodeStart(std::set<std::string> &semantics_seen)
                : semantics_seen(semantics_seen) {}
            virtual bool operator()(bool enabled, const BasicBlockArgs &args) {
                if (enabled) {
                    std::string semantics_color = "green";
                    unsigned char sha1[20];
                    block_hash(args.block, sha1);
                    std::string sha1_str = digest_to_str(sha1);
                    if (semantics_seen.find(sha1_str)!=semantics_seen.end()) {
                        semantics_color = "orange";
                    } else {
                        semantics_seen.insert(sha1_str);
                    }
                    args.output <<"B" <<addrToString(args.block->get_address()) <<" [ label=<<table border=\"0\"";
                    SgAsmFunction *func = args.block->get_enclosing_function();
                    if (func && args.block->get_address()==func->get_entry_va())
                        args.output <<" bgcolor=\"lightskyblue1\"";
                    args.output <<"><tr><td align=\"left\" bgcolor=\"" <<semantics_color <<"\">"
                                <<sha1_str.substr(0, 16) <<"...</td></tr>";
                }
                return enabled;
            }
        } basicBlockGraphvizNodeStart;

        /* Generates the body of the basic block inside the GraphViz node. */
        struct BasicBlockGraphvizNodeBody: public UnparserCallback {
            virtual bool operator()(bool enabled, const BasicBlockArgs &args) {
                if (enabled) {
                    for (size_t i=0; i<args.insns.size(); i++) {
                        std::ostringstream ss;
                        args.unparser->unparse_insn(enabled, ss, args.insns[i], i);
                        bool is_noop = i<args.unparser->insn_is_noop.size() && args.unparser->insn_is_noop[i];
                        args.output <<"<tr>"
                                    <<"<td align=\"left\"" <<(is_noop?" bgcolor=\"gray50\"":"") <<">"
                                    <<htmlEscape(ss.str())
                                    <<"</td></tr>";
                    }
                }
                return enabled;
            }
        } basicBlockGraphvizNodeBody;

        /* Generates the end of the HTML table for a GraphViz node label, and the rest of the information for the node. */
        struct BasicBlockGraphvizNodeEnd: public UnparserCallback {
            virtual bool operator()(bool enabled, const BasicBlockArgs &args) {
                if (enabled) {
                    SgAsmFunction *func = args.block->get_enclosing_function();
                    args.output <<"</table>>";
                    if (!args.block->get_successors_complete()) {
                        ASSERT_forbid2(args.block->get_statementList().empty(), "basic blocks should not be empty");
                        SgAsmInstruction *last_insn = isSgAsmInstruction(args.block->get_statementList().back());
                        if (isSgAsmx86Instruction(last_insn) && isSgAsmx86Instruction(last_insn)->get_kind()==x86_ret) {
                            args.output <<", color=blue"; /*function return statement, not used as an unconditional branch*/
                        } else {
                            args.output <<", color=red"; /*red implies that we don't have complete information for successors*/
                        }
                    } else if (func && args.block->get_address()==func->get_entry_va()) {
                        args.output <<", color=blue"; /*function entry node*/
                    }
                    args.output <<" ];\n";
                }
                return enabled;
            }
        } basicBlockGraphvizNodeEnd;

        /* Clear the per-function unparsing information. */
        struct FunctionCleanup: public UnparserCallback {
            std::set<std::string> &semantics_seen;
            FunctionCleanup(std::set<std::string> &semantics_seen)
                : semantics_seen(semantics_seen) {}
            virtual bool operator()(bool enabled, const FunctionArgs &args) {
                semantics_seen.clear();
                return enabled;
            }
        } functionCleanup;

    public:
        Unparser()
            : basicBlockGraphvizNodeStart(semantics_seen),
              functionCleanup(semantics_seen) {

            insn_callbacks.pre
                .clear()
                .append(&insnAddress);
            insn_callbacks.post
                .clear();

            basicblock_callbacks.pre
                .clear()
                .append(&basicBlockNoopUpdater)         /* calculate no-op subsequences needed by insns */
                .append(&basicBlockGraphvizNodeStart);  /* beginning of GraphViz node */
            basicblock_callbacks.unparse
                .replace(&basicBlockBody, &basicBlockGraphvizNodeBody);
            basicblock_callbacks.post
                .clear()
                .append(&basicBlockGraphvizNodeEnd);    /* end of GraphViz node */

            datablock_callbacks.pre
                .clear();
            datablock_callbacks.unparse
                .clear();
            datablock_callbacks.post
                .clear();

            staticdata_callbacks.pre
                .clear();
            staticdata_callbacks.unparse
                .clear();
            staticdata_callbacks.post
                .clear();

            function_callbacks.pre
                .clear();
            function_callbacks.post
                .clear()
                .append(&functionCleanup);
        }
    } unparser;

    std::string label_attr = function_label_attr(func);

    if (verbose) {
        sout <<"  subgraph clusterF" <<addrToString(func->get_entry_va()) <<" {\n"
             <<"    style=filled; color=gray90;\n"
             <<"    " <<label_attr.c_str() <<";\n";

        /* Write the node definitions (basic blocks of this function) */
        unparser.unparse(sout, func);

        /* Write the edge definitions for internal (intra-function) flow control. Fall-through edges are black,
         * non-fall-throughs are orange. We could have just as easily used Boost's depth_first_search(), but our nested loops
         * here allow us to short circuit the traversal and consider only the edges originating from blocks within this
         * function. */
        boost::graph_traits<BinaryAnalysis::ControlFlow::Graph>::vertex_iterator vi, vi_end;
        for (boost::tie(vi, vi_end)=vertices(global_cfg); vi!=vi_end; ++vi) {
            SgAsmBlock *src_block = get(boost::vertex_name, global_cfg, *vi);
            SgAsmFunction *src_func = src_block->get_enclosing_function();
            if (src_func==func) {
                rose_addr_t src_fallthrough_va = src_block->get_fallthrough_va();
                boost::graph_traits<BinaryAnalysis::ControlFlow::Graph>::out_edge_iterator ei, ei_end;
                for (boost::tie(ei, ei_end)=out_edges(*vi, global_cfg); ei!=ei_end; ++ei) {
                    SgAsmBlock *dst_block = get(boost::vertex_name, global_cfg, target(*ei, global_cfg));
                    SgAsmFunction *dst_func = dst_block->get_enclosing_function();
                    if (src_func==dst_func) {
                        sout <<"    B" <<addrToString(src_block->get_address())
                             <<" -> B" <<addrToString(dst_block->get_address());
                        if (dst_block->get_address()!=src_fallthrough_va)
                            sout <<" [ color=orange ]"; /* black for fall-through; orange for other */
                        sout <<";\n";
                    }
                }
            }
        }
        sout <<" };\n"; /*subgraph*/
    } else {
        sout <<"B" <<addrToString(func->get_entry_va())
             <<" [ " <<label_attr <<", " <<function_url_attr(func) <<" ];\n";
    }
    return std::string("B") + addrToString(func->get_entry_va());
}

/* Create a graphvis *.dot file of the control-flow graph for the specified function, along with the call graph edges into and
 * out of the specified function. */
static void
dump_function_cfg(const std::string &fileprefix, SgAsmFunction *func,
                  BinaryAnalysis::ControlFlow::Graph &global_cfg)
{
    using namespace StringUtility;

    char func_node_name[64];
    sprintf(func_node_name, "F%08"PRIx64, func->get_entry_va());
    mlog[TRACE] <<"dumping graphviz file for function " <<func_node_name <<"\n";
    FILE *out = fopen((fileprefix+"-"+func_node_name+".dot").c_str(), "w");
    ASSERT_not_null2(out, "cannot open file: " + fileprefix+"-"+func_node_name+".dot");
    std::stringstream sout;
    sout <<"digraph " <<func_node_name <<" {\n"
         <<"  node [ shape = box ];\n";

    std::string my_node = dump_function_node(sout, func, global_cfg, true);
    std::set<SgAsmFunction*> node_defined;
    node_defined.insert(func);

    /* Add nodes and edges for functions that this function calls. The edges each go from one of this function's basic blocks
     * to either the entry node of another function or to the address of a block which has not been disassembled. The nodes
     * for the former case are collapsed function nodes with names beginning with "F"; while the latter case nodes have names
     * beginning with "B" and are shaded pink for higher visibility. */
    boost::graph_traits<BinaryAnalysis::ControlFlow::Graph>::vertex_iterator vi, vi_end;
    for (boost::tie(vi, vi_end)=vertices(global_cfg); vi!=vi_end; ++vi) {
        SgAsmBlock *src_block = get(boost::vertex_name, global_cfg, *vi);
        SgAsmFunction *src_func = src_block->get_enclosing_function();
        if (src_func==func) {
            boost::graph_traits<BinaryAnalysis::ControlFlow::Graph>::out_edge_iterator ei, ei_end;
            for (boost::tie(ei, ei_end)=out_edges(*vi, global_cfg); ei!=ei_end; ++ei) {
                SgAsmBlock *dst_block = get(boost::vertex_name, global_cfg, target(*ei, global_cfg));
                SgAsmFunction *dst_func = dst_block->get_enclosing_function();
                if (dst_block==dst_func->get_entry_block()) {
                    /* This is a function call edge of the CFG */
                    if (node_defined.find(dst_func)==node_defined.end()) {
                        dump_function_node(sout, dst_func, global_cfg, false);
                        node_defined.insert(dst_func);
                    }
                    sout <<"B" <<addrToString(src_block->get_address())
                         <<" -> B" <<addrToString(dst_block->get_address())
                         <<" [ color=blue ];\n";
                }
            }
        }
    }

#if 0
    /* Add nodes and edges for functions that call this function and the edge cardinality. */
    BinaryCG::CalleeMap::const_iterator callee_i = cg.callee_edges.find(func);
    if (callee_i!=cg.callee_edges.end()) {
        for (BinaryCG::CallFromEdges::const_iterator ei=callee_i->second.begin(); ei!=callee_i->second.end(); ++ei) {
            SgAsmFunction *src_func = ei->first;
            rose_addr_t src_addr = src_func->get_entry_va();
            if (node_defined.find(src_addr)==node_defined.end()) {
                dump_function_node(sout, src_func, cfg, false);
                node_defined.insert(src_addr);
            }
            sout <<"B" <<addrToString(src_addr)
                 <<" -> B" <<addrToString(func->get_entry_va())
                 <<" [ color=blue, label=\"" <<ei->second <<" call" <<(1==ei->second?"":"s") <<"\" ];\n";
        }
    }
#endif

    sout <<"}\n";
    fputs(sout.str().c_str(), out);
    fclose(out);
}

/* Create control flow graphs for each function, one per file.  Also creates a function call graph. */
static void
dump_CFG_CG(SgNode *ast)
{
    using namespace StringUtility;
    typedef BinaryAnalysis::ControlFlow::Graph CFG;
    typedef BinaryAnalysis::FunctionCall::Graph CG;

    /* Create the control flow graph, but exclude blocks that are part of the "unassigned blocks" function. Note that if the
     * "-rose:partitioner_search -unassigned" switch is passed to the disassembler then the unassigned blocks will already
     * have been pruned from the AST anyway. */
    struct UnassignedBlockFilter: public BinaryAnalysis::ControlFlow::VertexFilter {
        bool operator()(BinaryAnalysis::ControlFlow*, SgAsmNode *node) {
            SgAsmFunction *func = SageInterface::getEnclosingNode<SgAsmFunction>(node);
            return !func || 0==(func->get_reason() & SgAsmFunction::FUNC_LEFTOVERS);
        }
    } unassigned_block_filter;
    BinaryAnalysis::ControlFlow cfg_analyzer;
    cfg_analyzer.set_vertex_filter(&unassigned_block_filter);
    CFG global_cfg = cfg_analyzer.build_block_cfg_from_ast<CFG>(ast);

    /* Get the base name for the output files. */
    SgFile *srcfile = SageInterface::getEnclosingNode<SgFile>(ast);
    std::string filename = srcfile ? srcfile->get_sourceFileNameWithoutPath() : "x";

    /* Generate a dot file for the function call graph. */
    std::stringstream sout;
    sout <<"digraph callgraph {\n"
         <<"node [ shape = box ];\n";
    CG cg = BinaryAnalysis::FunctionCall().build_cg_from_cfg<CG>(global_cfg);
    {
        boost::graph_traits<CG>::vertex_iterator vi, vi_end;
        for (boost::tie(vi, vi_end)=vertices(cg); vi!=vi_end; ++vi) {
            SgAsmFunction *func = get(boost::vertex_name, cg, *vi);
            dump_function_node(sout, func, global_cfg, false);
        }
    }
    {
        boost::graph_traits<CG>::edge_iterator ei, ei_end;
        for (boost::tie(ei, ei_end)=edges(cg); ei!=ei_end; ++ei) {
            SgAsmFunction *src_func = get(boost::vertex_name, cg, source(*ei, cg));
            SgAsmFunction *dst_func = get(boost::vertex_name, cg, target(*ei, cg));
            sout <<"B" <<addrToString(src_func->get_entry_va())
                 <<" -> B" <<addrToString(dst_func->get_entry_va())
                 <<" [label=\"0\" ];\n"; //FIXME: number of calls from src_func to dst_func
        }
    }
    sout <<"}\n";
    {
        FILE *out = fopen((filename + "-cg.dot").c_str(), "w");
        ASSERT_not_null2(out, "cannot open file: " + filename + "-cg.dot");
        fputs(sout.str().c_str(), out);
        fclose(out);
    }
    
    /* Generate a dot file for each function */
    std::vector<SgAsmFunction*> funcs = SageInterface::querySubTree<SgAsmFunction>(ast);
    for (std::vector<SgAsmFunction*>::iterator fi=funcs.begin(); fi!=funcs.end(); ++fi) {
        if (0 == ((*fi)->get_reason() & SgAsmFunction::FUNC_LEFTOVERS))
            dump_function_cfg(filename, *fi, global_cfg);
    }
}

/* Returns true for any anonymous memory region containing more than a certain size. */
static rose_addr_t large_anonymous_region_limit = 8192;
static struct LargeAnonymousRegion: public MemoryMap::Visitor {
    virtual bool operator()(const MemoryMap*, const Extent &range, const MemoryMap::Segment &segment) {
        if (range.size()>large_anonymous_region_limit && segment.get_buffer()->is_zero()) {
            mlog[INFO] <<"ignoring zero-mapped memory at va " + addrToString(range.first()) <<" + "
                       <<addrToString(range.size()) <<" = " <<addrToString(range.last()+1) <<"\n";
            return true;
        }
        return false;
    }
} large_anonymous_region_p;

// A simple partitioner that creates a single function having all instructions.
class SimplePartitioner: public Partitioner {
protected:
    rose_addr_t entry_va;
    Function *function;

public:
    SimplePartitioner(rose_addr_t entry_va): entry_va(entry_va), function(NULL) {}

    virtual void pre_cfg(SgAsmInterpretation *interp) /*override*/ {
        function = add_function(entry_va, SgAsmFunction::FUNC_ENTRY_POINT);
    }

    virtual void post_cfg(SgAsmInterpretation *interp) /*override*/ {}

    // Organize instructions into basic blocks
    virtual void analyze_cfg(SgAsmBlock::Reason reason) /*override*/ {
        assert(function!=NULL);
        bool changed = true;
        for (size_t pass=0; changed; ++pass) {
            changed = false;
            for (InstructionMap::const_iterator ii=insns.begin(); ii!=insns.end(); ++ii) {
                rose_addr_t va = ii->first;
                Instruction *insn = ii->second;
                if (!insn->bblock) {
                    BasicBlock *bb = find_bb_starting(va);
                    assert(bb!=NULL);
                    append(function, bb, SgAsmBlock::BLK_USERDEF);
                    changed = true;
                }
            }
            if (pass>=100) {
                std::cerr <<"too many passes through simple partitioner\n";
                abort();
            }
        }
    }
};

static SgAsmBlock *
simple_partitioner(SgAsmInterpretation *interp, const Disassembler::InstructionMap &insns, MemoryMap *mmap=NULL)
{
    if (insns.empty())
        return NULL;
    rose_addr_t entry_va = insns.begin()->first;
    SimplePartitioner sp(entry_va);
    return sp.partition(interp, insns, mmap);
}

int
main(int argc, char *argv[]) 
{
    bool show_bad = false;
    bool do_reassemble = false;
    bool do_ast_dot = false;
    bool do_cfg_dot = false;
    bool do_quiet = false;
    bool do_dos = false;
    bool do_show_extents = false;
    bool do_show_coverage = false;
    bool do_show_functions = false;
    bool do_rose_help = false;
    char do_master='p', do_slave='d';           /* p=partitioner; d=disassembler; '\0'=none */
    bool do_show_hashes = false;
    bool do_omit_anon = true;                   /* see large_anonymous_region_limit global for actual limit */
    bool do_syscall_names = true;
    bool do_linear = false;                     /* organized output linearly rather than hierarchically */
    bool do_link = false;
    std::string do_generate_ipd;
    std::vector<std::string> library_paths;     /* colon-separated list of library directories for "--link" switch. */
    rose_addr_t rebase_va = 0;                  /* alternative base virtual address */
    bool do_rebase = false;
    ExtentMap reserved;                         /* addresses to be reserved */
    std::string isa;                            /* instruction set architecture */

    Disassembler::AddressSet raw_entries;
    MemoryMap raw_map;
    unsigned disassembler_search = Disassembler::SEARCH_DEFAULT;
    unsigned partitioner_search = SgAsmFunction::FUNC_DEFAULT;
    char *partitioner_config = NULL;
    unsigned protection = MemoryMap::MM_PROT_EXEC;

    /*------------------------------------------------------------------------------------------------------------------------
     * Initialize ROSE and our own logging.  Our logging facility, "log", is tied into the librose logging facility so it
     * can be controlled by the same command-line switches that control ROSE.
     *------------------------------------------------------------------------------------------------------------------------*/
    rose::Diagnostics::initialize();                    // rose has to be initialize for the next line to work
    mlog.initStreams(rose::Diagnostics::destination);
    rose::Diagnostics::facilities.insertAndAdjust(mlog);

    /*------------------------------------------------------------------------------------------------------------------------
     * Parse and remove the command-line switches intended for this executable, but leave the switches we don't
     * understand so they can be handled by ROSE if frontend() is called.
     *------------------------------------------------------------------------------------------------------------------------*/
    char **new_argv = (char**)calloc(argc+2, sizeof(char*));
    int new_argc=0, nposargs=0;
    char *arg0 = strrchr(argv[0], '/') ? strrchr(argv[0], '/')+1 : argv[0];
    new_argv[new_argc++] = argv[0];
    new_argv[new_argc++] = strdup("-rose:read_executable_file_format_only");
    for (int i=1; i<argc; i++) {
<<<<<<< HEAD
        if (!strncmp(argv[i], "--search-", 9) || !strncmp(argv[i], "--no-search-", 12)) {
            mlog[ERROR] <<"search-related switches have been moved into ROSE's -rose:disassembler_search switch\n";
=======
        if (!strcmp(argv[i], "--")) {
            ++i;
            break;
        } else if (!strncmp(argv[i], "--search-", 9) || !strncmp(argv[i], "--no-search-", 12)) {
            fprintf(stderr, "%s: search-related switches have been moved into ROSE's -rose:disassembler_search switch\n", arg0);
>>>>>>> 69bdc81c
            exit(1);
        } else if (!strcmp(argv[i], "--link")) {
            mlog[ERROR] <<"--link switch requires library paths (see --help)\n";
            exit(1);
        } else if (!strncmp(argv[i], "--link=", 7)) {
            if (!strcmp(argv[i]+7, "no")) {
                do_link = false;
            } else {
                do_link = true;
                std::vector<std::string> dirs;
                splitStringIntoStrings(argv[i]+7, ':', dirs/*out*/);
                library_paths.insert(library_paths.end(), dirs.begin(), dirs.end());
            }
        } else if (!strcmp(argv[i], "--ast-dot")) {             /* generate GraphViz dot files for the AST */
            do_ast_dot = true;
        } else if (!strcmp(argv[i], "--no-ast-dot")) {
            do_ast_dot = false;
        } else if (!strncmp(argv[i], "--base-va=", 10)) {
            char *rest;
            rebase_va = strtoull(argv[i]+10, &rest, 0);
            if (rest && *rest) {
                mlog[ERROR] <<"invalid value for --base-va switch: " <<(argv[i]+10) <<"\n";
                exit(1);
            }
            do_rebase = true;
        } else if (!strcmp(argv[i], "--cfg-dot")) {             /* generate dot files for control flow graph of each function */
            do_cfg_dot = true;
        } else if (!strcmp(argv[i], "--no-cfg-dot")) {
            do_cfg_dot = false;
        } else if (!strcmp(argv[i], "--disassemble")) {         /* call disassembler explicitly; use a passive partitioner */
            do_master='d';
            do_slave='p';
        } else if (!strncmp(argv[i], "--disassemble=", 14)) {
            if (!strcmp(argv[i]+14, "dp") || !strcmp(argv[i]+14, "pd") || !strcmp(argv[i]+14, "d")) {
                do_master = argv[i][14];
                do_slave = argv[i][15];
            } else if (!strcmp(argv[i]+14, "none")) {
                do_master = do_slave = '\0';
            } else {
                fprintf(stderr, "%s: --disassemble switch must be one of: dp, pd, d, or none\n", arg0);
                exit(1);
            }
        } else if (!strcmp(argv[i], "--dot")) {                 /* generate all dot files (backward compatibility switch) */
            do_ast_dot = true;
            do_cfg_dot = true;
        } else if (!strcmp(argv[i], "--no-dot")) {
            do_ast_dot = false;
            do_cfg_dot = false;
        } else if (!strncmp(argv[i], "--ipd=", 6)) {
            do_generate_ipd = argv[i]+6;
        } else if (!strcmp(argv[i], "--no-ipd")) {
            do_generate_ipd = "";
        } else if (!strcmp(argv[i], "--dos")) {                 /* use MS-DOS header in preference to PE when both exist */
            do_dos = true;
        } else if (!strcmp(argv[i], "--no-dos")) {
            do_dos = false;
        } else if (!strcmp(argv[i], "-?") ||
                   !strcmp(argv[i], "-help") ||
                   !strcmp(argv[i], "--help")) {
            printf(usage, arg0, arg0, arg0);
            exit(0);
        } else if (!strcmp(argv[i], "--linear")) {
            do_linear = true;
        } else if (!strncmp(argv[i], "--omit-anon=", 12)) {
            char *rest;
            do_omit_anon = true;
            large_anonymous_region_limit = 1024 * strtoull(argv[i]+12, &rest, 0);
            if (rest && *rest) {
                mlog[ERROR] <<"invalid value for --omit-anon switch: " <<(argv[i]+12) <<"\n";
                exit(1);
            }
        } else if (!strcmp(argv[i], "--no-omit-anon")) {
            do_omit_anon = false;
        } else if (!strcmp(argv[i], "--protection=any")) {
            protection = 0;
        } else if (!strncmp(argv[i], "--protection=", 13)) {
            protection = 0;
            for (char *s=argv[i]+13; *s; s++) {
                switch (*s) {
                    case 'r': protection |= MemoryMap::MM_PROT_READ;  break;
                    case 'w': protection |= MemoryMap::MM_PROT_WRITE; break;
                    case 'x': protection |= MemoryMap::MM_PROT_EXEC;  break;
                    case '-': break;
                    default:
                        mlog[ERROR] <<"invalid --protection bit: " <<*s <<"\n";
                        exit(1);
                }
            }
        } else if (!strcmp(argv[i], "--rose-help")) {
            new_argv[new_argc++] = strdup("--help");
            do_rose_help = true;
        } else if (!strcmp(argv[i], "--skip-dos")) {
            mlog[WARN] <<"--skip-dos has been replaced by --no-dos, which is now the default.\n";
            do_dos = false;
        } else if (!strcmp(argv[i], "--show-bad")) {            /* show details about failed disassembly or assembly */
            show_bad = true;
        } else if (!strcmp(argv[i], "--no-show-bad")) {
            show_bad = false;
        } else if (!strcmp(argv[i], "--show-coverage")) {       /* show disassembly coverage */
            do_show_coverage = true;
        } else if (!strcmp(argv[i], "--no-show-coverage")) {
            do_show_coverage = false;
        } else if (!strcmp(argv[i], "--show-functions")) {      /* show function summary */
            do_show_functions = true;
        } else if (!strcmp(argv[i], "--no-show-functions")) {
            do_show_functions = false;
        } else if (!strcmp(argv[i], "--show-extents")) {        /* show parts of file that were not disassembled */
            do_show_extents = true;
        } else if (!strcmp(argv[i], "--no-show-extents")) {
            do_show_extents = false;
        } else if (!strcmp(argv[i], "--show-hashes")) {         /* show SHA1 hashes in assembly listing */
            do_show_hashes = true;
        } else if (!strcmp(argv[i], "--no-show-hashes")) {
            do_show_hashes = false;
        } else if (!strcmp(argv[i], "--reassemble")) {          /* reassemble in order to test the assembler */
            do_reassemble = true;
        } else if (!strcmp(argv[i], "--no-reassemble")) {
            do_reassemble = false;
<<<<<<< HEAD
        } else if (!strcmp(argv[i], "--raw") || !strncmp(argv[i], "--raw=", 6)) {
            char *s = !strncmp(argv[i], "--raw=", 6) ? argv[i]+6 : (i+1<argc ? argv[++i] : NULL);
            if (!s || !*s) {
                mlog[ERROR] <<"raw entry address(es) expceted for --raw switch\n";
                exit(1);
            }
            while (*s) {
=======
        } else if (!strncmp(argv[i], "--raw=", 6)) {
            std::vector<std::string> parts = StringUtility::split(',', argv[i]+6, (size_t)(-1), true);
            for (size_t i=0; i<parts.size(); ++i) {
                // each part is: LO[-HI[/INC]]
>>>>>>> 69bdc81c
                char *rest;
                const char *s = parts[i].c_str();
                errno = 0;
<<<<<<< HEAD
                rose_addr_t raw_entry_va = strtoull(s, &rest, 0);
                if (rest==s || errno!=0) {
                    mlog[ERROR] <<"raw entry address expected at: " <<s <<"\n";
=======
                rose_addr_t lo = strtoull(s, &rest, 0);
                if (errno || rest==s) {
                    fprintf(stderr, "%s: malformed --raw specification: %s\n", arg0, parts[i].c_str());
>>>>>>> 69bdc81c
                    exit(1);
                }
                rose_addr_t hi = lo, inc = 1;
                if ('-'==*rest) {
                    s = rest+1;
                    errno = 0;
                    hi = strtoull(s, &rest, 0);
                    if (errno || rest==s || hi<lo) {
                        fprintf(stderr, "%s: malformed --raw specification: %s\n", arg0, parts[i].c_str());
                        exit(1);
                    }
                    if ('/'==*rest) {
                        s = rest+1;
                        errno = 0;
                        inc = strtoull(s, &rest, 0);
                        if (errno || rest==s || 0==inc) {
                            fprintf(stderr, "%s: malformed --raw specification: %s\n", arg0, parts[i].c_str());
                            exit(1);
                        }
                    }
                }
                if (*rest) {
                    fprintf(stderr, "%s: malformed --raw specification: %s\n", arg0, parts[i].c_str());
                    exit(1);
                }
                for (rose_addr_t va=lo; va<=hi; va+=inc)
                    raw_entries.insert(va);
            }
        } else if (!strncmp(argv[i], "--reserve=", 10)) {
            char *rest;
            errno = 0;
            rose_addr_t va = strtoull(argv[i]+10, &rest, 0);
            if (errno || rest==argv[i]+10) {
                mlog[ERROR] <<"expected an address for the --reserve switch\n";
                exit(1);
            }
            char *s = rest;
            while (isspace(*s)) ++s;
            if (','!=*s++) {
                mlog[ERROR] <<"comma expected between address and size for --reserve switch\n";
                exit(1);
            }
            errno = 0;
            rose_addr_t size = strtoull(s, &rest, 0);
            if (errno || rest==s) {
                mlog[ERROR] <<"expected a size after the address for --reserve switch\n";
                exit(1);
            }
            while (isspace(*rest)) ++rest;
            if (*rest) {
                mlog[ERROR] <<"extra text after --reserve size\n";
                exit(1);
            }
            reserved.insert(Extent(va, size));
<<<<<<< HEAD
=======
        } else if (!strncmp(argv[i], "--isa=", 6)) {
            isa = argv[i]+6;
        } else if (!strcmp(argv[i], "--debug")) {               /* dump lots of debugging information */
            do_debug_disassembler = true;
            do_debug_loader = true;
            do_debug_partitioner = true;
        } else if (!strcmp(argv[i], "--no-debug")) {
            do_debug_disassembler = false;
            do_debug_loader = false;
            do_debug_partitioner = false;
        } else if (!strcmp(argv[i], "--debug-disassembler")) {
            do_debug_disassembler = true;
        } else if (!strcmp(argv[i], "--no-debug-disassembler")) {
            do_debug_disassembler = false;
        } else if (!strcmp(argv[i], "--debug-loader")) {
            do_debug_loader = true;
        } else if (!strcmp(argv[i], "--no-debug-loader")) {
            do_debug_loader = false;
        } else if (!strcmp(argv[i], "--debug-partitioner")) {
            do_debug_partitioner = true;
        } else if (!strcmp(argv[i], "--no-debug-partitioner")) {
            do_debug_partitioner = false;
>>>>>>> 69bdc81c
        } else if (!strcmp(argv[i], "--quiet")) {               /* do not emit instructions to stdout */
            do_quiet = true;
        } else if (!strcmp(argv[i], "--no-quiet")) {
            do_quiet = false;
        } else if (!strncmp(argv[i], "--syscalls=", 11)) {
            if (!strcmp(argv[i]+11, "linux32")) {
                do_syscall_names = true;
            } else if (!strcmp(argv[i]+11, "none")) {
                do_syscall_names = false;
            } else {
                mlog[ERROR] <<"bad value for --syscalls switch: " <<(argv[i]+11) <<"\n";
                exit(1);
            }
        } else if (!strcmp(argv[i], "-rose:disassembler_search")) {
            /* Keep track of disassembler search flags because we need them even if we don't invoke frontend(), but
             * also pass them along to the frontend() call. */
            ASSERT_require(i+1<argc);
            try {
                disassembler_search = Disassembler::parse_switches(argv[i+1], disassembler_search);
            } catch (const Disassembler::Exception &e) {
                mlog[ERROR] <<"disassembler exception: " <<e <<"\n";
                exit(1);
            }
            new_argv[new_argc++] = argv[i++];
            new_argv[new_argc++] = argv[i];
        } else if (!strcmp(argv[i], "-rose:partitioner_search")) {
            /* Keep track of partitioner heuristics because we need them even if we don't invoke frontend(), but
             * also pass them along to the frontend() call. */
            ASSERT_require(i+1<argc);
            try {
                partitioner_search = Partitioner::parse_switches(argv[i+1], partitioner_search);
            } catch (const Partitioner::Exception &e) {
                mlog[ERROR] <<"partitioner exception: " <<e <<"\n";
                exit(1);
            }
            new_argv[new_argc++] = argv[i++];
            new_argv[new_argc++] = argv[i];
        } else if (!strcmp(argv[i], "-rose:partitioner_config")) {
            /* Keep track of partitioner configuration file name because we need it even if we don't invoke frontend(), but
             * also pass them along to the frontend() call. */
            ASSERT_require(i+1<argc);
            partitioner_config = argv[i+1];
            new_argv[new_argc++] = argv[i++];
            new_argv[new_argc++] = argv[i];
        } else if (!strncmp(argv[i], "-rose:log", 9) || !strncmp(argv[i], "--rose:log", 10)) {
            new_argv[new_argc++] = argv[i];
        } else if (i+2<argc && CommandlineProcessing::isOptionTakingThirdParameter(argv[i])) {
            new_argv[new_argc++] = argv[i++];
            new_argv[new_argc++] = argv[i++];
            new_argv[new_argc++] = argv[i];
        } else if (i+1<argc && CommandlineProcessing::isOptionTakingSecondParameter(argv[i])) {
            new_argv[new_argc++] = argv[i++];
            new_argv[new_argc++] = argv[i];
        } else if (argv[i][0]=='-') {
            new_argv[new_argc++] = argv[i];
        } else if (!raw_entries.empty()) {
            nposargs++;
            char *raw_filename = argv[i];
            char *extension = strrchr(raw_filename, '.');
            if (extension && !strcmp(extension, ".index")) {
                std::string basename(raw_filename, extension-raw_filename);
                try {
                    raw_map.load(basename);
                } catch (const MemoryMap::Exception &e) {
                    mlog[ERROR] <<e <<"\n";
                    exit(1);
                }
            } else {
                /* The --raw command-line args come in pairs consisting of the file name containing the raw machine
                 * instructions and the virtual address where those instructions are mapped.  The virtual address can be
                 * suffixed with any combination of the characters 'r' (read), 'w' (write), and 'x' (execute). The default when
                 * no suffix is present is 'rx'. */
                if (++i>=argc) {
                    mlog[ERROR] <<"virtual address required for raw buffer " <<raw_filename <<"\n";
                    exit(1);
                }
                char *suffix;
                errno = 0;
                rose_addr_t start_va = strtoull(argv[i], &suffix, 0);
                if (suffix==argv[i] || errno) {
                    mlog[ERROR] <<"virtual address required for raw buffer " <<raw_filename <<"\n";
                    exit(1);
                }
                unsigned perm = 0;
                while (suffix && *suffix) {
                    switch (*suffix++) {
                        case 'r': perm |= MemoryMap::MM_PROT_READ;  break;
                        case 'w': perm |= MemoryMap::MM_PROT_WRITE; break;
                        case 'x': perm |= MemoryMap::MM_PROT_EXEC;  break;
                        default: mlog[ERROR] <<"invalid map permissions: " <<(suffix-1) <<"\n"; exit(1);
                    }
                }
                std::string base_name = StringUtility::stripPathFromFileName(raw_filename);
                if (!perm) perm = MemoryMap::MM_PROT_RX;
                size_t raw_file_size = raw_map.insert_file(raw_filename, start_va, false, true, base_name);
                raw_map.mprotect(Extent(start_va, raw_file_size), MemoryMap::MM_PROT_RX);
            }
        } else {
            nposargs++;
            new_argv[new_argc++] = argv[i];
        }
    }
    if (0==nposargs && !do_rose_help) {
        mlog[ERROR] <<"incorrect usage; see --help for details.\n";
        exit(1);
    }
    if (do_rebase && !raw_entries.empty())
        mlog[WARN] <<"--base-va ignored in raw buffer mode\n";
    if (!reserved.empty() && !raw_entries.empty())
        mlog[WARN] <<"--reserve ignored in raw buffer mode\n";

    /*------------------------------------------------------------------------------------------------------------------------
     * Parse, link, remap, relocate
     *------------------------------------------------------------------------------------------------------------------------*/

    SgProject *project = NULL;                  /* Project if not disassembling a raw buffer */
    SgAsmInterpretation *interp = NULL;         /* Interpretation to disassemble if not disassembling a raw buffer */
    if (raw_entries.empty()) {
        /* Choose a disassembler based on the SgAsmInterpretation that we're disassembling */
        project = frontend(new_argc, new_argv); /*parse container but do not disassemble yet*/
        std::vector<SgAsmInterpretation*> interps
            = SageInterface::querySubTree<SgAsmInterpretation>(project, V_SgAsmInterpretation);

        /* Use the last header if there's more than one. Windows files often have a DOS header first followed by another
         * header such as PE.  If the "--dos" command-line switch is present then use the first header instead. */
        ASSERT_forbid2(interps.empty(), "a binary specimen must have at least one SgAsmInterpretation");
        interp = do_dos ? interps.front() : interps.back();

        /* Clear the interpretation's memory map because frontend() may have already done the mapping. We want to re-do the
         * mapping here because we may want to see debugging output, etc. */
        MemoryMap *map = interp->get_map();
        if (map!=NULL) {
            map->clear();
        } else {
            interp->set_map(map = new MemoryMap);
        }

        /* Adjust the base VA for the primary file header if requested. */
        if (do_rebase) {
            const SgAsmGenericHeaderPtrList &hdrs = interp->get_headers()->get_headers();
            ASSERT_require2(1==hdrs.size(), "rebasing only works when the specimen has one file header");
            hdrs[0]->set_base_va(rebase_va);
        }

        /* Reserve parts of the address space. */
        for (ExtentMap::iterator ri=reserved.begin(); ri!=reserved.end(); ++ri) {
            map->insert(ri->first, MemoryMap::Segment(MemoryMap::AnonymousBuffer::create(ri->first.size()),
                                                      0, MemoryMap::MM_PROT_NONE, "reserved area"));
        }

        /* Run the loader */
        BinaryLoader *loader = BinaryLoader::lookup(interp)->clone();
        try {
            if (do_link) {
                for (size_t i=0; i<library_paths.size(); ++i)
                    loader->add_directory(library_paths[i]);
                loader->link(interp);
            }
            loader->remap(interp);
            if (do_link || !reserved.empty()) {
                BinaryLoader::FixupErrors errors;
                loader->fixup(interp, &errors);
                if (!errors.empty()) {
                    mlog[WARN] <<"encountered " <<plural(errors.size(), "relocation fixup errors") <<"\n";
                }
            }
        } catch (const BinaryLoader::Exception &e) {
            mlog[ERROR] <<"BinaryLoader exception: " <<e <<"\n";
            exit(1);
        }
    }

    /*------------------------------------------------------------------------------------------------------------------------
     * Choose a disassembler
     *------------------------------------------------------------------------------------------------------------------------*/

    Disassembler *disassembler = NULL;
    if (!isa.empty()) {
        disassembler = get_disassembler(isa);
        if (!disassembler) {
            std::cerr <<arg0 <<": invalid isa specified on command line: " <<isa <<"\n";
            exit(1);
        }
    } else if (!raw_entries.empty() && !do_rose_help) {
        /* We don't have any information about the architecture, so assume the ROSE defaults (i386) */
        disassembler = Disassembler::lookup(new SgAsmPEFileHeader(new SgAsmGenericFile()));
        assert(disassembler!=NULL);
    } else {
        disassembler = Disassembler::lookup(interp);
        if (!disassembler) {
            std::cerr <<arg0 <<": no suitable disassembler found for interpretation\n";
            exit(1);
        }
    }
    assert(disassembler!=NULL);
    disassembler = disassembler->clone();

    /*------------------------------------------------------------------------------------------------------------------------
     * Configure the disassembler and its partitioner.
     *------------------------------------------------------------------------------------------------------------------------*/

    /* Set the disassembler instruction searching hueristics from the "-rose:disassembler_search" switch. We saved these
     * above, but they're also available via SgFile::get_disassemblerSearchHeuristics() if we called frontend(). */
    disassembler->set_search(disassembler_search);
    disassembler->set_alignment(1);      /*alignment for SEARCH_WORDS (default is four)*/

    /* What kind of memory can be disassembled, as specified by the --protection switch. */
    disassembler->set_protection(protection);

    /* Build the instruction partitioner and initialize it based on the -rose:partitioner_search and
     * -rose:partitioner_confg switches.  Similar to the disassembler switches, these are also available via
     * SgFile::get_partitionerSearchHeuristics() and SgFile::get_partitionerConfigurationFileName() if we had called
     * frontend(). */
    Partitioner *partitioner = new Partitioner();
    partitioner->set_search(partitioner_search);
    if (partitioner_config) {
        try {
            partitioner->load_config(partitioner_config);
        } catch (const Partitioner::IPDParser::Exception &e) {
            mlog[ERROR] <<e <<"\n";
            exit(1);
        }
    }

    /* Note that because we call a low-level disassembly function (disassembleBuffer) the partitioner isn't invoked
     * automatically. However, we set it here just to be thorough. */
    disassembler->set_partitioner(partitioner);

    /*------------------------------------------------------------------------------------------------------------------------
     * Decide what to disassemble.
     *------------------------------------------------------------------------------------------------------------------------*/

    /* Note that if we using an active partitioner that calls the disassembler whenever an instruction is needed, then there's
     * no need to populate a work list.  The partitioner's pre_cfg() method will do the same things we're doing here.  We make
     * a copy of the MemoryMap because we might want to modify some of the permissions for disassembling; the new copy shares
     * the data (but not meta-data) with the original MemoryMap. */
    MemoryMap map;
    Disassembler::AddressSet worklist;

    if (!raw_entries.empty()) {
         /* We computed the memory map when we processed command-line arguments. */
        map = raw_map;
        for (Disassembler::AddressSet::iterator i=raw_entries.begin(); i!=raw_entries.end(); i++) {
            worklist.insert(*i);
            partitioner->add_function(*i, SgAsmFunction::FUNC_ENTRY_POINT, "entry_function");
        }
    } else {
        ASSERT_not_null2(interp->get_map(), "SgAsmInterpretation must have a memory map by now");
        map = *interp->get_map();

        const SgAsmGenericHeaderPtrList &headers = interp->get_headers()->get_headers();
        for (SgAsmGenericHeaderPtrList::const_iterator hi=headers.begin(); hi!=headers.end(); ++hi) {
            /* Seed disassembler work list with entry addresses */
            SgRVAList entry_rvalist = (*hi)->get_entry_rvas();
            for (size_t i=0; i<entry_rvalist.size(); i++) {
                rose_addr_t entry_va = (*hi)->get_base_va() + entry_rvalist[i].get_rva();
                worklist.insert(entry_va);
            }

            /* Seed disassembler work list with addresses of function symbols if desired */
            if (disassembler->get_search() & Disassembler::SEARCH_FUNCSYMS)
                disassembler->search_function_symbols(&worklist, &map, *hi);
        }
    }

    /* Should we filter away any anonymous regions? */
    if (do_omit_anon>0)
        map.prune(large_anonymous_region_p);

    /* If we did dynamic linking, then mark the ".got.plt" section as read-only.  This makes the disassembler treat it as
     * constant data so that dynamically-linked function thunks get known successor information.  E.g., a thunk like this:
     *     abort@plt:
     *        jmp DWORD PTR ds:[0x080600f8<.got.plt+0x0c>]
     * will have as its successor, the address stored at .got.plt+12.  If .got.plt had been left as read/write, then the
     * disassembler must assume that the address at .got.plt+12 changes while the program runs, and therefore the successors of
     * the JMP instruction are unknown. */
    if (do_link) {
        const SgAsmGenericHeaderPtrList &headers = interp->get_headers()->get_headers();
        for (SgAsmGenericHeaderPtrList::const_iterator hi=headers.begin(); hi!=headers.end(); ++hi) {
            SgAsmGenericSectionPtrList sections = (*hi)->get_sections_by_name(".got.plt");      // ELF
            SgAsmGenericSectionPtrList s2 = (*hi)->get_sections_by_name(".got");                // ELF
            SgAsmGenericSectionPtrList s3 = (*hi)->get_sections_by_name(".import");             // PE
            sections.insert(sections.end(), s2.begin(), s2.end());
            sections.insert(sections.end(), s3.begin(), s3.end());
            for (SgAsmGenericSectionPtrList::iterator si=sections.begin(); si!=sections.end(); ++si) {
                if ((*si)->is_mapped()) {
                    Extent mapped_va((*si)->get_mapped_actual_va(), (*si)->get_mapped_size());
                    map.mprotect(mapped_va, MemoryMap::MM_PROT_READ, true/*relax*/);
                }
            }
        }
    }

    mlog[INFO] <<"using this memory map for disassembly:\n";
    map.dump(mlog[INFO], "    ");

    /*------------------------------------------------------------------------------------------------------------------------
     * Run the disassembler and partitioner
     *------------------------------------------------------------------------------------------------------------------------*/
    SgAsmBlock *block = NULL;
    Disassembler::BadMap bad;
    Disassembler::InstructionMap insns;

    try {
        if ('p'==do_master) {
            block = partitioner->partition(interp, disassembler, &map);
            insns = partitioner->get_instructions();
            bad = partitioner->get_disassembler_errors();
        } else if ('d'==do_master) {
            insns = disassembler->disassembleBuffer(&map, worklist, NULL, &bad);
            if ('p'==do_slave) {
                block = partitioner->partition(interp, insns, &map);
            } else {
                block = simple_partitioner(interp, insns, &map);
            }
<<<<<<< HEAD
        } catch (const Partitioner::Exception &e) {
            mlog[ERROR] <<"partitioner exception: " <<e <<"\n";
            exit(1);
=======
>>>>>>> 69bdc81c
        }
    } catch (const Partitioner::Exception &e) {
        std::cerr <<"partitioner exception: " <<e <<"\n";
        exit(1);
    }

    /* Link instructions into AST if possible */
    if (interp && block) {
        interp->set_global_block(block);
        block->set_parent(interp);
    }

#if 1 /* TESTING NEW FEATURES [RPM 2011-05-23] */
    {
        struct CalculateDominance: public AstSimpleProcessing {
            BinaryAnalysis::ControlFlow &cfg_analysis;
            BinaryAnalysis::Dominance &dom_analysis;
            CalculateDominance(BinaryAnalysis::ControlFlow &cfg_analysis,
                               BinaryAnalysis::Dominance &dom_analysis)
                : cfg_analysis(cfg_analysis), dom_analysis(dom_analysis)
                {}
            void visit(SgNode *node) {
                using namespace BinaryAnalysis;
                typedef ControlFlow::Graph CFG;
                typedef boost::graph_traits<CFG>::vertex_descriptor CFG_Vertex;
                SgAsmFunction *func = isSgAsmFunction(node);
                if (func && func->get_entry_block()) {
                    CFG cfg = cfg_analysis.build_block_cfg_from_ast<CFG>(func);
                    CFG_Vertex entry = 0; /* see build_block_cfg_from_ast() */
                    ASSERT_require(get(boost::vertex_name, cfg, entry) == func->get_entry_block());
                    Dominance::Graph dg = dom_analysis.build_idom_graph_from_cfg<Dominance::Graph>(cfg, entry);
                    dom_analysis.clear_ast(func);
                    dom_analysis.apply_to_ast(dg);
                }
            }
        };
        BinaryAnalysis::ControlFlow cfg_analysis;
        BinaryAnalysis::Dominance   dom_analysis;
        //dom_analysis.set_debug(stderr);
        CalculateDominance(cfg_analysis, dom_analysis).traverse(interp, preorder);
    }
#elif 0
    {
        /* Initializes the p_immediate_dominator data member of SgAsmBlock objects in the entire AST as follows:
         *     For each function
         *       1. compute the CFG over that function
         *       2. calculate the DG with that CFG
         *       3. apply the DG to the AST */
        BinaryAnalysis::ControlFlow cfg_analysis;
        BinaryAnalysis::Dominance dom_analysis;
        //dom_analysis.set_debug(stderr);
        std::vector<SgAsmFunction*> functions = SageInterface::querySubTree<SgAsmFunction>(interp);
        for (size_t i=0; i<functions.size(); i++) {
            SgAsmFunction *func = functions[i];
            BinaryAnalysis::ControlFlow::Graph cfg = cfg_analysis.build_graph(func);
            BinaryAnalysis::ControlFlow::Vertex start = (BinaryAnalysis::ControlFlow::Vertex)0;
            ASSERT_require(get(boost::vertex_name, cfg, start)==func->get_entry_block());
            BinaryAnalysis::Dominance::Graph dg = dom_analysis.build_idom_graph(cfg, start);
            dom_analysis.clear_ast(func);
            dom_analysis.apply_to_ast(dg);
        }
    }
#elif 0
    {
        /* Initialize the p_immediate_dominator data member of SgAsmBlock objects in the entire AST as follows:
         *     1. Compute the CFG over the entire AST
         *     2. calculate the DG starting with the program entry point
         *     3. apply the DG to the AST */
        BinaryAnalysis::ControlFlow cfg_analysis;
        BinaryAnalysis::ControlFlow::Graph global_cfg = cfg_analysis.build_graph(interp);
        BinaryAnalysis::Dominance dom_analysis;
        dom_analysis.set_debug(stderr);
        cfg_analysis.cache_vertex_descriptors(global_cfg);
        dom_analysis.clear_ast(interp);
        std::vector<SgAsmFunction*> functions = SageInterface::querySubTree<SgAsmFunction>(interp);
        for (size_t i=0; i<functions.size(); i++) {
            SgAsmFunction *func = functions[i];
            if (func->get_reason() & SgAsmFunction::FUNC_ENTRY_POINT) {
                SgAsmBlock *block = func->get_entry_block();
                ASSERT_not_null(block);
                BinaryAnalysis::ControlFlow::Vertex start = block->get_cached_vertex();
                ASSERT_require(get(boost::vertex_name, global_cfg, start)==block);
                BinaryAnalysis::Dominance::Graph dg = dom_analysis.build_idom_graph(global_cfg, start);
                dom_analysis.apply_to_ast(dg);
            }
        }
    }
#endif

    /*------------------------------------------------------------------------------------------------------------------------
     * Show the results
     *------------------------------------------------------------------------------------------------------------------------*/
    mlog[INFO] <<"disassembled " <<plural(insns.size(), "instructions") <<" and " <<plural(bad.size(), "failures") <<"\n";
    if (!bad.empty()) {
        if (show_bad && mlog[INFO]) {
            for (Disassembler::BadMap::const_iterator bmi=bad.begin(); bmi!=bad.end(); ++bmi)
<<<<<<< HEAD
                mlog[INFO] <<"    " <<addrToString(bmi->first) <<": " <<bmi->second.mesg <<"\n";
=======
                printf("    0x%08"PRIx64": %s\n", bmi->first, bmi->second.what());
>>>>>>> 69bdc81c
        } else {
            mlog[INFO] <<" (use --show-bad to see errors)\n";
        }
    }

    if (do_show_functions && block)
        std::cout <<ShowFunctions(block);

    if (!do_quiet && block) {
        typedef BinaryAnalysis::ControlFlow::Graph CFG;
        CFG cfg = BinaryAnalysis::ControlFlow().build_block_cfg_from_ast<CFG>(block);
        MyAsmUnparser unparser(do_show_hashes, do_syscall_names);
        unparser.set_registers(disassembler->get_registers());
        unparser.add_function_labels(block);
        unparser.set_organization(do_linear ? AsmUnparser::ORGANIZED_BY_ADDRESS : AsmUnparser::ORGANIZED_BY_AST);
        unparser.add_control_flow_graph(cfg);
        unparser.staticDataDisassembler.init(disassembler); // disassemble static data blocks
        fputs("\n\n", stdout);
        unparser.unparse(std::cout, block);
        fputs("\n\n", stdout);
    }

    /* Figure out what part of the memory mapping does not have instructions. We do this by getting the extents (in
     * virtual address space) for the memory map used by the disassembler, then subtracting out the bytes referred to by
     * each instruction.  We cannot just take the sum of the sizes of the sections minus the sum of the sizes of
     * instructions because (1) sections may overlap in the memory map and (2) instructions may overlap in the virtual
     * address space.
     *
     * We use the list of instructions from the SgAsmBlock produced by partitioning rather than the list of instructions
     * actually disassembled. The lists are the same unless the partitioner's SEARCH_LEFTOVERS bit is clear, in which case we
     * only consider instructions that are part of a function. Cleared with "-rose:partitioner_search -leftovers".
     *
     * We also calculate the "percentageCoverage", which is the percent of the bytes represented by instructions to the
     * total number of bytes represented in the disassembly memory map. Although we store it in the AST, we don't
     * actually use it anywhere else. */
    if ((do_show_extents || do_show_coverage) && block) {
        ExtentMap extents=map.va_extents();
        size_t disassembled_map_size = extents.size();

        std::vector<SgAsmInstruction*> insns = SageInterface::querySubTree<SgAsmInstruction>(block, V_SgAsmInstruction);
        for (std::vector<SgAsmInstruction*>::iterator ii=insns.begin(); ii!=insns.end(); ++ii)
            extents.erase(Extent((*ii)->get_address(), (*ii)->get_size()));
        size_t unused = extents.size();
        if (do_show_extents && unused>0 && mlog[INFO]) {
            mlog[INFO] <<"These addresses (" <<plural(unused, "bytes") <<") do not contain instructions:\n";
            extents.dump_extents(mlog[INFO], "    ", "");
        }

        if (do_show_coverage && disassembled_map_size>0) {
            double disassembled_coverage = 100.0 * (disassembled_map_size - unused) / disassembled_map_size;
            if (interp) {
                interp->set_percentageCoverage(disassembled_coverage);
                interp->set_coverageComputed(true);
            }
            mlog[INFO] <<"Disassembled coverage: " <<disassembled_coverage <<" percent\n";
        }
    }

    if (!do_generate_ipd.empty()) {
        std::ofstream ipdfile(do_generate_ipd.c_str());
        Partitioner::IPDParser::unparse(ipdfile, block);
    }

    /*------------------------------------------------------------------------------------------------------------------------
     * Generate the *.dump file for debugging
     *------------------------------------------------------------------------------------------------------------------------*/

    /* Note that backend() also currently [2010-07-21] generates this *.dump file, but it does so after giving sections an
     * opportunity to reallocate themselves.   We want the dump to contain the original data, prior to any normalizations that
     * might occur, so we generate the dump here explicitly. */
    if (interp) {
        struct T1: public SgSimpleProcessing {
            void visit(SgNode *node) {
                SgAsmGenericFile *file = isSgAsmGenericFile(node);
                if (file)
                    file->dump_all(true, ".dump");
            }
        };
        mlog[INFO] <<"generating ASCII dump...\n";
        T1().traverse(project, preorder);
    }

    /*------------------------------------------------------------------------------------------------------------------------
     * Generate dot files
     *------------------------------------------------------------------------------------------------------------------------*/
    
    if (do_ast_dot && project) {
        mlog[INFO] <<"generating GraphViz dot files for the AST...\n";
        generateDOT(*project);
        //generateAstGraph(project, INT_MAX);
    }
        
    if (do_cfg_dot && block) {
        mlog[INFO] <<"generating GraphViz dot files for control flow graphs...\n";
        dump_CFG_CG(block);
    }

    /*------------------------------------------------------------------------------------------------------------------------
     * Test the assembler
     *------------------------------------------------------------------------------------------------------------------------*/

    if (do_reassemble) {
        size_t assembly_failures = 0;

        /* Choose an encoding that must match the encoding used originally by the disassembler. If such an encoding cannot
         * be found by the assembler then assembleOne() will throw an exception. */
        Assembler *asmb = NULL;
        if (interp) {
            asmb = Assembler::create(interp);
        } else {
            asmb = Assembler::create(new SgAsmPEFileHeader(new SgAsmGenericFile()));
        }
        ASSERT_not_null2(asmb, "no appropriate assembler found");
        asmb->set_encoding_type(Assembler::ET_MATCHES);

        for (Disassembler::InstructionMap::const_iterator ii=insns.begin(); ii!=insns.end(); ++ii) {
            /* Attempt to encode the instruction silently since most attempts succeed and we only want to produce
             * diagnostics for failures.  If there's a failure, turn on diagnostics and do the same thing again. */
            SgAsmInstruction *insn = ii->second;
            SgUnsignedCharList bytes;
            try {
                bytes = asmb->assembleOne(insn);
            } catch(const Assembler::Exception &e) {
                assembly_failures++;
                if (show_bad) {
<<<<<<< HEAD
                    mlog[ERROR] <<"assembly failed at " + addrToString(insn->get_address()) <<": " <<e.mesg <<"\n";
=======
                    fprintf(stderr, "assembly failed at 0x%08"PRIx64": %s\n", insn->get_address(), e.what());
>>>>>>> 69bdc81c
                    FILE *old_debug = asmb->get_debug();
                    asmb->set_debug(stderr);
                    try {
                        (void)asmb->assembleOne(insn);
                    } catch(...) {
                        /*void*/
                    }
                    asmb->set_debug(old_debug);
                }
            }
        }
        if (assembly_failures>0) {
            mlog[WARN] <<"reassembly failed for " <<plural(assembly_failures, "instructions")
                       <<(show_bad ? "" : " (use --show-bad to see details)") <<"\n";
        } else {
            mlog[INFO] <<"reassembly succeeded for all instructions.\n";
        }
        delete asmb;
        if (assembly_failures>0)
            exit(1);
    }

    /*------------------------------------------------------------------------------------------------------------------------
     * Final statistics
     *------------------------------------------------------------------------------------------------------------------------*/
    
    size_t solver_ncalls = SMTSolver::get_class_stats().ncalls;
    if (solver_ncalls>0)
        mlog[INFO] <<"SMT solver was called " <<plural(solver_ncalls, "times") <<"\n";
    return 0;
}




#endif<|MERGE_RESOLUTION|>--- conflicted
+++ resolved
@@ -33,36 +33,6 @@
     to HTML with the generate_html script found in tests/roseTests/binaryTests.\n\
     The default is to not generate these dot files.\n\
 \n\
-<<<<<<< HEAD
-  --disassemble\n\
-    Call the disassembler explicitly, using the instruction search flags\n\
-    specified with the -rose:disassembler_search switch.  Without this\n\
-    --disassemble switch, the disassembler is called by the instruction\n\
-    partitioner whenever the partitioner needs an instruction. When the\n\
-    partitioner drives the disassembly we might spend substantially less time\n\
-    disassembling, but fail to discover functions that are never statically\n\
-    called.\n\
-=======
-  --debug-disassembler\n\
-  --no-debug-disassembler\n\
-    Causes the disassembler to spew (or not) diagnostics to standard error.\n\
-    This is intended for ROSE developers. The default is to not spew.\n\
-\n\
-  --debug-loader\n\
-  --no-debug-loader\n\
-    Causes the loader/linker to spew (or not) diagnostics to standard error.\n\
-    This is intended for ROSE developers. The default is to not spew.\n\
-\n\
-  --debug-partitioner\n\
-  --no-debug-partitioner\n\
-    Causes the instruction partitioner to spew (or not) diagnostics to standard\n\
-    error.  This is intended for ROSE developers. The default is to not spew.\n\
-\n\
-  --debug\n\
-  --no-debug\n\
-    Convenience switch that turns on (or off) the --debug-disassembler,\n\
-    --debug-loader, and --debug-partitioner switches.\n\
-\n\
   --disassemble=HOW\n\
     Determines the interrelationship between the disassembler and the paritioner.\n\
     The HOW should be one of the following: \"pd\" runs the partitioner as the\n\
@@ -70,7 +40,6 @@
     hands the results to the partitioner; \"d\" runs only the disassembler and\n\
     places all instructions in a single function; \"none\" skips both the disassembly\n\
     and partitioner and is useful if all you want to do is parse the container.\n\
->>>>>>> 69bdc81c
 \n\
   --dos\n\
   --no-dos\n\
@@ -224,15 +193,11 @@
 #include "BinaryControlFlow.h"
 #include "BinaryFunctionCall.h"
 #include "BinaryDominance.h"
-<<<<<<< HEAD
-#include "Diagnostics.h"
-=======
 #include "DisassemblerArm.h"
 #include "DisassemblerPowerpc.h"
 #include "DisassemblerMips.h"
 #include "DisassemblerX86.h"
-
->>>>>>> 69bdc81c
+#include "Diagnostics.h"
 
 /*FIXME: Rose cannot parse this file.*/
 #ifndef CXX_IS_ROSE_ANALYSIS
@@ -861,7 +826,7 @@
 
     // Organize instructions into basic blocks
     virtual void analyze_cfg(SgAsmBlock::Reason reason) /*override*/ {
-        assert(function!=NULL);
+        ASSERT_not_null(function);
         bool changed = true;
         for (size_t pass=0; changed; ++pass) {
             changed = false;
@@ -870,13 +835,13 @@
                 Instruction *insn = ii->second;
                 if (!insn->bblock) {
                     BasicBlock *bb = find_bb_starting(va);
-                    assert(bb!=NULL);
+                    ASSERT_not_null(bb);
                     append(function, bb, SgAsmBlock::BLK_USERDEF);
                     changed = true;
                 }
             }
             if (pass>=100) {
-                std::cerr <<"too many passes through simple partitioner\n";
+                mlog[ERROR] <<"too many passes through simple partitioner\n";
                 abort();
             }
         }
@@ -944,16 +909,11 @@
     new_argv[new_argc++] = argv[0];
     new_argv[new_argc++] = strdup("-rose:read_executable_file_format_only");
     for (int i=1; i<argc; i++) {
-<<<<<<< HEAD
-        if (!strncmp(argv[i], "--search-", 9) || !strncmp(argv[i], "--no-search-", 12)) {
-            mlog[ERROR] <<"search-related switches have been moved into ROSE's -rose:disassembler_search switch\n";
-=======
         if (!strcmp(argv[i], "--")) {
             ++i;
             break;
         } else if (!strncmp(argv[i], "--search-", 9) || !strncmp(argv[i], "--no-search-", 12)) {
-            fprintf(stderr, "%s: search-related switches have been moved into ROSE's -rose:disassembler_search switch\n", arg0);
->>>>>>> 69bdc81c
+            mlog[ERROR] <<"search-related switches have been moved into ROSE's -rose:disassembler_search switch\n";
             exit(1);
         } else if (!strcmp(argv[i], "--link")) {
             mlog[ERROR] <<"--link switch requires library paths (see --help)\n";
@@ -993,7 +953,7 @@
             } else if (!strcmp(argv[i]+14, "none")) {
                 do_master = do_slave = '\0';
             } else {
-                fprintf(stderr, "%s: --disassemble switch must be one of: dp, pd, d, or none\n", arg0);
+                mlog[ERROR] <<"--disassemble switch must be one of: dp, pd, d, or none\n";
                 exit(1);
             }
         } else if (!strcmp(argv[i], "--dot")) {                 /* generate all dot files (backward compatibility switch) */
@@ -1072,32 +1032,16 @@
             do_reassemble = true;
         } else if (!strcmp(argv[i], "--no-reassemble")) {
             do_reassemble = false;
-<<<<<<< HEAD
-        } else if (!strcmp(argv[i], "--raw") || !strncmp(argv[i], "--raw=", 6)) {
-            char *s = !strncmp(argv[i], "--raw=", 6) ? argv[i]+6 : (i+1<argc ? argv[++i] : NULL);
-            if (!s || !*s) {
-                mlog[ERROR] <<"raw entry address(es) expceted for --raw switch\n";
-                exit(1);
-            }
-            while (*s) {
-=======
         } else if (!strncmp(argv[i], "--raw=", 6)) {
             std::vector<std::string> parts = StringUtility::split(',', argv[i]+6, (size_t)(-1), true);
             for (size_t i=0; i<parts.size(); ++i) {
                 // each part is: LO[-HI[/INC]]
->>>>>>> 69bdc81c
                 char *rest;
                 const char *s = parts[i].c_str();
                 errno = 0;
-<<<<<<< HEAD
-                rose_addr_t raw_entry_va = strtoull(s, &rest, 0);
-                if (rest==s || errno!=0) {
-                    mlog[ERROR] <<"raw entry address expected at: " <<s <<"\n";
-=======
                 rose_addr_t lo = strtoull(s, &rest, 0);
                 if (errno || rest==s) {
-                    fprintf(stderr, "%s: malformed --raw specification: %s\n", arg0, parts[i].c_str());
->>>>>>> 69bdc81c
+                    mlog[ERROR] <<"malformed --raw specification: " <<parts[i] <<"\n";
                     exit(1);
                 }
                 rose_addr_t hi = lo, inc = 1;
@@ -1106,7 +1050,7 @@
                     errno = 0;
                     hi = strtoull(s, &rest, 0);
                     if (errno || rest==s || hi<lo) {
-                        fprintf(stderr, "%s: malformed --raw specification: %s\n", arg0, parts[i].c_str());
+                        mlog[ERROR] <<"malformed --raw specification: " <<parts[i] <<"\n";
                         exit(1);
                     }
                     if ('/'==*rest) {
@@ -1114,13 +1058,13 @@
                         errno = 0;
                         inc = strtoull(s, &rest, 0);
                         if (errno || rest==s || 0==inc) {
-                            fprintf(stderr, "%s: malformed --raw specification: %s\n", arg0, parts[i].c_str());
+                            mlog[ERROR] <<"malformed --raw specification: " <<parts[i] <<"\n";
                             exit(1);
                         }
                     }
                 }
                 if (*rest) {
-                    fprintf(stderr, "%s: malformed --raw specification: %s\n", arg0, parts[i].c_str());
+                    mlog[ERROR] <<"malformed --raw specification: " <<parts[i] <<"\n";
                     exit(1);
                 }
                 for (rose_addr_t va=lo; va<=hi; va+=inc)
@@ -1152,31 +1096,8 @@
                 exit(1);
             }
             reserved.insert(Extent(va, size));
-<<<<<<< HEAD
-=======
         } else if (!strncmp(argv[i], "--isa=", 6)) {
             isa = argv[i]+6;
-        } else if (!strcmp(argv[i], "--debug")) {               /* dump lots of debugging information */
-            do_debug_disassembler = true;
-            do_debug_loader = true;
-            do_debug_partitioner = true;
-        } else if (!strcmp(argv[i], "--no-debug")) {
-            do_debug_disassembler = false;
-            do_debug_loader = false;
-            do_debug_partitioner = false;
-        } else if (!strcmp(argv[i], "--debug-disassembler")) {
-            do_debug_disassembler = true;
-        } else if (!strcmp(argv[i], "--no-debug-disassembler")) {
-            do_debug_disassembler = false;
-        } else if (!strcmp(argv[i], "--debug-loader")) {
-            do_debug_loader = true;
-        } else if (!strcmp(argv[i], "--no-debug-loader")) {
-            do_debug_loader = false;
-        } else if (!strcmp(argv[i], "--debug-partitioner")) {
-            do_debug_partitioner = true;
-        } else if (!strcmp(argv[i], "--no-debug-partitioner")) {
-            do_debug_partitioner = false;
->>>>>>> 69bdc81c
         } else if (!strcmp(argv[i], "--quiet")) {               /* do not emit instructions to stdout */
             do_quiet = true;
         } else if (!strcmp(argv[i], "--no-quiet")) {
@@ -1357,21 +1278,21 @@
     if (!isa.empty()) {
         disassembler = get_disassembler(isa);
         if (!disassembler) {
-            std::cerr <<arg0 <<": invalid isa specified on command line: " <<isa <<"\n";
+            mlog[ERROR] <<"invalid isa specified on command line: " <<isa <<"\n";
             exit(1);
         }
     } else if (!raw_entries.empty() && !do_rose_help) {
         /* We don't have any information about the architecture, so assume the ROSE defaults (i386) */
         disassembler = Disassembler::lookup(new SgAsmPEFileHeader(new SgAsmGenericFile()));
-        assert(disassembler!=NULL);
+        ASSERT_not_null(disassembler);
     } else {
         disassembler = Disassembler::lookup(interp);
         if (!disassembler) {
-            std::cerr <<arg0 <<": no suitable disassembler found for interpretation\n";
+            mlog[ERROR] <<"no suitable disassembler found for interpretation\n";
             exit(1);
         }
     }
-    assert(disassembler!=NULL);
+    ASSERT_not_null(disassembler);
     disassembler = disassembler->clone();
 
     /*------------------------------------------------------------------------------------------------------------------------
@@ -1492,15 +1413,9 @@
             } else {
                 block = simple_partitioner(interp, insns, &map);
             }
-<<<<<<< HEAD
-        } catch (const Partitioner::Exception &e) {
-            mlog[ERROR] <<"partitioner exception: " <<e <<"\n";
-            exit(1);
-=======
->>>>>>> 69bdc81c
         }
     } catch (const Partitioner::Exception &e) {
-        std::cerr <<"partitioner exception: " <<e <<"\n";
+        mlog[ERROR] <<"partitioner exception: " <<e <<"\n";
         exit(1);
     }
 
@@ -1594,14 +1509,12 @@
     if (!bad.empty()) {
         if (show_bad && mlog[INFO]) {
             for (Disassembler::BadMap::const_iterator bmi=bad.begin(); bmi!=bad.end(); ++bmi)
-<<<<<<< HEAD
-                mlog[INFO] <<"    " <<addrToString(bmi->first) <<": " <<bmi->second.mesg <<"\n";
-=======
                 printf("    0x%08"PRIx64": %s\n", bmi->first, bmi->second.what());
->>>>>>> 69bdc81c
         } else {
-            mlog[INFO] <<" (use --show-bad to see errors)\n";
-        }
+            printf(" (use --show-bad to see errors)\n");
+        }
+    } else {
+        printf("\n");
     }
 
     if (do_show_functions && block)
@@ -1724,11 +1637,7 @@
             } catch(const Assembler::Exception &e) {
                 assembly_failures++;
                 if (show_bad) {
-<<<<<<< HEAD
-                    mlog[ERROR] <<"assembly failed at " + addrToString(insn->get_address()) <<": " <<e.mesg <<"\n";
-=======
-                    fprintf(stderr, "assembly failed at 0x%08"PRIx64": %s\n", insn->get_address(), e.what());
->>>>>>> 69bdc81c
+                    mlog[ERROR] <<"assembly failed at " + addrToString(insn->get_address()) <<": " <<e.what() <<"\n";
                     FILE *old_debug = asmb->get_debug();
                     asmb->set_debug(stderr);
                     try {
