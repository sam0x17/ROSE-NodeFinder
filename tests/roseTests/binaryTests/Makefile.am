--- conflicted
+++ resolved
@@ -17,13 +17,8 @@
 # The executables...
 ###############################################################################################################################
 
-<<<<<<< HEAD
-noinst_PROGRAMS = execFormatsTest testBinCFG testBinCG testElfStrtab testElfByteOrder testElfWordSize testElfSchulz testElfConstruct \
-	          testPeConstruct shiftResizeSection findConstants disassemble
-=======
 noinst_PROGRAMS = execFormatsTest testElfStrtab testElfByteOrder testElfWordSize testElfSchulz testElfConstruct \
 	          testPeConstruct shiftResizeSection findConstants disassemble testEtherInsns
->>>>>>> fec1dd4d
 
 # Parses an executable to produce a dump file (*.dump), an assembly file (rose_*.s), and a new executable created by unparsing
 # the AST (*.new). The *.new file is typically identical to the original executable.
