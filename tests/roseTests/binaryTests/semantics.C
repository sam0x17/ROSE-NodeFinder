--- conflicted
+++ resolved
@@ -61,18 +61,12 @@
 
 const RegisterDictionary *regdict = RegisterDictionary::dictionary_i386();
 
-<<<<<<< HEAD
-#ifdef TRACE
-#include "TraceSemantics2.h"
-#endif
-=======
 #include "TraceSemantics2.h"
 
 // defaults for command-line switches
 static bool do_trace = false;
 static bool do_test_subst = false;
 static bool do_usedef = true;
->>>>>>> 213616f4
 
 ////////////////////////////////////////////////////////////////////////////////////////////////////////////////////////////////
 #if SEMANTIC_DOMAIN == NULL_DOMAIN
@@ -125,13 +119,7 @@
 #   include "SymbolicSemantics2.h"
     static BaseSemantics::RiscOperatorsPtr make_ops() {
         SymbolicSemantics::RiscOperatorsPtr retval = SymbolicSemantics::RiscOperators::instance(regdict);
-<<<<<<< HEAD
-#ifndef TRACE // usedef AND tracing is a little much for the eyes
-        retval->set_compute_usedef();
-#endif
-=======
         retval->set_compute_usedef(do_usedef);
->>>>>>> 213616f4
         TestSemantics<SymbolicSemantics::SValuePtr, BaseSemantics::RegisterStateGenericPtr,
                       SymbolicSemantics::MemoryStatePtr, BaseSemantics::StatePtr,
                       SymbolicSemantics::RiscOperatorsPtr> tester;
@@ -364,19 +352,6 @@
         insns.erase(si);
 
 #if SEMANTIC_API == NEW_API
-<<<<<<< HEAD
-        typedef BaseSemantics::DispatcherPtr MyDispatcher;
-        BaseSemantics::RiscOperatorsPtr operators = make_ops();
-        BaseSemantics::Formatter formatter;
-        formatter.set_suppress_initial_values();
-#ifdef TRACE
-        TraceSemantics::RiscOperatorsPtr trace = TraceSemantics::RiscOperators::instance(operators);
-        trace->set_stream(stdout);
-        MyDispatcher dispatcher = DispatcherX86::instance(trace);
-#else
-        MyDispatcher dispatcher = DispatcherX86::instance(operators);
-#endif
-=======
         BaseSemantics::RiscOperatorsPtr operators = make_ops();
         BaseSemantics::Formatter formatter;
         formatter.set_suppress_initial_values();
@@ -388,7 +363,6 @@
         } else {
             dispatcher = DispatcherX86::instance(operators);
         }
->>>>>>> 213616f4
         operators->set_solver(make_solver());
 #else   // OLD_API
         typedef X86InstructionSemantics<MyPolicy, MyValueType> MyDispatcher;
@@ -404,14 +378,6 @@
 #   endif
 #endif
 
-<<<<<<< HEAD
-#if SEMANTIC_DOMAIN == SYMBOLIC_DOMAIN && SEMANTIC_API == NEW_API && defined(TRACE)
-        // Only request the orig_esp if we're going to use it later because it causes an esp value to be instantiated
-        // in the state, which is printed in the output, and thus changes the answer.
-        BaseSemantics::RegisterStateGeneric::promote(operators->get_state()->get_register_state())->initialize_large();
-        BaseSemantics::SValuePtr orig_esp = operators->readRegister(*regdict->lookup("esp"));
-        std::cout <<"Original state:\n" <<*operators;
-=======
 #if SEMANTIC_DOMAIN == SYMBOLIC_DOMAIN && SEMANTIC_API == NEW_API
         BaseSemantics::SValuePtr orig_esp;
         if (do_test_subst) {
@@ -421,7 +387,6 @@
             orig_esp = operators->readRegister(*regdict->lookup("esp"));
             std::cout <<"Original state:\n" <<*operators;
         }
->>>>>>> 213616f4
 #endif
 
         /* Perform semantic analysis for each instruction in this block. The block ends when we no longer know the value of
@@ -429,11 +394,7 @@
          * been processed. */
         while (1) {
             /* Analyze current instruction */
-<<<<<<< HEAD
-            std::cout <<unparseInstructionWithAddress(insn) <<"\n";
-=======
             std::cout <<"\n" <<unparseInstructionWithAddress(insn) <<"\n";
->>>>>>> 213616f4
 #if SEMANTIC_API == NEW_API
             try {
                 dispatcher->processInstruction(insn);
@@ -503,16 +464,6 @@
         }
 
         // Test substitution on the symbolic state.
-<<<<<<< HEAD
-#if SEMANTIC_DOMAIN == SYMBOLIC_DOMAIN && SEMANTIC_API == NEW_API && defined(TRACE)
-        SymbolicSemantics::SValuePtr from = SymbolicSemantics::SValue::promote(orig_esp);
-        BaseSemantics::SValuePtr newvar = operators->undefined_(32);
-        newvar->set_comment("frame_pointer");
-        SymbolicSemantics::SValuePtr to = SymbolicSemantics::SValue::promote(operators->add(newvar, operators->number_(32, 4)));
-        std::cout <<"Substituting from " <<*from <<" to " <<*to <<"\n";
-        SymbolicSemantics::RiscOperators::promote(operators)->substitute(from, to);
-        std::cout <<"Substituted state:\n" <<(*operators+formatter);
-=======
 #if SEMANTIC_DOMAIN == SYMBOLIC_DOMAIN && SEMANTIC_API == NEW_API
         if (do_test_subst) {
             SymbolicSemantics::SValuePtr from = SymbolicSemantics::SValue::promote(orig_esp);
@@ -524,7 +475,6 @@
             SymbolicSemantics::RiscOperators::promote(operators)->substitute(from, to);
             std::cout <<"Substituted state:\n" <<(*operators+formatter);
         }
->>>>>>> 213616f4
 #endif
     }
 }
