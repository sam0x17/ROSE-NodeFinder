--- conflicted
+++ resolved
@@ -1366,19 +1366,12 @@
     for (std::list<SgScopeStatement*>::iterator i = astJavaScopeStack.begin(); (symbol == NULL || (! isSgVariableSymbol(symbol))) && (*i) != ::globalScope /* astJavaScopeStack.end() */; i++) {
         symbol = (isSgClassDefinition(*i)
                       ? lookupSimpleNameVariableInClass(name, (SgClassDefinition *) (*i))
-<<<<<<< HEAD
-                      : (*i) -> lookup_symbol(name));
-// TODO: Remove this!
-//        if ((*i) == ::globalScope)
-//            break;
-=======
                    // DQ (8/16/2013): The API for this function has changed slightly and I expect that the more specific 
                    // lookup_variable_symbol() should have been called in place of the more general lookup_symbol() function.
                    // : (*i) -> lookup_symbol(name));
                       : (*i) -> lookup_variable_symbol(name));
         if ((*i) == ::globalScope)
             break;
->>>>>>> 9eaf446c
     }
 
     return isSgVariableSymbol(symbol);
@@ -1401,18 +1394,12 @@
     for (std::list<SgScopeStatement*>::iterator i = astJavaScopeStack.begin(); (symbol == NULL || (! isSgJavaLabelSymbol(symbol))) && (*i) != ::globalScope /* astJavaScopeStack.end() */; i++) {
         if (isSgClassDefinition(*i))
             break;
-<<<<<<< HEAD
-        symbol = (*i) -> lookup_symbol(name);
+     // DQ (8/16/2013): The API for this function has changed slightly and I expect that the more specific 
+     // symbol = (*i) -> lookup_symbol(name);
+        symbol = (*i) -> lookup_symbol(name,NULL,NULL);
 // TODO: Remove this!
 //        if ((*i) == ::globalScope)
 //            break;
-=======
-     // DQ (8/16/2013): The API for this function has changed slightly and I expect that the more specific 
-     // symbol = (*i) -> lookup_symbol(name);
-        symbol = (*i) -> lookup_symbol(name,NULL,NULL);
-        if ((*i) == ::globalScope)
-            break;
->>>>>>> 9eaf446c
     }
 
     return isSgJavaLabelSymbol(symbol);
@@ -1606,123 +1593,6 @@
 }
 
 
-<<<<<<< HEAD
-=======
-SgClassSymbol *lookupSymbolFromQualifiedName(string className) {
-    // Java qualified names are separate by "." and can refer to classes that
-    // are implicit (not appearing in the source code).  ROSE determines all
-    // referenced implicit classes (recursively) and includes them in the AST
-    // to support a proper AST with full type resolution, etc.  This can make 
-    // the AST for even a trivial Java program rather large.
-
-    list<SgName> qualifiedClassName = generateQualifierList(className);
-
-    SgClassSymbol *previousClassSymbol = NULL;
-    SgScopeStatement *previousClassScope = astJavaScopeStack.top();
-    ROSE_ASSERT(previousClassScope != NULL);
-
-    // Traverse all of the classes to get to the class containing the functionName.
-    for (list<SgName>::iterator i = qualifiedClassName.begin(); i != qualifiedClassName.end(); i++) {
-        // Get the class from the current scope of the nearest outer most scope.
-
-        ROSE_ASSERT(previousClassScope != NULL);
-
-        if (SgProject::get_verbose() > 2)
-            printf ("Lookup SgSymbol for name = %s in scope = %p = %s = %s \n", (*i).str(), previousClassScope, previousClassScope -> class_name().c_str(), SageInterface::get_name(previousClassScope).c_str());
-
-     // DQ (8/16/2013): The API for this function has changed slightly to address added requirements in C++ to handle template parameters and template arguments.
-     // SgSymbol *tmpSymbol = SageInterface::lookupSymbolInParentScopes(*i, previousClassScope);
-        SgSymbol *tmpSymbol = SageInterface::lookupSymbolInParentScopes(*i, previousClassScope,NULL,NULL);
-
-     // ROSE_ASSERT(tmpSymbol != NULL);
-        if (tmpSymbol != NULL) {
-            if (SgProject::get_verbose() > 2)
-                printf ("Found a symbol tmpSymbol = %s = %s \n", tmpSymbol -> class_name().c_str(), tmpSymbol -> get_name().str());
-
-            // This is either a proper class or an alias to a class where the class is implicit or included via an import statement.
-            SgClassSymbol *classSymbol       = isSgClassSymbol(tmpSymbol);
-            SgVariableSymbol *variableSymbol = isSgVariableSymbol(tmpSymbol);
-            SgAliasSymbol *aliasSymbol       = isSgAliasSymbol(tmpSymbol);
-
-            if (classSymbol == NULL && aliasSymbol != NULL) {
-                // printf ("Trace through the alias to the proper symbol in another scope. \n");
-                classSymbol = isSgClassSymbol(aliasSymbol -> get_alias());
-            }
-            else {
-                // This could be a call to "System.out.println();" (see test2011_04.java) in which case
-                // this is a variableSymbol and the type of the variable is the class which has the 
-                // "println();" function.
-                if (classSymbol == NULL && variableSymbol != NULL) {
-                    // Find the class associated with the type of the variable (this could be any expression so this get's messy!)
-                    SgType *tmpType = variableSymbol -> get_type();
-                    ROSE_ASSERT(tmpType != NULL);
-
-                    printf ("variable type = %p = %s \n", tmpType, tmpType -> class_name().c_str());
-
-                    // This should be a SgClassType but currently all variables are build with SgTypeInt.
-                    // So this is the next item to fix in the AST.
-                    SgClassType *classType = isSgClassType(tmpType);
-
-                    // ROSE_ASSERT(classType != NULL);
-                    if (classType != NULL) {
-                        ROSE_ASSERT(classType -> get_declaration() != NULL);
-                        SgClassDeclaration *class_declaration = isSgClassDeclaration(classType -> get_declaration());
-                        ROSE_ASSERT(class_declaration != NULL);
-
-                        SgSymbol *tmpSymbol = class_declaration -> search_for_symbol_from_symbol_table();
-                        ROSE_ASSERT(tmpSymbol != NULL);
-                        classSymbol = isSgClassSymbol(tmpSymbol);
-                        ROSE_ASSERT(classSymbol != NULL);
-                    }
-                    else {
-                        // This case happens when we are debugging the Java support and we have not built all the 
-                        // implicit classes and yet we discover a type used in a function argument list or retun 
-                        // type that is missing. In this case return NULL and it will be handled by the calling function.
-                        printf ("WARNING: lookupSymbolFromQualifiedName(name = %s) is returning NULL since the class type was not found (debug mode) \n", className.c_str());
-                        return NULL;
-                    }
-                }
-                else {
-                    // DQ (7/17/2011): This is not from a variable, it can be associated with a function when we started inside of the class.  See test2011_21.java.
-                    SgFunctionSymbol *functionSymbol = isSgFunctionSymbol(tmpSymbol);
-                    if (functionSymbol != NULL) {
-                        // printf ("This could/should the constructor for the class we want, we just want the class... \n");
-
-                     // Get the class directly since it is likely a parent class of the current scope.
-                        classSymbol = SageInterface::lookupClassSymbolInParentScopes(*i, previousClassScope);
-                        ROSE_ASSERT(classSymbol != NULL);
-                    }
-
-                    ROSE_ASSERT(classSymbol != NULL);
-                }
-
-                ROSE_ASSERT(aliasSymbol == NULL);
-            }
-
-            ROSE_ASSERT(classSymbol != NULL);
-
-            if (SgProject::get_verbose() > 2)
-                printf ("classSymbol = %p for class name = %s \n", classSymbol, (*i).str());
-
-            previousClassSymbol = classSymbol;
-            SgClassDeclaration *class_declaration = isSgClassDeclaration(classSymbol -> get_declaration() -> get_definingDeclaration());
-            ROSE_ASSERT(class_declaration != NULL);
-            // previousClassScope = classSymbol -> get_declaration() -> get_scope();
-            previousClassScope = class_declaration -> get_definition();
-            ROSE_ASSERT(previousClassScope != NULL);
-        }
-        else {
-            // This is OK when we are only processing a small part of the implicit class space (debugging mode) and have not built all the SgClassDeclarations. 
-            // printf ("WARNING: SgClassSymbol NOT FOUND in lookupSymbolFromQualifiedName(): name = %s \n", className.c_str());
-            previousClassSymbol = NULL;
-        }
-    }
-
-    return previousClassSymbol;
-}
-
-
->>>>>>> 9eaf446c
 //
 //
 //
