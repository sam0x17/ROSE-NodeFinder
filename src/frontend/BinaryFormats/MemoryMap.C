// tps (01/14/2010) : Switching from rose.h to sage3.
#include "sage3basic.h"
#define __STDC_FORMAT_MACROS
#include <inttypes.h>
#include <errno.h>
#include <fcntl.h>
#ifndef _MSC_VER
#include <sys/mman.h>
<<<<<<< HEAD
=======
#else
#include <io.h>
#endif
#include "Loader.h"
>>>>>>> c29cf16c
#include "rose_getline.h"
/* See header file for full documentation */

/************************************************************************************************************************
 * Output functions for MemoryMap exceptions
 ************************************************************************************************************************/

std::ostream&
operator<<(std::ostream &o, const MemoryMap::Exception &e)
{
    e.print(o);
    return o;
}

std::ostream&
operator<<(std::ostream &o, const MemoryMap::Inconsistent &e)
{
    e.print(o);
    return o;
}

std::ostream&
operator<<(std::ostream &o, const MemoryMap::NotMapped &e)
{
    e.print(o);
    return o;
}

std::ostream&
operator<<(std::ostream &o, const MemoryMap::NoFreeSpace &e)
{
    e.print(o);
    return o;
}

std::ostream&
operator<<(std::ostream &o, const MemoryMap::Syntax &e)
{
    e.print(o);
    return o;
}

void
MemoryMap::Exception::print(std::ostream &o) const
{
    o <<"error in memory map";
}

void
MemoryMap::Inconsistent::print(std::ostream &o) const
{
    using namespace StringUtility;
    o <<"inconsistent mapping between elements"
      <<" (" <<addrToString(a.get_va()) <<"+" <<addrToString(a.get_size()) <<"=" <<addrToString(a.get_va()+a.get_size()) <<")"
      <<" and"
      <<" (" <<addrToString(b.get_va()) <<"+" <<addrToString(b.get_size()) <<"=" <<addrToString(b.get_va()+b.get_size()) <<")";
}

void
MemoryMap::NotMapped::print(std::ostream &o) const
{
    o <<"address " <<StringUtility::addrToString(va) <<" is not present in the memory map";
}

void
MemoryMap::NoFreeSpace::print(std::ostream &o) const
{
    o <<"memory map does not have " <<StringUtility::addrToString(size) <<" bytes of free space";
}

void
MemoryMap::Syntax::print(std::ostream &o) const
{
    o <<(filename.empty()?"at ":(filename+":"));
    o <<linenum;
    if (colnum>=0)
        o <<"." <<colnum;
    o <<": " <<(mesg.empty()?"syntax error":mesg);
}

/************************************************************************************************************************
 * End of exception output functions
 ************************************************************************************************************************/



rose_addr_t
MemoryMap::MapElement::get_va_offset(rose_addr_t va) const
{
    if (va<get_va() || va>=get_va()+get_size())
        throw NotMapped(NULL, va);
    return get_offset() + (va - get_va());
}

bool
MemoryMap::MapElement::consistent(const MapElement &other) const
{
    if (is_read_only()!=other.is_read_only()) {
        return false;
    } else if (get_mapperms()!=other.get_mapperms()) {
        return false;
    } else if (is_anonymous() && other.is_anonymous()) {
        return true;
    } else if (is_anonymous() || other.is_anonymous()) {
        return false;
    } else {
        return va - other.va == offset - other.offset;
    }
}

void
MemoryMap::MapElement::merge_anonymous(const MapElement &other, size_t oldsize)
{
    /* This element must have already been merged with the other, except for the base ptr */
    ROSE_ASSERT(is_anonymous());
    ROSE_ASSERT(other.is_anonymous());
    ROSE_ASSERT(va<=other.va);
    ROSE_ASSERT(offset<=other.offset);
    ROSE_ASSERT(size>=other.size);

    if (NULL==other.base)
        return;
    
    uint8_t *newbase = new uint8_t[offset+size];
    memset(newbase, 0, offset+size);
    if (base)
        memcpy(newbase+offset, (uint8_t*)base+offset, oldsize);
    memcpy(newbase+offset+(other.va-va), (uint8_t*)other.base+other.offset, other.size);

    if (1==*anonymous)
        delete[] (uint8_t*)base;
    base = newbase;
    *anonymous = 1;
}

std::string
MemoryMap::MapElement::get_name_pairings(NamePairings *pairings) const
{
    ROSE_ASSERT(pairings!=NULL);
    std::string retval;
    std::string::size_type i = 0;
    while (i<name.size()) {
        /* Extract the file name up to the left paren */
        while (i<name.size() && isspace(name[i])) i++;
        std::string::size_type fname_start = i;
        while (i<name.size() && !isspace(name[i]) && !strchr("()+", name[i])) i++;
        if (i>=name.size() || '('!=name[i] || fname_start==i) {
            retval += name.substr(fname_start, i-fname_start);
            break;
        }
        std::string fname = name.substr(fname_start, i-fname_start);
        i++; /*skip over the left paren*/
        int parens=0;
        
        /* Extract name(s) separated from one another by '+' */
        while (i<name.size() && ')'!=name[i]) {
            while (i<name.size() && isspace(name[i])) i++;
            std::string::size_type gname_start = i;
            while (i<name.size() && '+'!=name[i] && (parens>0 || ')'!=name[i])) {
                if ('('==name[i]) {
                    parens++;
                } else if (')'==name[i]) {
                    parens--;
                } 
                i++;
            }
            if (i>gname_start)
                (*pairings)[fname].insert(name.substr(gname_start, i-gname_start));
            if (i<name.size() && '+'==name[i]) i++;
        }

        /* Skip over right paren and optional space and '+' */
        if (i<name.size() && ')'==name[i]) i++;
        while (i<name.size() && isspace(name[i])) i++;
        if (i<name.size() && '+'==name[i]) i++;
    }
    if (i<name.size())
        retval += name.substr(i);
    return retval;
}

MemoryMap::MapElement&
MemoryMap::MapElement::set_name(const NamePairings &pairings, const std::string &s1, const std::string &s2)
{
    std::string s;
    for (NamePairings::const_iterator pi=pairings.begin(); pi!=pairings.end(); ++pi) {
        s += (s.empty()?"":"+") + pi->first + "(";
        for (std::set<std::string>::const_iterator si=pi->second.begin(); si!=pi->second.end(); ++si) {
            if ('('!=s[s.size()-1]) s += "+";
            s += *si;
        }
        s += ')';
    }
    if (!s1.empty())
        s += (s.empty()?"":"+") + s1;
    if (!s2.empty())
        s += (s.empty()?"":"+") + s2;
    set_name(s);
    return *this;
}

MemoryMap::MapElement &
MemoryMap::MapElement::set_name(const std::string &s)
{
    name = s;
    return *this;
}

void
MemoryMap::MapElement::merge_names(const MapElement &other)
{
    if (name.empty()) {
        set_name(other.get_name());
    } else if (other.name.empty() || get_name()==other.get_name()) {
        /*void*/
    } else {
        NamePairings pairings;
        std::string s1 = get_name_pairings(&pairings);
        std::string s2 = other.get_name_pairings(&pairings);
        set_name(pairings, s1, s2);
    }
}

bool
MemoryMap::MapElement::merge(const MapElement &other)
{
    size_t oldsize = size;
    if (va+size < other.va || va > other.va+other.size) {
        /* Other element is left or right of this one and not contiguous with it. */
        return false;
    } else if (other.va >= va && other.va+other.size <= va+size) {
        /* Other element is contained within (or congruent to) this element. */
        if (!consistent(other))
            throw Inconsistent(NULL, *this, other);
    } else if (va >= other.va && va+size <= other.va+other.size) {
        /* Other element encloses this element. */
        if (!consistent(other))
            throw Inconsistent(NULL, *this, other);
        offset = other.offset;
        va = other.va;
        base = other.base;
        size = other.size;
        merge_names(other);
    } else if (other.va + other.size == va) {
        /* Other element is left contiguous with this element. */
        if (!consistent(other))
            return false; /*no exception since they don't overlap*/
        size += other.size;
        va = other.va;
        base = other.base;
        offset = other.offset;
        merge_names(other);
    } else if (va + size == other.va) {
        /* Other element is right contiguous with this element. */
        if (!consistent(other))
            return false; /*no exception since they don't overlap*/
        size += other.size;
        merge_names(other);
    } else if (other.va < va) {
        /* Other element overlaps left part of this element. */
        if (!consistent(other))
            throw Inconsistent(NULL, *this, other);
        size += va - other.va;
        va = other.va;
        base = other.base;
        offset = other.offset;
        merge_names(other);
    } else {
        /* Other element overlaps right part of this element. */
        if (!consistent(other))
            throw Inconsistent(NULL, *this, other);
        size = (other.va + other.size) - va;
        merge_names(other);
    }

    /* Adjust backing store for anonymous elements. This is necessary because two anonymous elements are consistent if they
     * are adjacent or overlap, even if their base addresses are different or their offsets are inconsistent. By merging
     * anonymous elements we can reduce the number of memory allocations that are necessary. */
    if (is_anonymous())
        merge_anonymous(other, oldsize);

    return true;
}

void
MemoryMap::clear()
{
    elements.clear();
}

void
MemoryMap::insert(MapElement add)
{
    if (add.size==0)
        return;

    try {
        /* Remove existing elements that are contiguous with or overlap with the new element, extending the new element to cover
         * the removed element. We also check the consistency of the mapping and throw an exception if the new element overlaps
         * inconsistently with an existing element. */
        std::vector<MapElement>::iterator i=elements.begin();
        while (i!=elements.end()) {
            MapElement &old = *i;
            if (add.merge(old)) {
                elements.erase(i);
            } else {
                ++i;
            }
        }

        /* Insert the new element */
        assert(NULL==find(add.va));
        elements.push_back(add);
        sorted = false;
    } catch (Exception &e) {
        e.map = this;
        throw e;
    }
}
    

void
MemoryMap::erase(MapElement me)
{
    if (me.size==0)
        return;

    try {
        /* Remove existing elements that overlap with the erasure area, reducing their size to the part that doesn't overlap, and
         * then add the non-overlapping parts back at the end. */
        std::vector<MapElement>::iterator i=elements.begin();
        std::vector<MapElement> saved;
        while (i!=elements.end()) {
            MapElement &old = *i;
            if (me.va+me.size <= old.va || old.va+old.size <= me.va) {
                /* Non overlapping */
                ++i;
                continue;
            }

            if (me.va > old.va) {
                /* Erasure begins right of existing element. */
                MapElement tosave = old;
                tosave.size = me.va-old.va;
                saved.push_back(tosave);
            }
            if (me.va+me.size < old.va+old.size) {
                /* Erasure ends left of existing element. */
                MapElement tosave = old;
                tosave.va = me.va+me.size;
                tosave.size = (old.va+old.size) - (me.va+me.size);
                tosave.offset += (me.va+me.size) - old.va;
                saved.push_back(tosave);
            }
            elements.erase(i);
        }

        /* Now add saved elements back in. */
        for (i=saved.begin(); i!=saved.end(); ++i)
            insert(*i);
    } catch(Exception &e) {
        e.map = this;
        throw e;
    }
}

const MemoryMap::MapElement *
MemoryMap::find(rose_addr_t va) const
{
    if (!sorted) {
	std::sort(elements.begin(), elements.end());
        sorted = true;
    }

    size_t lo=0, hi=elements.size();
    while (lo<hi) {
        size_t mid=(lo+hi)/2;
        const MapElement &elmt = elements[mid];
        if (va < elmt.va) {
            hi = mid;
        } else if (va >= elmt.va+elmt.size) {
            lo = mid+1;
        } else {
            return &elmt;
        }
    }
    return NULL;
}

rose_addr_t
MemoryMap::find_free(rose_addr_t start_va, size_t size, rose_addr_t alignment) const
{
    if (!sorted) {
	std::sort(elements.begin(), elements.end());
        sorted = true;
    }

    start_va = ALIGN_UP(start_va, alignment);
    for (size_t i=0; i<elements.size(); i++) {
        const MapElement &me = elements[i];
        if (me.va + me.size <= start_va)
            continue;
        if (me.va > start_va &&  me.va - start_va >= size)
            break;
        rose_addr_t x = start_va;
        start_va = ALIGN_UP(me.va + me.size, alignment);
        if (start_va<x)
            throw NoFreeSpace(this, size);
    }

    if (start_va+size < start_va)
        throw NoFreeSpace(this, size);

    return start_va;
}

rose_addr_t
MemoryMap::find_last_free(rose_addr_t max) const
{
    if (!sorted) {
	std::sort(elements.begin(), elements.end());
        sorted = true;
    }

    bool found = false;
    rose_addr_t retval = 0;

    /* Is the null address free? */
    if (elements.empty() || elements[0].get_va()>0) {
        retval = 0;
        found = true;
    }

    /* Try to find a higher free region */
    for (size_t i=0; i<elements.size(); i++) {
        rose_addr_t end = elements[i].get_va() + elements[i].get_size();
        if (end > max) break;
        if (i+1>=elements.size() || elements[i+1].get_va()>end) {
            retval = end;
            found = true;
        }
    }
    
    if (!found)
        throw NoFreeSpace(this, 1);
    return retval;
}

const std::vector<MemoryMap::MapElement> &
MemoryMap::get_elements() const {
    if (!sorted) {
	std::sort(elements.begin(), elements.end());
        sorted = true;
    }
    return elements;
}

void
MemoryMap::prune(bool(*predicate)(const MapElement&))
{
    std::vector<MapElement> keep;
    for (size_t i=0; i<elements.size(); i++) {
        if (!predicate(elements[i]))
            keep.push_back(elements[i]);
    }
    elements = keep;
}

size_t
MemoryMap::read(void *dst_buf, rose_addr_t start_va, size_t desired, unsigned req_perms/*=MM_PROT_READ*/) const
{
    size_t ncopied = 0;
    while (ncopied < desired) {
        const MemoryMap::MapElement *m = find(start_va);
        if (!m || (m->get_mapperms() & req_perms)!=req_perms)
            break;
        ROSE_ASSERT(start_va >= m->get_va());
        size_t m_offset = start_va - m->get_va();
        ROSE_ASSERT(m_offset < m->get_size());
        size_t n = std::min(desired-ncopied, m->get_size()-m_offset);
        if (m->is_anonymous() && NULL==m->get_base()) {
            memset((uint8_t*)dst_buf+ncopied, 0, n);
        } else {
            memcpy((uint8_t*)dst_buf+ncopied, (uint8_t*)m->get_base()+m->get_offset()+m_offset, n);
        }
        ncopied += n;
    }

    memset((uint8_t*)dst_buf+ncopied, 0, desired-ncopied);
    return ncopied;
}

size_t
MemoryMap::write(const void *src_buf, rose_addr_t start_va, size_t nbytes, unsigned req_perms/*=MM_PROT_WRITE*/) const
{
    size_t ncopied = 0;
    while (ncopied < nbytes) {
        const MemoryMap::MapElement *m = find(start_va);
        if (!m || m->is_read_only() || (m->get_mapperms() & req_perms)!=req_perms)
            break;
        ROSE_ASSERT(start_va >= m->get_va());
        size_t m_offset = start_va - m->get_va();
        ROSE_ASSERT(m_offset < m->get_size());
        size_t n = std::min(nbytes-ncopied, m->get_size()-m_offset);
        if (m->is_anonymous() && NULL==m->get_base()) {
            ROSE_ASSERT(*m->anonymous==0);
            *(m->anonymous) = 1;
            m->base = new uint8_t[m->get_size()];
            memset(m->base, 0, m->get_size());
        }
        memcpy((uint8_t*)m->get_base()+m->get_offset()+m_offset, (uint8_t*)src_buf+ncopied, n);
        ncopied += n;
    }
    return ncopied;
}

void
MemoryMap::mprotect(const MapElement &region, bool relax/*=false*/)
{
    /* Check whether the region refers to addresses not in the memory map. */
    if (!relax) {
        ExtentMap e;
        e.insert(ExtentPair(region.get_va(), region.get_size()));
        e.erase(va_extents());
        if (!e.empty())
            throw NotMapped(this, e.begin()->first);
    }

    std::vector<MapElement> created;
    std::vector<MapElement>::iterator i=elements.begin();
    while (i!=elements.end()) {
        MapElement &other = *i;
        if (other.get_va() >= region.get_va()) {
            if (other.get_va()+other.get_size() <= region.get_va()+region.get_size()) {
                /* other is fully contained in (or congruent to) region; change other's permissions */
                other.set_mapperms(region.get_mapperms());
                i++;
            } else if (other.get_va() < region.get_va()+region.get_size()) {
                /* left part of other is contained in region; split other into two parts */
                size_t left_sz = region.get_va() + region.get_size() - other.get_va();
                ROSE_ASSERT(left_sz>0);
                MapElement left = other;
                left.set_size(left_sz);
                left.set_mapperms(region.get_mapperms());
                created.push_back(left);

                size_t right_sz = other.get_size() - left_sz;
                MapElement right = other;
                ROSE_ASSERT(right_sz>0);
                right.set_va(other.get_va() + left_sz);
                right.set_offset(right.get_offset() + left_sz);
                right.set_size(right_sz);
                created.push_back(right);

                elements.erase(i);
            } else {
                /* other is right of region; skip it */
                i++;
            }
        } else if (other.get_va()+other.get_size() <= region.get_va()) {
            /* other is left of desired region; skip it */
            i++;
        } else if (other.get_va()+other.get_size() <= region.get_va() + region.get_size()) {
            /* right part of other is contained in region; split other into two parts */
            size_t left_sz = region.get_va() - other.get_va();
            ROSE_ASSERT(left_sz>0);
            MapElement left = other;
            left.set_size(left_sz);
            created.push_back(left);

            size_t right_sz = other.get_size() - left_sz;
            MapElement right = other;
            right.set_va(other.get_va() + left_sz);
            right.set_offset(right.get_offset() + left_sz);
            right.set_size(right_sz);
            right.set_mapperms(region.get_mapperms());
            created.push_back(right);

            elements.erase(i);
        } else {
            /* other contains entire region and extends left and right; split into three parts */
            size_t left_sz = region.get_va() - other.get_va();
            ROSE_ASSERT(left_sz>0);
            MapElement left = other;
            left.set_size(left_sz);
            created.push_back(left);
            
            size_t mid_sz = region.get_size();
            ROSE_ASSERT(mid_sz>0);
            MapElement mid = other;
            mid.set_va(region.get_va());
            mid.set_offset(mid.get_offset() + left_sz);
            mid.set_size(region.get_size());
            mid.set_mapperms(region.get_mapperms());
            created.push_back(mid);
            
            size_t right_sz = other.get_size() - (left_sz + mid_sz);
            ROSE_ASSERT(right_sz>0);
            MapElement right = other;
            right.set_va(region.get_va()+region.get_size());
            right.set_offset(mid.get_offset() + mid_sz);
            right.set_size(right_sz);
            created.push_back(right);
            
            elements.erase(i);
        }
    }

    elements.insert(elements.end(), created.begin(), created.end());
    sorted = false;
}

ExtentMap
MemoryMap::va_extents() const
{
    ExtentMap retval;
    for (size_t i=0; i<elements.size(); i++) {
        const MapElement& me = elements[i];
        retval.insert(me.get_va(), me.get_size());
    }
    return retval;
}

void
MemoryMap::dump(FILE *f, const char *prefix) const
{
    if (!sorted) {
	std::sort(elements.begin(), elements.end());
        sorted = true;
    }

    if (0==elements.size())
        fprintf(f, "%sempty\n", prefix);

    std::map<void*,std::string> bases;
    for (size_t i=0; i<elements.size(); i++) {
        const MapElement &me = elements[i];
        std::string basename;
        std::map<void*,std::string>::iterator found = bases.find(me.get_base());

        /* Convert the base address to a unique name like "aaa", "aab", "aac", etc. This makes it easier to compare outputs
         * from different runs since the base addresses are likely to be different between runs but the names aren't. */   
        if (me.is_anonymous()) {
            basename = "anonymous";
        } else if (NULL==me.get_base()) {
            basename = "base null";
        } else if (found==bases.end()) {
            size_t j = bases.size();
            ROSE_ASSERT(j<26*26*26);
            basename = "base ";
            basename += 'a'+(j/(26*26))%26;
            basename += 'a'+(j/26)%26;
            basename += 'a'+(j%26);
            bases.insert(std::make_pair(me.get_base(), basename));
        } else {
            basename = found->second;
        }


        fprintf(f, "%sva 0x%08"PRIx64" + 0x%08zx = 0x%08"PRIx64" %c%c%c at %-9s + 0x%08"PRIx64,
                prefix, me.get_va(), me.get_size(), me.get_va()+me.get_size(),
                0==(me.get_mapperms()&MM_PROT_READ) ?'-':'r',
                0==(me.get_mapperms()&MM_PROT_WRITE)?'-':'w',
                0==(me.get_mapperms()&MM_PROT_EXEC) ?'-':'x',
                basename.c_str(), elements[i].get_offset());

        if (!me.name.empty()) {
            static const size_t limit = 55;
            fprintf(f, " %s", (me.get_name().size()>limit ? me.get_name().substr(0, limit-3) + "..." : me.get_name()).c_str());
        }

        fputc('\n', f);
    }
}

void
MemoryMap::dump(const std::string &basename) const
{
    FILE *f = fopen((basename+".index").c_str(), "w");
    ROSE_ASSERT(f!=NULL);
    dump(f);
    fclose(f);

    ROSE_ASSERT(sorted);
    for (size_t i=0; i<elements.size(); i++) {
        const MapElement &me = elements[i];

        char ext[256];
        sprintf(ext, "-0x%08"PRIx64".data", me.get_va());
#ifdef _MSC_VER
        int fd = _open((basename+ext).c_str(), O_CREAT|O_TRUNC|O_RDWR, 0666);
#else
        int fd = open((basename+ext).c_str(), O_CREAT|O_TRUNC|O_RDWR, 0666);
#endif
        ROSE_ASSERT(fd>0);
        if (!me.get_base()) {
            /* anonymous and no memory allocated. Zero-fill the file */
            ROSE_ASSERT(me.get_size()>0);
#ifdef _MSC_VER
            off_t offset = _lseek(fd, me.get_size()-1, SEEK_SET);
#else
            off_t offset = lseek(fd, me.get_size()-1, SEEK_SET);
#endif
            ROSE_ASSERT(offset=me.get_size()-1);
            const int zero = 0;
#ifdef _MSC_VER
            ssize_t n = _write(fd, &zero, 1);
#else
            ssize_t n = ::write(fd, &zero, 1);
#endif
            ROSE_ASSERT(1==n);
        } else {
            const char *ptr = (const char*)me.get_base() + me.get_offset();
            size_t nremain = me.get_size();
            while (nremain>0) {
#ifdef _MSC_VER
                ssize_t n = 0; 
				// todo
				ROSE_ASSERT(false);
#else
                ssize_t n = TEMP_FAILURE_RETRY(::write(fd, ptr, nremain));
#endif
                if (n<0) perror("MemoryMap::dump: write() failed");
                ROSE_ASSERT(n>0);
                ptr += n;
                nremain -= n;
            }
        }
#ifdef _MSC_VER
        close(fd);
#else
        close(fd);
#endif
    }
}

bool
MemoryMap::load(const std::string &basename)
{
    std::string indexname = basename + ".index";
    FILE *f = fopen(indexname.c_str(), "r");
    if (!f) return false;

    char *line = NULL;
    size_t line_nalloc = 0;
    ssize_t nread;
    unsigned nlines=0;

    try {
        while (0<(nread=rose_getline(&line, &line_nalloc, f))) {
            char *rest, *s=line;
            nlines++;

            /* Check for empty lines and comments */
            while (isspace(*s)) s++;
            if (!*s || '#'==*s) continue;

            /* Starting virtual address with optional "va " prefix */
            if (!strncmp(s, "va ", 3)) s += 3;
            errno = 0;
            rose_addr_t va = strtoull(s, &rest, 0);
            if (rest==s || errno)
                throw Syntax(this, "starting virtual address expected", indexname, nlines, s-line);
            s = rest;

            /* Size, prefixed with optional "+" or "," */
            while (isspace(*s)) s++;
            if ('+'==*s || ','==*s) s++;
            while (isspace(*s)) s++;
            errno = 0;
            rose_addr_t sz = strtoull(s, &rest, 0);
            if (rest==s || errno)
                throw Syntax(this, "virtual size expected", indexname, nlines, s-line);
            s = rest;

            /* Optional ending virtual address prefixed with "=" */
            while (isspace(*s)) s++;
            if ('='==*s) {
                s++;
                errno = 0;
                (void)strtoull(s, &rest, 0);
                if (rest==s || errno)
                    throw Syntax(this, "ending virtual address expected after '='", indexname, nlines, s-line);
                s = rest;
            }

            /* Permissions with optional ',' prefix. Permissions are the letters 'r', 'w', and/or 'x'. Hyphens can appear in the
             * r/w/x string at any position and are ignored. */
            while (isspace(*s)) s++;
            if (','==*s) s++;
            while (isspace(*s)) s++;
            unsigned perm = 0;
            while (strchr("rwx-", *s)) {
                switch (*s++) {
                    case 'r': perm |= MM_PROT_READ; break;
                    case 'w': perm |= MM_PROT_WRITE; break;
                    case 'x': perm |= MM_PROT_EXEC; break;
                    case '-': break;
                    default: break; /*to suppress a compiler warning*/
                }
            }

            /* Base address, "anonymous", or file name.  Base address is introduced with the word "base", file names are
             * anything up the the next space character. An optional "at" prefix is allowed. */
            while (isspace(*s)) s++;
            if (','==*s) s++;
            while (isspace(*s)) s++;
            if (!strncmp(s, "at", 2) && isspace(s[2])) s+= 3;
            while (isspace(*s)) s++;
            bool is_base=false;
            if (!strncmp(s, "base", 4) && isspace(s[4])) {
                s += 5;
                is_base = true;
            }
            while (isspace(*s)) s++;
            char *s2=s;
            while (*s2 && !isspace(*s2)) s2++;
            if (s2==s)
                throw Syntax(this, "data source name expected", indexname, nlines, s-line);
            std::string region_name(s, s2-s);
            s = s2;

            /* Offset from base address; optional prefix of "," or "+". */
            while (isspace(*s)) s++;
            if (','==*s || '+'==*s) s++;
            while (isspace(*s)) s++;
            errno = 0;
            rose_addr_t offset = strtoull(s, &rest, 0);
            if (rest==s || errno)
                throw Syntax(this, "file offset expected", indexname, nlines, s-line);
            s = rest;

            /* Comment (optional) */
            while (isspace(*s)) s++;
            if (','==*s) s++;
            while (isspace(*s)) s++;
            char *end = s + strlen(s);
            while (end>s && isspace(end[-1])) --end;
            std::string comment(s, end-s);

            /* Create the map element */
            MapElement me;
            uint8_t *buf = NULL;
            size_t nread=0;
            if (region_name == "anonymous") {
                me = MapElement(va, sz, perm);
                nread = sz;
            } else {
                std::string filename;
                if (is_base) {
                    char ext[256];
                    sprintf(ext, "-%08"PRIx64".data", va);
                    filename = basename+ext;
                } else if ('/'==region_name[0]) {
                    filename = region_name;
                } else {
                    std::string::size_type slash = basename.find_last_of("/");
                    filename = slash==basename.npos ? "." : basename.substr(0, slash);
                    filename += "/" + region_name;
                }
                

                buf = new uint8_t[sz];
                int fd = open(filename.c_str(), O_RDONLY);
                if (fd<0)
                    throw Syntax(this, "cannot open "+filename+": "+strerror(errno), indexname, nlines);
                off_t position = lseek(fd, offset, SEEK_SET);
                ROSE_ASSERT(position!=-1 && position==(off_t)offset);
                while (nread<sz) {
                    ssize_t n = TEMP_FAILURE_RETRY(::read(fd, buf+nread, sz-nread));
                    if (n<0) {
                        close(fd);
                        throw Syntax(this, "read failed from "+filename+": "+strerror(errno), indexname, nlines);
                    }
                    if (0==n) break;
                    nread += n;
                }
                close(fd);
                me = MapElement(va, nread, buf, 0, perm);
            }
            me.set_name(comment);

            /* Add map element to this memory map. */
            try {
                insert(me);
            } catch (const Exception&) {
                delete[] buf;
                throw;
            }
            if (sz>nread) {
                MapElement me2(va+nread, sz-nread, perm);
                me2.set_name(comment);
                insert(me2);
            }
        }
    } catch (...) {
        fclose(f);
        if (line) free(line);
        throw;
    }

    fclose(f);
    if (line) free(line);
    return nread<=0;
}<|MERGE_RESOLUTION|>--- conflicted
+++ resolved
@@ -6,13 +6,9 @@
 #include <fcntl.h>
 #ifndef _MSC_VER
 #include <sys/mman.h>
-<<<<<<< HEAD
-=======
 #else
 #include <io.h>
 #endif
-#include "Loader.h"
->>>>>>> c29cf16c
 #include "rose_getline.h"
 /* See header file for full documentation */
 
