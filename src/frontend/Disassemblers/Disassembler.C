--- conflicted
+++ resolved
@@ -325,11 +325,7 @@
     p_alignment = n;
 }
 
-<<<<<<< HEAD
-/* Progress report class variables. */
-=======
 /* Progress report class variables, all protected by class_mutex */
->>>>>>> 5936b856
 time_t Disassembler::progress_interval = 10;
 time_t Disassembler::progress_time = 0;
 FILE *Disassembler::progress_file = stderr;
@@ -338,15 +334,10 @@
 void
 Disassembler::set_progress_reporting(FILE *output, unsigned min_interval)
 {
-<<<<<<< HEAD
-    progress_file = output;
-    progress_interval = min_interval;
-=======
     RTS_MUTEX(class_mutex) {
         progress_file = output;
         progress_interval = min_interval;
     } RTS_MUTEX_END;
->>>>>>> 5936b856
 }
 
 /* Produce a progress report if enabled. */
@@ -357,19 +348,6 @@
     va_start(ap, fmt);
 
     time_t now = time(NULL);
-<<<<<<< HEAD
-    
-    if (0==progress_time)
-        progress_time = now;
-    
-    if (progress_file!=NULL && now-progress_time >= progress_interval) {
-        progress_time = now;
-        vfprintf(progress_file, fmt, ap);
-    }
-
-    if (debug!=NULL)
-        vfprintf(debug, fmt, ap);
-=======
 
     RTS_MUTEX(class_mutex) {
         if (0==progress_time)
@@ -385,7 +363,6 @@
     } RTS_MUTEX_END;
 
     va_end(ap);
->>>>>>> 5936b856
 }
 
 /* Update progress, keeping track of the number of instructions disassembled. */
@@ -396,11 +373,7 @@
         p_ndisassembled++;
 
     progress(p_debug, "Disassembler[va 0x%08"PRIx64"]: disassembled %zu instructions\n",
-<<<<<<< HEAD
-             insn->get_address(), p_ndisassembled);
-=======
              insn?insn->get_address():(uint64_t)0, p_ndisassembled);
->>>>>>> 5936b856
 }
 
 /* Disassemble one instruction. */
