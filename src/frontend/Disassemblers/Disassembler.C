#include "sage3basic.h"
#include "Assembler.h"
#include "AssemblerX86.h"
#include "AsmUnparser_compat.h"
#include "Diagnostics.h"
#include "Disassembler.h"
#include "DisassemblerPowerpc.h"
#include "DisassemblerArm.h"
#include "DisassemblerMips.h"
#include "DisassemblerX86.h"
#include "BinaryLoader.h"
#include "Partitioner.h"
#include "stringify.h"

#include <stdarg.h>
using namespace rose;                                   // temporary until this API lives in the "rose" name space
using namespace rose::Diagnostics;
using namespace StringUtility;

/* See header file for full documentation of all methods in this file. */


/* Mutex for class-wide operations (such as adjusting Disassembler::disassemblers) */
RTS_mutex_t Disassembler::class_mutex = RTS_MUTEX_INITIALIZER(RTS_LAYER_DISASSEMBLER_CLASS);

/* List of disassembler subclasses (protect with class_mutex) */
std::vector<Disassembler*> Disassembler::disassemblers;

/* Diagnostics */
Sawyer::Message::Facility Disassembler::mlog("Disassembler");
double Disassembler::progress_interval = 10.0;
<<<<<<< HEAD
struct timeval progress_time;
=======
double Disassembler::progress_time = 0.0;
>>>>>>> 7029c091

void Disassembler::initDiagnostics() {
    static bool initialized = false;
    if (!initialized) {
        initialized = true;
        mlog.initStreams(Diagnostics::destination);
        Diagnostics::facilities.insert(mlog);
    }
}
    
/* Hook for construction */
void Disassembler::ctor() {
}

void
Disassembler::Exception::print(std::ostream &o) const
{
    if (insn) {
        o <<"disassembly failed at " <<addrToString(ip)
          <<" [" <<unparseInstruction(insn) <<"]"
          <<": " <<what();
    } else if (ip>0) {
        o <<"disassembly failed at " <<addrToString(ip);
        if (!bytes.empty()) {
            for (size_t i=0; i<bytes.size(); i++) {
                o <<(i>0?", ":"[")
                  <<std::hex <<std::setfill('0') <<std::setw(2)
                  <<"0x" <<bytes[i]
                  <<std::dec <<std::setfill(' ') <<std::setw(1);
            }
            o <<"] at bit " <<bit;
        }
    } else {
        o <<what();
    }
}

std::ostream &
operator<<(std::ostream &o, const Disassembler::Exception &e)
{
    e.print(o);
    return o;
}

unsigned
Disassembler::parse_switches(const std::string &s, unsigned flags)
{
    size_t at=0;
    while (at<s.size()) {
        enum { SET_BIT, CLEAR_BIT, SET_VALUE, NOT_SPECIFIED } howset = NOT_SPECIFIED;

        if (s[at]=='-') {
            howset = CLEAR_BIT;
            at++;
        } else if (s[at]=='+') {
            howset = SET_BIT;
            at++;
        } else if (s[at]=='=') {
            howset = SET_VALUE;
            at++;
        }
        if (at>=s.size())
            throw Exception("heuristic name must follow qualifier");
        
             
        size_t comma = s.find(",", at);
        std::string word = std::string(s, at, comma-at);
        if (word.size()==0)
            throw Exception("heuristic name must follow comma");
        
        unsigned bits = 0;
        if (word == "following") {
            bits = SEARCH_FOLLOWING;
        } else if (word == "immediate") {
            bits = SEARCH_IMMEDIATE;
        } else if (word == "words") {
            bits = SEARCH_WORDS;
        } else if (word == "allbytes") {
            bits = SEARCH_ALLBYTES;
        } else if (word == "unused") {
            bits = SEARCH_UNUSED;
        } else if (word == "nonexe") {
            bits = SEARCH_NONEXE;
        } else if (word == "deadend") {
            bits = SEARCH_DEADEND;
        } else if (word == "unknown") {
            bits = SEARCH_UNKNOWN;
        } else if (word == "funcsyms") {
            bits = SEARCH_FUNCSYMS;
        } else if (word == "default") {
            bits = SEARCH_DEFAULT;
            if (howset==NOT_SPECIFIED) howset = SET_VALUE;
        } else if (isdigit(word[0])) {
            bits = strtol(word.c_str(), NULL, 0);
        } else {
            throw Exception("unknown disassembler heuristic: " + word);
        }

        switch (howset) {
            case SET_VALUE:
                flags = 0;
            case NOT_SPECIFIED:
            case SET_BIT:
                flags |= bits;
                break;
            case CLEAR_BIT:
                flags &= ~bits;
                break;
        }

        at = comma==std::string::npos ? s.size() : comma+1;
    }
    return flags;
}

/* Initialize the class. Thread safe. */
void
Disassembler::initclass()
{
    RTS_INIT_RECURSIVE(class_mutex) {
        register_subclass(new DisassemblerArm());
        register_subclass(new DisassemblerPowerpc());
        register_subclass(new DisassemblerMips());
        register_subclass(new DisassemblerX86(2)); /*16-bit*/
        register_subclass(new DisassemblerX86(4)); /*32-bit*/
        register_subclass(new DisassemblerX86(8)); /*64-bit*/
    } RTS_INIT_END;
}

/* Class method to register a new disassembler subclass. Thread safe. */
void
Disassembler::register_subclass(Disassembler *factory)
{
    initclass();
    RTS_MUTEX(class_mutex) {
        ASSERT_not_null(factory);
        disassemblers.push_back(factory);
    } RTS_MUTEX_END;
}

/* Class method. Thread safe by virtue of lookup(SgAsmGenericHeader*). */
Disassembler *
Disassembler::lookup(SgAsmInterpretation *interp)
{
    Disassembler *retval=NULL;
    const SgAsmGenericHeaderPtrList &headers = interp->get_headers()->get_headers();
    for (size_t i=0; i<headers.size(); i++) {
        Disassembler *candidate = lookup(headers[i]);
        if (retval && retval!=candidate)
            throw Exception("interpretation has multiple disassemblers");
        retval = candidate;
    }
    return retval;
}

/* Class method. Thread safe. */
Disassembler *
Disassembler::lookup(SgAsmGenericHeader *header)
{
    initclass();
    Disassembler *retval = NULL;

    RTS_MUTEX(class_mutex) {
        for (size_t i=disassemblers.size(); i>0 && !retval; --i) {
            if (disassemblers[i-1]->can_disassemble(header))
                retval = disassemblers[i-1];
        }
    } RTS_MUTEX_END;
    
    if (retval)
        return retval;
    throw Exception("no disassembler for architecture");
}

/* High-level function for disassembling a whole interpretation. */
void
Disassembler::disassemble(SgAsmInterpretation *interp, AddressSet *successors, BadMap *bad)
{
    InstructionMap insns = disassembleInterp(interp, successors, bad);
    Partitioner *p = p_partitioner ? p_partitioner : new Partitioner;
    SgAsmBlock *top = p->partition(interp, insns, interp->get_map());
    interp->set_global_block(top);
    top->set_parent(interp);
    if (!p_partitioner)
        delete p;
}

/* Class method for backward compatability with the old Disassembler name space.
 * Not thread safe because Partitioner::Partitioner is not. */
void
Disassembler::disassembleInterpretation(SgAsmInterpretation *interp)
{
    /* Create a new disassembler so we can modify its behavior locally. */
    Disassembler *disassembler = Disassembler::lookup(interp);
    ASSERT_not_null(disassembler);
    disassembler = disassembler->clone();
    ASSERT_not_null(disassembler);

    /* Search methods specified with "-rose:disassembler_search" are stored in the SgFile object. Use them rather than the
     * defaults built into the Disassembler class. */
    SgNode *file = SageInterface::getEnclosingNode<SgFile>(interp);
    ASSERT_not_null(file);
    disassembler->set_search(isSgFile(file)->get_disassemblerSearchHeuristics());

    /* Partitioning methods are specified with "-rose:partitioner_search" and are stored in SgFile also. Use them rather than
     * the default partitioner. */
    Partitioner *partitioner = new Partitioner;
    partitioner->set_search(isSgFile(file)->get_partitionerSearchHeuristics());

    /* Partitioner configuration file specified with "-rose:partitioner_config" is stored in SgFile. Use it rather than
     * the default configuration file. */
    partitioner->load_config(isSgFile(file)->get_partitionerConfigurationFileName());

    disassembler->set_partitioner(partitioner);
    disassembler->disassemble(interp, NULL, NULL);

    delete disassembler;
    delete partitioner;
}

/* Accessor */
void
Disassembler::set_wordsize(size_t n)
{
    ASSERT_require(n>0);
    ASSERT_require(n<=sizeof(rose_addr_t));
    p_wordsize = n;
}

/* Accessor */
void
Disassembler::set_alignment(size_t n)
{
#ifndef NDEBUG
    int nbits=0;
    for (size_t i=0; i<8*sizeof(n); i++)
        nbits += (((size_t)1<<i) & n) ? 1 : 0;
    ASSERT_require(1==nbits);
#endif
    p_alignment = n;
}

/* Set progress reporting values. */
void
Disassembler::set_progress_reporting(double min_interval)
{
    RTS_MUTEX(class_mutex) {
        progress_interval = min_interval;
    } RTS_MUTEX_END;
}

/* Update progress, keeping track of the number of instructions disassembled. */
void
Disassembler::update_progress(SgAsmInstruction *insn)
{
    RTS_MUTEX(class_mutex) {
        if (insn) {
            ++p_ndisassembled;
            if (progress_interval>=0 && mlog[INFO]) {
<<<<<<< HEAD
                struct timeval curtime;
                gettimeofday(&curtime, NULL);
                if (Sawyer::Message::timevalDelta(progress_time, curtime) >= progress_interval) {
=======
                double curtime = Sawyer::Message::now();
                if (curtime - progress_time >= progress_interval) {
>>>>>>> 7029c091
                    if (p_ndisassembled > 1) { // skip first message per disassembler object, but count the time
                        mlog[INFO] <<"at va " <<addrToString(insn->get_address())
                                   <<", disassembled " <<plural(p_ndisassembled, "instructions") <<"\n";
                    }
                    progress_time = curtime;
                }
            }
        }
    } RTS_MUTEX_END;
}

/* Disassemble one instruction. */
SgAsmInstruction *
Disassembler::disassembleOne(const unsigned char *buf, rose_addr_t buf_va, size_t buf_size, rose_addr_t start_va,
                             AddressSet *successors)
{
    MemoryMap::BufferPtr buffer = MemoryMap::ExternBuffer::create(buf, buf_size);
    MemoryMap::Segment segment(buffer, 0, MemoryMap::MM_PROT_RX, "disassembleOne temp");
    MemoryMap map;
    map.insert(AddressInterval::baseSize(buf_va, buf_size), segment);
    return disassembleOne(&map, start_va, successors);
}

/* Disassemble one basic block. */
Disassembler::InstructionMap
Disassembler::disassembleBlock(const MemoryMap *map, rose_addr_t start_va, AddressSet *successors, InstructionMap *cache)
{
    Stream trace(mlog[TRACE]);
    InstructionMap insns;
    SgAsmInstruction *insn;
    rose_addr_t va=0, next_va=start_va;

    trace <<"disassembling basic block at " <<addrToString(start_va) <<"\n";

    do { /*tail recursion*/

        /* Disassemble each instruction of what we naively consider to be a basic block (semantic analysis may prove
         * otherwise). This loop exits locally if we reach an address that cannot be disassembled (and we're not calling
         * make_unknown_instruction()) or we reach an instruction that naively terminates a basic block.  In the former case,
         * INSN will be the last instruction, VA is its virtual address, and NEXT_VA is the address of the following
         * instruction; otherwise INSN is null, VA is the address where disassembly failed, and NEXT_VA is meaningless. */
        while (1) {
            va = next_va;
            insn = cache ? cache->get_value_or(va, NULL) : NULL;

            try {
                if (!insn) {
                    insn = disassembleOne(map, va, NULL);
                    if (cache)
                        cache->insert(std::make_pair(va, insn));
                }
            } catch(const Exception &e) {
                if ((p_search & SEARCH_UNKNOWN) && e.bytes.size()>0) {
                    insn = make_unknown_instruction(e);
                    if (cache)
                        cache->insert(std::make_pair(va, insn));
                } else {
                    if (cache)
                        cache->insert(std::make_pair(va, (SgAsmInstruction*)0));
                    if (insns.size()==0 || !(p_search & SEARCH_DEADEND)) {
                        trace <<"  disassembly failed at " <<addrToString(e.ip)
                              <<" in block " <<addrToString(start_va) <<": " <<e.what()<<"\n";
                        if (!cache) {
                            for (InstructionMap::iterator ii=insns.begin(); ii!=insns.end(); ++ii)
                                SageInterface::deleteAST(ii->second);
                        }
                        throw;
                    }
                    /* Terminate tail recursion. Make sure we don't try to disassemble here again within this call, even if
                     * semantic analysis can prove that the next instruction address is the only possible successor. */
                    insn = NULL;
                    break;
                }
            }
            ASSERT_not_null(insn);
            next_va = va + insn->get_size();
            insns.insert(std::make_pair(va, insn));

            /* Is this the end of a basic block? This is naive logic that bases the decision only on the single instruction.
             * A more thorough analysis can be performed below in the get_block_successors() call. */          
            if (insn->terminates_basic_block()) {
                trace <<"  block " <<addrToString(start_va) <<" naively terminated at " <<addrToString(va)
                      <<" by " <<unparseMnemonic(insn) <<"\n";
                break;
            }
        }

        /* Try to figure out the successor addresses.  If we can prove that the only successor is the address following the
         * last instruction then we can continue disassembling as if this were a single basic block. */
        bool complete=false;
        AddressSet suc = get_block_successors(insns, &complete);
        if (insn && complete && suc.size()==1 && *(suc.begin())==next_va) {
            trace <<"  semantic analysis proves block " <<addrToString(start_va) <<" continues after " <<addrToString(va) <<"\n";
        } else {
            insn = NULL; /*terminate recursion*/
        }

        /* Save block successors in return value before we exit scope */
        if (!insn && successors) {
            successors->insert(suc.begin(), suc.end());
            if (trace) {
                trace <<"  block " <<addrToString(start_va) <<" successors:";
                for (AddressSet::iterator si=suc.begin(); si!=suc.end(); si++)
                    trace <<" " <<addrToString(*si);
                trace <<"\n";
            }
        }
    } while (insn);
    return insns;
}

/* Disassemble one basic block. */
Disassembler::InstructionMap
Disassembler::disassembleBlock(const unsigned char *buf, rose_addr_t buf_va, size_t buf_size, rose_addr_t start_va,
                               AddressSet *successors, InstructionMap *cache)
{
    MemoryMap::BufferPtr buffer = MemoryMap::ExternBuffer::create(buf, buf_size);
    MemoryMap::Segment segment(buffer, 0, MemoryMap::MM_PROT_RX, "disassembleBlock temp");
    MemoryMap map;
    map.insert(AddressInterval::baseSize(buf_va, buf_size), segment);
    return disassembleBlock(&map, start_va, successors, cache);
}

/* Disassemble reachable instructions from a buffer */
Disassembler::InstructionMap
Disassembler::disassembleBuffer(const MemoryMap *map, size_t start_va, AddressSet *successors, BadMap *bad)
{
    AddressSet worklist;
    worklist.insert(start_va);
    return disassembleBuffer(map, worklist, successors, bad);
}

/* Disassemble reachable instructions from a buffer */
Disassembler::InstructionMap
Disassembler::disassembleBuffer(const MemoryMap *map, AddressSet worklist, AddressSet *successors, BadMap *bad)
{
    InstructionMap insns;

    // Helps speed up disassembleBlock() when SEARCH_DEADEND si disabled.  The destructor deletes all the instruction ASTs,
    // so call InstructionCache.clear() first if you want to keep them.  Doing it this way (rather than deleting them in
    // an exception handler) allows for better debugging--gdb will show you where the exception occurred rather than where we
    // re-throw it.
    struct InstructionCache: InstructionMap {
        ~InstructionCache() {
            for (iterator ii=begin(); ii!=end(); ++ii)
                SageInterface::deleteAST(ii->second);
        }
    } icache;

    rose_addr_t next_search = 0;

    /* Per-buffer search methods */
    if (p_search & SEARCH_WORDS)
        search_words(&worklist, map, icache);

    /* Look for more addresses */
    if (worklist.size()==0 && (p_search & (SEARCH_ALLBYTES|SEARCH_UNUSED))) {
        bool avoid_overlap = (p_search & SEARCH_UNUSED) ? true : false;
        search_next_address(&worklist, next_search, map, insns, icache, avoid_overlap);
        if (worklist.size()>0)
            next_search = *(--worklist.end())+1;
    }

    while (worklist.size()>0) {
        /* Get next address to disassemble */
        AddressSet::iterator i = worklist.begin();
        rose_addr_t va = *i;
        worklist.erase(i);

        if (insns.find(va)!=insns.end() || (bad && bad->find(va)!=bad->end())) {
            /* Skip this if we've already tried to disassemble it. */
        } else if (!map->exists(va)) {
            /* Any address that's outside the range we're allowed to work on will be added to the successors. */
            if (successors)
                successors->insert(va);
        } else {
            /* Disassemble a basic block and add successors to the work list. If a disassembly error occurs then
             * disassembleBlock() will throw an exception that we'll add to the bad list. We must be careful when adding the
             * basic block's instructions to the return value: although we check above to prevent disassembling the same
             * basic block more than once, it's still possible that two basic blocks could overlap (e.g., block A could start
             * at the second instruction of block B, or on a viariable-size instruction architecture, block A could start
             * between instructions of block B and then become synchronized with B). */
            InstructionMap bb;
            try {
                bb = disassembleBlock(map, va, &worklist, &icache);
                insns.insert(bb.begin(), bb.end()); /*not inserted if already existing*/
                ASSERT_require(icache.exists(va));
            } catch(const Exception &e) {
                if (bad)
                    bad->insert(std::make_pair(va, e));
            }

            /* Per-basicblock search methods */
            if (p_search & SEARCH_FOLLOWING)
                search_following(&worklist, bb, va, map, icache);
            if (p_search & SEARCH_IMMEDIATE)
                search_immediate(&worklist, bb, map, icache);
        }

        /* Look for more addresses */
        if (worklist.size()==0 && (p_search & (SEARCH_ALLBYTES|SEARCH_UNUSED))) {
            bool avoid_overlap = (p_search & SEARCH_UNUSED) ? true : false;
            search_next_address(&worklist, next_search, map, insns, icache, avoid_overlap);
            if (worklist.size()>0)
                next_search = *(--worklist.end())+1;
        }
    }

    icache.clear();                                     // don't let the destructor delete the instructions
    return insns;
}

/* Add basic block following address to work list. */
void
Disassembler::search_following(AddressSet *worklist, const InstructionMap &bb, rose_addr_t bb_va, const MemoryMap *map,
                               const InstructionMap &tried)
{
    rose_addr_t following_va = 0;
    if (bb.empty()) {
        following_va = bb_va+1;
    } else {
        InstructionMap::const_iterator bbi = bb.end();
        --bbi;
        SgAsmInstruction *last_insn = bbi->second;
        following_va = last_insn->get_address() + last_insn->get_size();
    }

    if (map->exists(following_va) && !tried.exists(following_va)) {
        if (mlog[TRACE] && worklist->find(following_va)==worklist->end())
            mlog[TRACE] <<"at " <<addrToString(bb_va) <<": SEARCH_FOLLOWING added " <<addrToString(following_va) <<"\n";
        worklist->insert(following_va);
    }
}

/* Add values of immediate operands to work list */
void
Disassembler::search_immediate(AddressSet *worklist, const InstructionMap &bb,  const MemoryMap *map, const InstructionMap &tried)
{
    for (InstructionMap::const_iterator bbi=bb.begin(); bbi!=bb.end(); bbi++) {
        const std::vector<SgAsmExpression*> &operands = bbi->second->get_operandList()->get_operands();
        for (size_t i=0; i<operands.size(); i++) {
            uint64_t constant=0;
            if (SgAsmIntegerValueExpression *ival = isSgAsmIntegerValueExpression(operands[i])) {
                size_t nbits = ival->get_significant_bits();
                if (nbits!=16 && nbits!=32 && nbits!=64)
                    continue; /* Not an appropriately-sized constant */
                constant = ival->get_value();
            }
            if (map->exists(constant) && !tried.exists(constant)) {
                if (mlog[TRACE] && worklist->find(constant)==worklist->end())
                    mlog[TRACE] <<"at " <<addrToString(bbi->first) <<": SEARCH_IMMEDIATE added " <<addrToString(constant) <<"\n";
                worklist->insert(constant);
            }
        }
    }
}

/* Add word-aligned values to work list */
void
Disassembler::search_words(AddressSet *worklist, const MemoryMap *map, const InstructionMap &tried)
{
    // Predicate is used only for its side effects
    struct Visitor: public MemoryMap::Visitor {
        Disassembler *d;
        AddressSet *worklist;
        const InstructionMap &tried;
        Visitor(Disassembler *d, AddressSet *worklist, const InstructionMap &tried): d(d), worklist(worklist), tried(tried) {}
        virtual bool operator()(const MemoryMap *map, const AddressInterval &range, const MemoryMap::Segment &segment) {
            rose_addr_t va = range.least();
            va = ALIGN_UP(va, d->get_alignment());

            /* Scan through this segment */
            while (va+d->get_wordsize() <= range.greatest()) {
                rose_addr_t constant = 0; /*virtual address*/
                unsigned char buf[sizeof constant];
                ASSERT_require(d->get_wordsize()<=sizeof constant);
                if (map->read1(buf, va, d->get_wordsize())<d->get_wordsize())
                    break; /*shouldn't happen since we checked sizes above*/

                for (size_t i=0; i<d->get_wordsize(); i++) {
                    switch (d->get_sex()) {
                        case ByteOrder::ORDER_LSB:
                            constant |= buf[i] << (8*i);
                            break;
                        case ByteOrder::ORDER_MSB:
                            constant |= buf[i] << (8*(d->get_wordsize()-(i+1)));
                            break;
                        default:
                            ASSERT_not_implemented("byte order " + stringifyByteOrderEndianness(d->get_sex()));
                    }
                }
                if (map->exists(constant) && !tried.exists(constant)) {
                    if (d->mlog[TRACE] && worklist->find(constant)==worklist->end())
                        d->mlog[TRACE] <<"at " <<addrToString(va) <<": SEARCH_WORD added " <<addrToString(constant) <<"\n";
                    worklist->insert(constant);
                }
                va += d->get_alignment();
            }
            return true;
        }
    } visitor(this, worklist, tried);
    map->traverse(visitor);
}

/* Find next unused address. */
void
Disassembler::search_next_address(AddressSet *worklist, rose_addr_t start_va, const MemoryMap *map,
                                  const InstructionMap &insns, const InstructionMap &tried, bool avoid_overlap)
{
    /* Assume a maximum instruction size so that while we search backward (by virtual address) through previously
     * disassembled instructions we don't have to go all the way to the beginning of the instruction map to prove that an
     * instruction doesn't overlap with a specified address. */
    rose_addr_t next_va = start_va;

    while (1) {

        /* Advance to the next valid mapped address if necessary by scanning for the first map element that has a higher
         * virtual address and is executable. */
        MemoryMap::Segments::ConstNodeIterator si = map->segments().lowerBound(next_va);
        if (si==map->segments().nodes().end())
            return; // no subsequent valid mapped address
        const AddressInterval &range = si->key();
        const MemoryMap::Segment &segment = si->value();
        ASSERT_require(range.greatest()>=next_va);

        if (0==(segment.get_mapperms() & MemoryMap::MM_PROT_EXEC)) {
            next_va = range.greatest() + 1;
            continue;
        }

        next_va = std::max(next_va, range.least());

        /* If we tried to disassemble at this address and failed, then try the next address. */
        if (tried.exists(next_va)) {
            next_va++;
            continue; /*tail recursion*/
        }

        if (avoid_overlap) {
            /* Are there any instructions that overlap with this address? */
            SgAsmInstruction *overlap = find_instruction_containing(insns, next_va);
            if (overlap) {
                next_va = overlap->get_address() + overlap->get_size() + 1;
                continue; /*tail recursion*/
            }
        } else if (insns.find(next_va)!=insns.end()) {
            /* There is an instruction starting at this address */
            next_va++;
            continue; /*tail recursion*/
        }

        mlog[TRACE] <<"at " <<addrToString(start_va)
                    <<": SEARCH_" <<(avoid_overlap?"UNUSED":"ALLBYTES")
                    <<" added " <<addrToString(next_va) <<"\n";

        worklist->insert(next_va);
        return;
    }
}

void
Disassembler::search_function_symbols(AddressSet *worklist, const MemoryMap *map, SgAsmGenericHeader *header)
{
    struct T: public AstSimpleProcessing {
        Disassembler *d;
        AddressSet *worklist;
        const MemoryMap *map;
        T(Disassembler *d, AddressSet *worklist, const MemoryMap *map): d(d), worklist(worklist), map(map) {}
        void visit(SgNode *node) {
            SgAsmGenericSymbol *symbol = isSgAsmGenericSymbol(node);
            if (symbol && symbol->get_type()==SgAsmGenericSymbol::SYM_FUNC) {
                SgAsmGenericSection *section = symbol->get_bound();
                if (section && (section->is_mapped() || section->get_contains_code())) {
                    rose_addr_t va = section->get_mapped_actual_va();
                    if (map->exists(va)) {
                        d->mlog[TRACE] <<"SEARCH_FUNCSYMS added " <<addrToString(va)
                                       <<" for \"" <<symbol->get_name()->get_string(true) <<"\"\n";
                        worklist->insert(va);
                    }
                }
            }
        }
    } t(this, worklist, map);
    t.traverse(header, preorder);
}

SgAsmInstruction *
Disassembler::find_instruction_containing(const InstructionMap &insns, rose_addr_t va)
{
    const size_t max_insns_size = 16;
    InstructionMap::const_iterator ii=insns.upper_bound(va);
    if (ii==insns.begin())
        return NULL;
    while (1) {
        --ii;
        ASSERT_require(ii->first <= va);
        if (ii->first + max_insns_size < va)
            return NULL;
        if (ii->first + ii->second->get_size() > va)
            return ii->second;
        if (ii==insns.begin())
            return NULL;
    }
}
    
/* Disassemble reachable instructions from a buffer */
Disassembler::InstructionMap
Disassembler::disassembleBuffer(const unsigned char *buf, rose_addr_t buf_va, size_t buf_size, rose_addr_t start_va,
                                AddressSet *successors, BadMap *bad)
{
    MemoryMap map;
    map.insert(AddressInterval::baseSize(buf_va, buf_size),
               MemoryMap::Segment(MemoryMap::ExternBuffer::create(buf, buf_size), 0,
                                  MemoryMap::MM_PROT_RX, "disassembleBuffer temp"));
    return disassembleBuffer(&map, start_va, successors, bad);
}

/* Disassemble instructions in a single section. */
Disassembler::InstructionMap
Disassembler::disassembleSection(SgAsmGenericSection *section, rose_addr_t section_va, rose_addr_t start_offset,
                                 AddressSet *successors, BadMap *bad)
{
    SgAsmGenericFile *file = section->get_file();
    ASSERT_not_null(file);
    const void *file_buf = &(file->get_data()[0]);

    MemoryMap::Segment sgmt(MemoryMap::ExternBuffer::create(file_buf, section->get_size()), 0,
                            MemoryMap::MM_PROT_RX, section->get_name()->get_string());
    MemoryMap map;
    map.insert(AddressInterval::baseSize(section_va, section->get_size()), sgmt);
    return disassembleBuffer(&map, section_va+start_offset, successors, bad);
}

/* Disassemble instructions for an interpretation (set of headers) */
Disassembler::InstructionMap
Disassembler::disassembleInterp(SgAsmInterpretation *interp, AddressSet *successors, BadMap *bad)
{
    Stream trace(mlog[DEBUG]);
    const SgAsmGenericHeaderPtrList &headers = interp->get_headers()->get_headers();
    AddressSet worklist;

    /* Use the register dictionary attached to the interpretation, if any. */
    if (interp->get_registers())
        set_registers(interp->get_registers());

    /* Use the memory map attached to the interpretation, or build a new one and attach it. */
    MemoryMap *map = interp->get_map();
    if (!map) {
        trace <<"no memory map; remapping all sections\n";
        BinaryLoader *loader = BinaryLoader::lookup(interp);
        ASSERT_not_null(loader);
        loader = loader->clone();
        ASSERT_not_null(loader);
        loader->set_perform_dynamic_linking(false);
        loader->set_perform_remap(true);
        loader->set_perform_relocations(false);
        loader->load(interp);
        map = interp->get_map();
    }
    ASSERT_not_null(map);
    if (trace) {
        trace <<"MemoryMap for disassembly:\n";
        map->dump(trace, "    ");
    }

    /* Seed disassembly with entry points and function symbols from each header. */
    for (size_t i=0; i<headers.size(); i++) {
        SgRVAList entry_rvalist = headers[i]->get_entry_rvas();
        for (size_t j=0; j<entry_rvalist.size(); j++) {
            rose_addr_t entry_va = entry_rvalist[j].get_rva() + headers[i]->get_base_va();
            worklist.insert(entry_va);
            trace <<"at " <<addrToString(entry_va) <<": entry point\n";
        }
        if (p_search & SEARCH_FUNCSYMS)
            search_function_symbols(&worklist, map, headers[i]);
    }

    /* Do not require execute permission if the user wants to disassemble everything. */
    /* FIXME: Not thread safe! [RPM 2011-01-27] */
    unsigned orig_protections = get_protection();
    if (p_search & SEARCH_NONEXE)
        set_protection(orig_protections & ~MemoryMap::MM_PROT_EXEC);

    /* Disassemble all that we've mapped, according to aggressiveness settings. */
    InstructionMap retval;
    try {
        retval = disassembleBuffer(map, worklist, successors, bad);
    } catch (...) {
        set_protection(orig_protections);
        throw;
    }

#if 0
    /* Mark the parts of the file corresponding to the instructions as having been referenced, since this is part of parsing.
     *
     * NOTE: I turned this off because it's slow if there's a lot of instructions (e.g., about 20s/million instructions on my
     *       machine). If the user really needs to know this information they can probably calculate it using an ExtentMap and
     *       traversing the instructions in the final AST.  Another problem is that since the disassembler runs before the
     *       partitioner, and the partitioner might throw away unused instructions, calculating the references here in the
     *       disassembler is not accurate.  [RPM 2010-04-30]
     *
     * NOTE: Since mark_referenced_instructions() is not thread safe, its inclusion here would cause this method to be not
     *       thread safe also. [RPM 2011-01-27] */
    mark_referenced_instructions(interp, map, retval);
#endif

    return retval;
}
        
/* Re-read instruction bytes from file if necessary in order to mark them as referenced. */
void
Disassembler::mark_referenced_instructions(SgAsmInterpretation *interp, const MemoryMap *map, const InstructionMap &insns)
{
    unsigned char buf[32];
    SgAsmGenericFile *file = NULL;
    const SgAsmGenericFilePtrList &files = interp->get_files();
    bool was_tracking = false; // only valid when file!=NULL  (value here is to shut of used-before-defined warnings from GCC)
    MemoryMap::Segments::ConstNodeIterator si = map->segments().nodes().end();

    /* Re-read each instruction so the file has a chance to track the reference. */
    try {
        for (InstructionMap::const_iterator ii=insns.begin(); ii!=insns.end(); ++ii) {
            SgAsmInstruction *insn = ii->second;
            ASSERT_require(insn->get_size()<=sizeof buf);
            rose_addr_t va = insn->get_address();
            size_t nbytes = insn->get_size();

            while (nbytes>0) {
                /* Find the memory map segment and the file that goes with that segment (if any) */
                if (si==map->segments().nodes().end() || !si->key().isContaining(va)) {
                    if (file) {
                        file->set_tracking_references(was_tracking);
                        file = NULL;
                    }
                    si = map->segments().find(va);
                    if (si==map->segments().nodes().end()) {
                        /* This byte of the instruction is not mapped. Perhaps the next one is. */
                        ++va;
                        --nbytes;
                        continue;
                    }

                    /* Find the file that goes with this segment. */
                    for (size_t i=0; i<files.size(); i++) {
                        if (&(files[i]->get_data()[0]) == si->value().get_buffer()->get_data_ptr()) {
                            file = files[i];
                            was_tracking = file->get_tracking_references();
                            file->set_tracking_references(true);
                            break;
                        }
                    }
                }

                /* Read the file for its reference tracking side effect. */
                size_t sgmt_offset = va - si->key().least();
                size_t n = std::min(nbytes, (size_t)si->key().size()-sgmt_offset);
                if (file) {
                    size_t file_offset = si->value().get_buffer_offset() + sgmt_offset;
                    file->read_content(file_offset, buf, n, false);
                }
                nbytes -= n;
                va += n;
            }
        }
        if (file)
            file->set_tracking_references(was_tracking);
    } catch(...) {
        if (file)
            file->set_tracking_references(was_tracking);
        throw;
    }
}

/* Add last instruction's successors to returned successors. */
Disassembler::AddressSet
Disassembler::get_block_successors(const InstructionMap& insns, bool *complete)
{
    std::vector<SgAsmInstruction*> block;
    for (InstructionMap::const_iterator ii=insns.begin(); ii!=insns.end(); ++ii)
        block.push_back(ii->second);
    Disassembler::AddressSet successors = block.front()->get_successors(block, complete);

    /* For the purposes of disassembly, assume that a CALL instruction eventually executes a RET that causes execution to
     * resume at the address following the CALL. This is true 99% of the time.  Higher software layers (e.g., Partitioner) may
     * make other assumptions, which is why this code is not in SgAsmx86Instruction::get_successors(). [RPM 2010-05-09] */
    rose_addr_t target, return_va;
    SgAsmInstruction *last_insn = block.back();
    if (last_insn->is_function_call(block, &target, &return_va))
        successors.insert(return_va);

    return successors;
}<|MERGE_RESOLUTION|>--- conflicted
+++ resolved
@@ -29,11 +29,7 @@
 /* Diagnostics */
 Sawyer::Message::Facility Disassembler::mlog("Disassembler");
 double Disassembler::progress_interval = 10.0;
-<<<<<<< HEAD
-struct timeval progress_time;
-=======
 double Disassembler::progress_time = 0.0;
->>>>>>> 7029c091
 
 void Disassembler::initDiagnostics() {
     static bool initialized = false;
@@ -293,14 +289,8 @@
         if (insn) {
             ++p_ndisassembled;
             if (progress_interval>=0 && mlog[INFO]) {
-<<<<<<< HEAD
-                struct timeval curtime;
-                gettimeofday(&curtime, NULL);
-                if (Sawyer::Message::timevalDelta(progress_time, curtime) >= progress_interval) {
-=======
                 double curtime = Sawyer::Message::now();
                 if (curtime - progress_time >= progress_interval) {
->>>>>>> 7029c091
                     if (p_ndisassembled > 1) { // skip first message per disassembler object, but count the time
                         mlog[INFO] <<"at va " <<addrToString(insn->get_address())
                                    <<", disassembled " <<plural(p_ndisassembled, "instructions") <<"\n";
