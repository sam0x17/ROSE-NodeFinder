--- conflicted
+++ resolved
@@ -74,11 +74,7 @@
 
 /* Progress report class variables. */
 double Partitioner::progress_interval = 10.0;
-<<<<<<< HEAD
-struct timeval Partitioner::progress_time;
-=======
 double Partitioner::progress_time = 0.0;
->>>>>>> 7029c091
 
 /* Set progress reporting values. */
 void
@@ -92,14 +88,8 @@
 Partitioner::update_progress(SgAsmBlock::Reason reason, size_t pass) const
 {
     if (progress_interval>=0 && mlog[INFO]) {
-<<<<<<< HEAD
-        struct timeval curtime;
-        gettimeofday(&curtime, NULL);
-        if (Sawyer::Message::timevalDelta(progress_time, curtime) >= progress_interval) {
-=======
         double curtime = Sawyer::Message::now();
         if (curtime - progress_time >= progress_interval) {
->>>>>>> 7029c091
             mlog[INFO] <<"starting " <<stringifySgAsmBlockReason(reason, "BLK_") <<" pass " <<pass
                        <<": " <<StringUtility::plural(functions.size(), "functions")
                        <<", " <<StringUtility::plural(insns.size(), "instructions")
