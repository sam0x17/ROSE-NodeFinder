/* Algorithms to detect what instructions make up basic blocks and which blocks make up functions, and how to create the
 * necessary SgAsmBlock and SgAsmFunctionDeclaration IR nodes from this information. */
#define __STDC_FORMAT_MACROS
// tps (01/14/2010) : Switching from rose.h to sage3.
#include "sage3basic.h"
#include <inttypes.h>

#include "Partitioner.h"
#include "Assembler.h"
#include "AssemblerX86.h"
#include "AsmUnparser_compat.h"
#include "VirtualMachineSemantics.h"

#include <errno.h>
#include <fcntl.h>

/* See header file for full documentation. */


std::ostream& operator<<(std::ostream &o, const Partitioner::Exception &e)
{
    e.print(o);
    return o;
}

/********************************************************************************************************************************
 * These SgAsmFunctionDeclaration methods have no other home, so they're here for now. Do not move them into
 * src/ROSETTA/Grammar/BinaryInstruction.code because then they can't be indexed by C-aware tools.
 *
 */
static void
add_to_reason_string(std::string &result, bool isset, bool do_pad, const std::string &abbr, const std::string &full) {
    if (isset) {
        if (do_pad) {
            result += abbr;
        } else {
            if (result.size()>0) result += ", ";
            result += full;
        }
    } else if (do_pad) {
        result += ".";
    }
}

/** Returns reason string for this function. */
std::string
SgAsmFunctionDeclaration::reason_str(bool do_pad) const
{
    return reason_str(do_pad, get_reason());
}

/** Class method that converts a reason bit vector to a human-friendly string. The second argument is the bit vector of
 *  SgAsmFunctionDeclaration::FunctionReason bits. */
std::string
SgAsmFunctionDeclaration::reason_str(bool do_pad, unsigned r)
{
    std::string result;

    /* entry point and instruction heads are mutually exclusive, so we use the same column for both when padding. */
    if (r & FUNC_ENTRY_POINT) {
        add_to_reason_string(result, true, do_pad, "E", "entry point");
    } else {
        add_to_reason_string(result, (r & FUNC_INSNHEAD), do_pad, "H", "insn head");
    }
    
    add_to_reason_string(result, (r & FUNC_CALL_TARGET), do_pad, "C", "call target");
    add_to_reason_string(result, (r & FUNC_EH_FRAME),    do_pad, "X", "exception frame");
    add_to_reason_string(result, (r & FUNC_IMPORT),      do_pad, "I", "import");
    add_to_reason_string(result, (r & FUNC_SYMBOL),      do_pad, "S", "symbol");
    add_to_reason_string(result, (r & FUNC_PATTERN),     do_pad, "P", "pattern");
    add_to_reason_string(result, (r & FUNC_GRAPH),       do_pad, "G", "graph");
    add_to_reason_string(result, (r & FUNC_USERDEF),     do_pad, "U", "user defined");
    add_to_reason_string(result, (r & FUNC_INTERPAD),    do_pad, "N", "padding");
    add_to_reason_string(result, (r & FUNC_DISCONT),     do_pad, "D", "discontiguous");
    add_to_reason_string(result, (r & FUNC_LEFTOVERS),   do_pad, "L", "leftovers");
    return result;
}
/*
 *
 *******************************************************************************************************************************/







/* Parse argument for "-rose:partitioner_search" command-line swich. */
unsigned
Partitioner::parse_switches(const std::string &s, unsigned flags)
{
    size_t at=0;
    while (at<s.size()) {
        enum { SET_BIT, CLEAR_BIT, SET_VALUE, NOT_SPECIFIED } howset = NOT_SPECIFIED;

        if (s[at]=='-') {
            howset = CLEAR_BIT;
            at++;
        } else if (s[at]=='+') {
            howset = SET_BIT;
            at++;
        } else if (s[at]=='=') {
            howset = SET_VALUE;
            at++;
        }
        if (at>=s.size())
            throw Exception("heuristic name must follow qualifier");
        
             
        size_t comma = s.find(",", at);
        std::string word = std::string(s, at, comma-at);
        if (word.size()==0)
            throw Exception("heuristic name must follow comma");
        
        unsigned bits = 0;
        if (word=="entry" || word=="entry_point") {
            bits = SgAsmFunctionDeclaration::FUNC_ENTRY_POINT;
        } else if (word=="call" || word=="call_target") {
            bits = SgAsmFunctionDeclaration::FUNC_CALL_TARGET;
        } else if (word=="eh" || word=="eh_frame") {
            bits = SgAsmFunctionDeclaration::FUNC_EH_FRAME;
        } else if (word=="import") {
            bits = SgAsmFunctionDeclaration::FUNC_IMPORT;
        } else if (word=="symbol") {
            bits = SgAsmFunctionDeclaration::FUNC_SYMBOL;
        } else if (word=="pattern") {
            bits = SgAsmFunctionDeclaration::FUNC_PATTERN;
        } else if (word=="userdef") {
            bits = SgAsmFunctionDeclaration::FUNC_USERDEF;
        } else if (word=="pad" || word=="padding" || word=="interpad") {
            bits = SgAsmFunctionDeclaration::FUNC_INTERPAD;
        } else if (word=="unassigned" || word=="unclassified" || word=="leftover" || word=="leftovers") {
            bits = SgAsmFunctionDeclaration::FUNC_LEFTOVERS;
        } else if (word=="default") {
            bits = SgAsmFunctionDeclaration::FUNC_DEFAULT;
            if (howset==NOT_SPECIFIED) howset = SET_VALUE;
        } else if (isdigit(word[0])) {
            bits = strtol(word.c_str(), NULL, 0);
        } else {
            throw Exception("unknown partitioner heuristic: \"" + word + "\"");
        }

        switch (howset) {
            case SET_VALUE:
                flags = 0;
            case NOT_SPECIFIED:
            case SET_BIT:
                flags |= bits;
                break;
            case CLEAR_BIT:
                flags &= ~bits;
                break;
        }

        at = comma==std::string::npos ? s.size() : comma+1;
    }
    return flags;
}

/** Runs local block analyses if their cached results are invalid and caches the results.  A local analysis is one whose
 *  results only depend on the specified block and which are valid into the future as long as the instructions in the block do
 *  not change. */
void
Partitioner::update_analyses(BasicBlock *bb)
{
    ROSE_ASSERT(bb!=NULL && !bb->insns.empty());
    if (bb->valid_cache()) return;

    /* Successor analysis */
    bb->cache.sucs = bb->insns.front()->get_successors(bb->insns, &(bb->cache.sucs_complete));

    /* Call target analysis. For x86, a function call is any CALL instruction except when the call target is the fall-through
     * address and the instruction at the fall-through address pops the top of the stack (this is how position independent
     * code loads EIP into a general-purpose register). FIXME: For now we'll assume that any call to the fall-through address
     * is not a function call. */
    rose_addr_t fallthrough_va = bb->last_insn()->get_address() + bb->last_insn()->get_raw_bytes().size();
    rose_addr_t target_va = NO_TARGET;
    bool looks_like_call = bb->insns.front()->is_function_call(bb->insns, &target_va);
    if (looks_like_call && target_va!=fallthrough_va) {
        bb->cache.is_function_call = true;
        bb->cache.call_target = target_va;
    } else {
        bb->cache.is_function_call = false;
        bb->cache.call_target = NO_TARGET;
    }

    /* Function return analysis */
    bb->cache.function_return = !bb->cache.sucs_complete &&
                                bb->insns.front()->is_function_return(bb->insns);

    bb->validate_cache();
}

/** Returns true if basic block appears to end with a function call.  If the call target can be determined and @p target_va is
 *  non-null, then @p target_va will be initialized to contain the virtual address of the call target; otherwise it will
 *  contain the constant NO_TARGET. */
bool
Partitioner::is_function_call(BasicBlock *bb, rose_addr_t *target_va)
{
    update_analyses(bb); /*make sure cache is current*/
    if (target_va) *target_va = bb->cache.call_target;
    return bb->cache.is_function_call;
}

/** Returns known successors of a basic block.
 *
 *  There are two types of successor analyses:  one is an analysis that depends only on the instructions of the basic block
 *  for which successors are being calculated.  It is safe to cache these based on properties of the block itself (e.g., the
 *  number of instructions in the block).
 *
 *  The other category is analyses that depend on other blocks, such as determining whether the target of an x86 CALL
 *  instruction returns to the instruction after the CALL site.  The results of these analyses cannot be cached at the block
 *  that needs them and must be recomputed for each call.  However, they can be cached at either the block or function that's
 *  analyzed, so recomputing them here in this block is probably not too expensive.
 *
 *  All successor addresses are translated according to the alias_for links in existing blocks via calls to canonic_block(). */
Disassembler::AddressSet
Partitioner::successors(BasicBlock *bb, bool *complete)
{
    update_analyses(bb); /*make sure cache is current*/

    /* Follow alias_for links. */
    Disassembler::AddressSet retval;
    for (Disassembler::AddressSet::const_iterator si=bb->cache.sucs.begin(); si!=bb->cache.sucs.end(); ++si)
        retval.insert(canonic_block(*si));
    if (complete) *complete = bb->cache.sucs_complete;

    /* Run non-local analyses if necessary. These are never cached here in this block. */

    /* If this block ends with what appears to be a function call then we should perhaps add the fall-through address as a
     * successor. */
    if (bb->cache.is_function_call) {
        rose_addr_t fall_through_va = canonic_block(bb->last_insn()->get_address() + bb->last_insn()->get_raw_bytes().size());
        rose_addr_t call_target_va = call_target(bb);
        if (call_target_va!=NO_TARGET) {
            BasicBlock *target_bb = find_bb_starting(call_target_va, false);
            if (target_bb && target_bb->function && target_bb->function->returns)
                retval.insert(fall_through_va);
        } else {
            retval.insert(fall_through_va); /*true 99% of the time*/
        }
    }

    return retval;
}

/** Returns call target if block could be a function call. If the specified block looks like it could be a function call
 *  (using only local analysis) then return the call target address.  If the block does not look like a function call or the
 *  target address cannot be statically computed, then return Partitioner::NO_TARGET. */
rose_addr_t
Partitioner::call_target(BasicBlock *bb)
{
    update_analyses(bb); /*make sure cache is current*/
    if (bb->cache.call_target==NO_TARGET) return NO_TARGET;
    return canonic_block(bb->cache.call_target);
}

/* Returns true if the basic block at the specified virtual address appears to pop the return address from the top of the
 * stack without returning.
 *
 * FIXME: This is far from perfect: it analyzes only the first basic block; it may have incomplete information about where the
 *        basic block ends due to not yet having discovered all incoming CFG edges; it doesn't consider cases where the return
 *        value is popped but saved and restored later; etc.  It also only handles x86 instructions at this time.
 *        [RPM 2010-04-30] */
bool
Partitioner::pops_return_address(rose_addr_t va)
{
    bool on_stack = true; /*assume return value stays on stack; prove otherwise*/

    /* Create the basic block if possible, but if we created it here then we should clear it below. */
    BasicBlock *bb = find_bb_containing(va, false);
    bool preexisting = bb!=NULL;
    if (!bb) bb = find_bb_containing(va);
    if (!bb) return false;
    try {

        SgAsmx86Instruction *last_insn = isSgAsmx86Instruction(bb->last_insn());

        typedef VirtualMachineSemantics::Policy Policy;
        typedef X86InstructionSemantics<Policy, VirtualMachineSemantics::ValueType> Semantics;
        Policy policy;
        VirtualMachineSemantics::ValueType<32> orig_retaddr;
        policy.writeMemory(x86_segreg_ss, policy.readGPR(x86_gpr_sp), orig_retaddr, policy.true_());
        Semantics semantics(policy);

#if 0
        fputs("Partitioner::pops_return_address:\n", stderr);
#endif
        try {
            for (std::vector<SgAsmInstruction*>::iterator ii=bb->insns.begin(); ii!=bb->insns.end(); ++ii) {
                SgAsmx86Instruction *insn = isSgAsmx86Instruction(*ii);
                if (!insn) return false;
                if (insn==last_insn && insn->get_kind()==x86_ret) break;
                semantics.processInstruction(insn);
#if 0
                std::ostringstream s;
                s << "Analysis for " <<unparseInstructionWithAddress(insn) <<std::endl
                  <<policy.get_state()
                fputs(s.str().c_str(), stderr);
#endif
            }
            on_stack = policy.on_stack(orig_retaddr);
            if (!on_stack && debug)
                fprintf(debug, "[B%08"PRIx64" discards return address]", va);
        } catch (const Semantics::Exception&) {
            /*void*/
        } catch (const Policy::Exception&) {
            /*void*/
        }
        
    } catch(...) {
        if (!preexisting)
            discard(bb);
        throw;
    }

    /* We don't want to have a basic block created just because we did some analysis. */
    if (!preexisting)
        discard(bb);

    /* Is the original return value still on the stack? */
    return !on_stack;
}

Partitioner::BasicBlock*
Partitioner::discard(BasicBlock *bb)
{
    if (bb!=NULL) {
        /* Erase the block from the list of known blocks. */
        BasicBlocks::iterator bbi=blocks.find(address(bb));
        ROSE_ASSERT(bbi!=blocks.end());
        ROSE_ASSERT(bbi->second==bb);
        blocks.erase(bbi);

        /* Erase the instruction-to-block link in the insn2block map. */
        for (size_t i=0; i<bb->insns.size(); ++i) {
            SgAsmInstruction *insn = bb->insns[i];
            std::map<rose_addr_t, BasicBlock*>::iterator bbi = insn2block.find(insn->get_address());
            ROSE_ASSERT(bbi!=insn2block.end());
            ROSE_ASSERT(bbi->second==bb);
            bbi->second = NULL; /*much faster than erasing, as determined by real testing*/
        }

        delete bb;
    }
    return NULL;
}

/* Returns instruction with highest address */
SgAsmInstruction *
Partitioner::BasicBlock::last_insn() const
{
    ROSE_ASSERT(insns.size()>0);
    return insns.back();
}

/* Release all blocks from a function. Do not delete the blocks. */
void
Partitioner::Function::clear_blocks()
{
    for (BasicBlocks::iterator bi=blocks.begin(); bi!=blocks.end(); ++bi)
        bi->second->function = NULL;
    blocks.clear();
}

/* Return this function's block having the highest address. */
Partitioner::BasicBlock *
Partitioner::Function::last_block() const
{
    ROSE_ASSERT(blocks.size()>0);
    BasicBlocks::const_iterator bi = blocks.end();
    --bi;
    return bi->second;
}

/* Return partitioner to initial state */
void
Partitioner::clear()
{
    config_file_loaded = false;

    /* Delete all functions */
    for (Functions::iterator fi=functions.begin(); fi!=functions.end(); ++fi) {
        fi->second->clear_blocks();
        delete fi->second;
    }
    functions.clear();

    /* Delete all basic blocks. We don't need to call Partitioner::discard() to fix up ptrs because all functions that might
     * have pointed to this block have already been deleted, and the insn2block map has also been cleared. */
    insn2block.clear();
    for (BasicBlocks::iterator bi=blocks.begin(); bi!=blocks.end(); ++bi)
        delete bi->second;
    blocks.clear();

    /* Release (do not delete) all instructions */
    insns.clear();
}

void
Partitioner::load_config() {
    /* Read configuration file (avoid mmap due to Windows support) */
    if (!config_file_loaded && !config_file_name.empty()) {
#ifdef _MSC_VER /* tps (06/23/2010) : Does not work under Windows */
        fprintf(stderr, "Partitioner::load_config(\"%s\") not implemented on Windows\n", config_file_name.c_str());
#else
        int fd = open(config_file_name.c_str(), O_RDONLY);
        if (fd<0)
            throw IPDParser::Exception(strerror(errno), config_file_name);
        struct stat sb;
        fstat(fd, &sb);
        char *config = new char[sb.st_size];
        ssize_t nread = read(fd, config, sb.st_size);
        if (nread<0 || nread<sb.st_size)
            throw IPDParser::Exception(strerror(errno), config_file_name);
        IPDParser(this, config, sb.st_size, config_file_name).parse();
        delete[] config;
        close(fd);
        config_file_loaded = true;
#endif
    }
}

/* Return address of first instruction of basic block */
rose_addr_t
Partitioner::address(BasicBlock* bb) const
{
    ROSE_ASSERT(bb->insns.size()>0);
    return bb->insns.front()->get_address();
}

/* Reduces the size of a basic block by truncating its list of instructions.  The new block contains initial instructions up
 * to but not including the instruction at the specified virtual address.  The addresses of the instructions (aside from the
 * instruction with the specified split point), are irrelevant since the choice of where to split is based on the relative
 * positions in the basic block's instruction vector rather than instruction address. */
void
Partitioner::truncate(BasicBlock* bb, rose_addr_t va)
{
    ROSE_ASSERT(bb);
    ROSE_ASSERT(bb==find_bb_containing(va));

    /* Find the cut point in the instruction vector. I.e., the first instruction to remove from the vector. */
    std::vector<SgAsmInstruction*>::iterator cut = bb->insns.begin();
    while (cut!=bb->insns.end() && (*cut)->get_address()!=va) ++cut;
    ROSE_ASSERT(cut!=bb->insns.begin()); /*we can't remove them all since basic blocks are never empty*/

    /* Remove instructions from the cut point and beyond. */
    for (std::vector<SgAsmInstruction*>::iterator ii=cut; ii!=bb->insns.end(); ++ii) {
        ROSE_ASSERT(insn2block[(*ii)->get_address()] == bb);
        insn2block[(*ii)->get_address()] = NULL;
    }
    bb->insns.erase(cut, bb->insns.end());
}

/* Append instruction to basic block */
void
Partitioner::append(BasicBlock* bb, SgAsmInstruction* insn)
{
    ROSE_ASSERT(bb);
    ROSE_ASSERT(insn);
    ROSE_ASSERT(insn2block[insn->get_address()]==NULL); /*insn must not already belong to a basic block*/
    bb->insns.push_back(insn);
    insn2block[insn->get_address()] = bb;
}

/* Append basic block to function */
void
Partitioner::append(Function* f, BasicBlock *bb)
{
    ROSE_ASSERT(f);
    ROSE_ASSERT(bb);
    if (bb->function==f) return;
    ROSE_ASSERT(bb->function==NULL);
    bb->function = f;
    f->blocks[address(bb)] = bb;

    /* If the block is a function return then mark the function as returning.  On a transition from a non-returning function
     * to a returning function, we must mark all calling functions as pending so that the fall-through address of their
     * function calls to this function are eventually discovered.  This includes recursive calls since we may have already
     * discovered the recursive call but not followed the fall-through address.
     *
     * FIXME: It's probably no longer necessary to go back and mark calling functions as pending because we do that in the
     *        analyze_cfg() loop.  Doing it in analyze_cfg() is probably more efficient than running these nested loops each
     *        time we have a transition. [RPM 2010-07-30] */
    update_analyses(bb);
    if (bb->cache.function_return && !f->returns) {
        f->returns = true;
        if (debug) fprintf(debug, "[returns-to");
        for (BasicBlocks::iterator bbi=blocks.begin(); bbi!=blocks.end(); ++bbi) {
            if (bbi->second->function!=NULL) {
                const Disassembler::AddressSet &sucs = successors(bbi->second, NULL);
                for (Disassembler::AddressSet::const_iterator si=sucs.begin(); si!=sucs.end(); ++si) {
                    if (*si==f->entry_va) {
                        if (debug) fprintf(debug, " F%08"PRIx64, bbi->second->function->entry_va);
                        bbi->second->function->pending = true;
                        break;
                    }
                }
            }
        }
        if (debug) fprintf(debug, "]");
    }
}

/* Remove a basic block from a function */
void
Partitioner::remove(Function* f, BasicBlock* bb) 
{
    ROSE_ASSERT(f);
    ROSE_ASSERT(bb);
    ROSE_ASSERT(bb->function==f);
    bb->function = NULL;
    f->blocks.erase(address(bb));
}

/** Finds a basic block containing the specified instruction address. If no basic block exists and @p create is set, then a
 *  new block is created which starts at the specified address.  The return value, in the case when a block already exists,
 *  may be a block where the specified virtual address is either the beginning of the block or somewhere inside the block. In
 *  any case, the virtual address will always represent a function.
 *
 *  If no instruction can be found at the specified address then no block is created and a null pointer is returned.
 *
 *  Blocks are created by adding the initial instruction to the block, then repeatedly attempting to add more instructions as
 *  follows: if the block successors can all be statically determined, and there is exactly one successor, and that successor
 *  is not already part of a block, then the successor is appended to the block.
 *
 *  Block creation is recursive in nature since the computation of a (partial) block's successors might require creation of
 *  other blocks. Consider the case of an x86 CALL instruction:  after a CALL is appended to a block, the successors are
 *  calculated by looking at the target of the CALL. If the target is known and it can be proved that the target block
 *  (recursively constructed) discards the return address, then the fall-through address of the CALL is not a direct
 *  successor.
 *
 *  See also, set_allow_discontiguous_blocks().
 */
Partitioner::BasicBlock *
Partitioner::find_bb_containing(rose_addr_t va, bool create/*true*/)
{
    if (insn2block[va]!=NULL)
        return insn2block[va];
    if (!create)
        return NULL;

    BasicBlock *bb = NULL;
    while (1) {
        Disassembler::InstructionMap::const_iterator ii = insns.find(va);
        if (ii==insns.end())
            break; /*no instruction*/
        if (insn2block[va]!=NULL)
            break; /*we've reached another block*/
        SgAsmInstruction *insn = ii->second;
        if (!bb) {
            bb = new BasicBlock;
            blocks.insert(std::make_pair(va, bb));
        }
        append(bb, insn);
        va += insn->get_raw_bytes().size();
        if (insn->terminatesBasicBlock()) { /*naively terminates?*/
            bool complete;
            const Disassembler::AddressSet& sucs = successors(bb, &complete);
            if ((func_heuristics & SgAsmFunctionDeclaration::FUNC_CALL_TARGET) && is_function_call(bb, NULL)) {
                /* When we are detecting functions based on x86 CALL instructions (or similar for other architectures) then
                 * the instruction after the CALL should never be part of this basic block. Otherwise allow the call to be
                 * part of the basic block initially and we'll split the block later if we need to. */
                break;
            } else if (allow_discont_blocks) {
                if (!complete || sucs.size()!=1)
                    break;
                va = *(sucs.begin());
            } else {
                if (!complete || sucs.size()!=1 || *(sucs.begin())!=va)
                    break;
            }
        }
    }
    ROSE_ASSERT(!bb || bb->insns.size()>0);
    return bb;
}

/** Makes sure the block at the specified address exists.  This is similar to find_bb_containing() except it makes sure that
 *  @p va starts a new basic block if it was previously in the middle of a block.  If an existing block had to be truncated to
 *  start this new block then the original block's function is marked as pending rediscovery. */
Partitioner::BasicBlock *
Partitioner::find_bb_starting(rose_addr_t va, bool create/*true*/)
{
    BasicBlock *bb = find_bb_containing(va, create);
    if (!bb)
        return NULL;
    if (va==address(bb))
        return bb;
    if (!create)
        return NULL;
    if (debug)
        fprintf(debug, "[split from B%08"PRIx64"]", address(bb));
    if (bb->function!=NULL)
        bb->function->pending = true;
    truncate(bb, va);
    bb = find_bb_containing(va);
    ROSE_ASSERT(bb!=NULL);
    ROSE_ASSERT(va==address(bb));
    return bb;
}

/** Folows alias_for links in basic blocks. The input value is the virtual address of a basic block (which need not exist). We
 *  recursively look up the specified block and follow its alias_for link until either the block does not exist or it has no
 *  alias_for. */
rose_addr_t
Partitioner::canonic_block(rose_addr_t va)
{
    for (size_t i=0; i<100; i++) {
        BasicBlock *bb = find_bb_starting(va, false);
        if (!bb || !bb->cache.alias_for) return va;
        if (debug) fprintf(debug, "[B%08"PRIx64"->B%08"PRIx64"]", va, bb->cache.alias_for);
        va = bb->cache.alias_for;
    }
    ROSE_ASSERT(!"possible alias loop");
}

/* Adds or updates a function definition. */
Partitioner::Function *
Partitioner::add_function(rose_addr_t entry_va, unsigned reasons, std::string name)
{
    Function *f = NULL;
    Functions::iterator fi = functions.find(entry_va);
    if (fi==functions.end()) {
        f = new Function(entry_va, reasons, name);
        functions[entry_va] = f;
    } else {
        f = fi->second;
        ROSE_ASSERT(f->entry_va==entry_va);
        f->reason |= reasons;
        if (name!="") f->name = name;
    }
    return f;
}

/* Marks program entry addresses as functions. */
void
Partitioner::mark_entry_targets(SgAsmGenericHeader *fhdr)
{
    SgRVAList entries = fhdr->get_entry_rvas();
    for (size_t i=0; i<entries.size(); i++) {
        rose_addr_t entry_va = entries[i].get_rva() + fhdr->get_base_va();
        if (insns.find(entry_va)!=insns.end())
            add_function(entry_va, SgAsmFunctionDeclaration::FUNC_ENTRY_POINT);
    }
}

/* Use the Frame Descriptor Entry Records of the ELF .eh_frame section to mark functions. */
void
Partitioner::mark_eh_frames(SgAsmGenericHeader *fhdr)
{
    SgAsmGenericSectionList *sections = fhdr->get_sections();
    for (size_t i=0; i<sections->get_sections().size(); i++) {
        SgAsmElfEHFrameSection *ehframe = isSgAsmElfEHFrameSection(sections->get_sections()[i]);
        if (ehframe!=NULL) {
            SgAsmElfEHFrameEntryCIList *ci_entries = ehframe->get_ci_entries();
            for (size_t j=0; j<ci_entries->get_entries().size(); j++) {
                SgAsmElfEHFrameEntryCI *cie = ci_entries->get_entries()[j];
                SgAsmElfEHFrameEntryFDList *fd_entries = cie->get_fd_entries();
                for (size_t k=0; k<fd_entries->get_entries().size(); k++) {
                    SgAsmElfEHFrameEntryFD *fde = fd_entries->get_entries()[k];
                    rose_addr_t target = fde->get_begin_rva().get_rva();
                    if (insns.find(target)!=insns.end())
                        add_function(target, SgAsmFunctionDeclaration::FUNC_EH_FRAME);
                }
            }
        }
    }
}

/* Adds each entry of the ELF procedure lookup table (.plt section) to the list of functions. */
void
Partitioner::mark_elf_plt_entries(SgAsmGenericHeader *fhdr)
{
    /* This function is ELF, x86 specific. */
    SgAsmElfFileHeader *elf = isSgAsmElfFileHeader(fhdr);
    if (!elf) return;
    
    /* Find important sections */
    SgAsmGenericSection *plt = elf->get_section_by_name(".plt");
    if (!plt || !plt->is_mapped()) return;
    SgAsmGenericSection *gotplt = elf->get_section_by_name(".got.plt");
    if (!gotplt || !gotplt->is_mapped()) return;

    /* Find all relocation sections */
    std::set<SgAsmElfRelocSection*> rsects;
    const SgAsmGenericSectionPtrList &sections = elf->get_sections()->get_sections();
    for (SgAsmGenericSectionPtrList::const_iterator si=sections.begin(); si!=sections.end(); ++si) {
        SgAsmElfRelocSection *reloc_section = isSgAsmElfRelocSection(*si);
        if (reloc_section) {
            ROSE_ASSERT(isSgAsmElfSymbolSection(reloc_section->get_linked_section()));
            rsects.insert(reloc_section);
        }
    }
    if (rsects.empty()) return;

    /* Look at each instruction in the .plt section. If the instruction is a computed jump to an address stored in the
     * .got.plt then we've found the beginning of a plt trampoline. */
    rose_addr_t plt_offset = 14; /* skip the first entry (PUSH ds:XXX; JMP ds:YYY; 0x00; 0x00)--the JMP is not a function*/
    while (plt_offset<plt->get_mapped_size()) {

        /* Find an x86 instruction */
        Disassembler::InstructionMap::iterator ii = insns.find(plt->get_mapped_actual_rva()+plt_offset);
        if (ii==insns.end()) {
            ++plt_offset;
            continue;
        }
        plt_offset += ii->second->get_raw_bytes().size();
        SgAsmx86Instruction *insn = isSgAsmx86Instruction(ii->second);
        if (!insn) continue;
            
        rose_addr_t gotplt_va = get_indirection_addr(insn);
        if (gotplt_va <  elf->get_base_va() + gotplt->get_mapped_preferred_rva() ||
            gotplt_va >= elf->get_base_va() + gotplt->get_mapped_preferred_rva() + gotplt->get_mapped_size()) {
            continue; /* jump is not indirect through the .got.plt section */
        }
        

        /* Find the relocation entry whose offset is the gotplt_va and use that entry's symbol for the function name. */
        std::string name;
        for (std::set<SgAsmElfRelocSection*>::iterator ri=rsects.begin(); ri!=rsects.end() && name.empty(); ++ri) {
            SgAsmElfRelocEntryList *entries = (*ri)->get_entries();
            SgAsmElfSymbolSection *symbol_section = isSgAsmElfSymbolSection((*ri)->get_linked_section());
            SgAsmElfSymbolList *symbols = symbol_section->get_symbols();
            for (size_t ei=0; ei<entries->get_entries().size() && name.empty(); ++ei) {
                SgAsmElfRelocEntry *rel = entries->get_entries()[ei];
                if (rel->get_r_offset()==gotplt_va) {
                    unsigned long symbol_idx = rel->get_sym();
                    if (symbol_idx < symbols->get_symbols().size()) {
                        SgAsmElfSymbol *symbol = symbols->get_symbols()[symbol_idx];
                        name = symbol->get_name()->get_string() + "@plt";
                    }
                }
            }
        }
        
        Function *plt_func = add_function(insn->get_address(), SgAsmFunctionDeclaration::FUNC_IMPORT, name);

        /* FIXME: Assume that most PLT functions return. We make this assumption for now because the PLT table contains an
         *        indirect jump through the .plt.got data area and we don't yet do static analysis of the data.  Because of
         *        that, all the PLT functons will contain only a basic block with the single indirect jump, and no return
         *        (e.g., x86 RET or RETF) instruction, and therefore the function would not normally be marked as returning.
         *        [RPM 2010-05-11] */
        if ("abort@plt"!=name && "execl@plt"!=name && "execlp@plt"!=name && "execv@plt"!=name && "execvp@plt"!=name &&
            "exit@plt"!=name && "_exit@plt"!=name && "fexecve@plt"!=name &&
            "longjmp@plt"!=name && "__longjmp@plt"!=name && "siglongjmp@plt"!=name)
            plt_func->returns = true;
    }
}

/* Use symbol tables to determine function entry points. */
void
Partitioner::mark_func_symbols(SgAsmGenericHeader *fhdr)
{
    SgAsmGenericSectionList *sections = fhdr->get_sections();
    for (size_t i=0; i<sections->get_sections().size(); i++) {

        /* If this is a symbol table of some sort, then get the list of symbols. */
        std::vector<SgAsmGenericSymbol*> symbols;
        if (isSgAsmElfSymbolSection(sections->get_sections()[i])) {
            SgAsmElfSymbolList *elf_symbols = isSgAsmElfSymbolSection(sections->get_sections()[i])->get_symbols();
            for (size_t j=0; j<elf_symbols->get_symbols().size(); j++) {
                symbols.push_back(elf_symbols->get_symbols()[j]);
            }
        } else if (isSgAsmCoffSymbolTable(sections->get_sections()[i])) {
            SgAsmCoffSymbolList *coff_symbols = isSgAsmCoffSymbolTable(sections->get_sections()[i])->get_symbols();
            for (size_t j=0; j<coff_symbols->get_symbols().size(); j++) {
                symbols.push_back(coff_symbols->get_symbols()[j]);
            }
        }

        for (size_t j=0; j<symbols.size(); j++) {
            SgAsmGenericSymbol *symbol = symbols[j];
            if (symbol->get_def_state()==SgAsmGenericSymbol::SYM_DEFINED && symbol->get_type()==SgAsmGenericSymbol::SYM_FUNC) {
                rose_addr_t value = symbol->get_value();
                if (insns.find(value)!=insns.end())
                    add_function(value, SgAsmFunctionDeclaration::FUNC_SYMBOL, symbol->get_name()->get_string());

                /* Sometimes weak symbol values are offsets from a section (this code handles that), but other times they're
                 * the value is used directly (the above code handled that case). */            
                SgAsmGenericSection *section = symbol->get_bound();
                if (section && symbol->get_binding()==SgAsmGenericSymbol::SYM_WEAK)
                    value += section->get_header()->get_base_va() + section->get_mapped_actual_rva();
                if (insns.find(value)!=insns.end())
                    add_function(value, SgAsmFunctionDeclaration::FUNC_SYMBOL, symbol->get_name()->get_string());
            }
        }
    }
}

/** See Partitioner::mark_func_patterns. Tries to match "push rbp; mov rbp,rsp" (or the 32-bit equivalent) */
static Disassembler::InstructionMap::const_iterator
pattern1(const Disassembler::InstructionMap& insns, Disassembler::InstructionMap::const_iterator ii)
{
    /* Look for "push rbp" */
    SgAsmx86Instruction *insn1 = isSgAsmx86Instruction(ii->second);
    if (!insn1) return insns.end();
    if (insn1->get_kind()!=x86_push) return insns.end();
    const SgAsmExpressionPtrList &opands1 = insn1->get_operandList()->get_operands();
    if (opands1.size()!=1) return insns.end();
    SgAsmx86RegisterReferenceExpression *rre = isSgAsmx86RegisterReferenceExpression(opands1[0]);
    if (!rre) return insns.end();
    if (rre->get_register_class()!=x86_regclass_gpr || rre->get_register_number()!=x86_gpr_bp) return insns.end();

    /* Look for "mov rbp,rsp" */
    Disassembler::InstructionMap::const_iterator ij=insns.find(ii->first + insn1->get_raw_bytes().size());
    if (ij==insns.end()) return insns.end();
    SgAsmx86Instruction *insn2 = isSgAsmx86Instruction(ij->second);
    if (!insn2) return insns.end();
    if (insn2->get_kind()!=x86_mov) return insns.end();
    const SgAsmExpressionPtrList &opands2 = insn2->get_operandList()->get_operands();
    if (opands2.size()!=2) return insns.end();
    rre = isSgAsmx86RegisterReferenceExpression(opands2[0]);
    if (!rre) return insns.end();
    if (rre->get_register_class()!=x86_regclass_gpr || rre->get_register_number()!=x86_gpr_bp) return insns.end();
    rre = isSgAsmx86RegisterReferenceExpression(opands2[1]);
    if (!rre) return insns.end();
    if (rre->get_register_class()!=x86_regclass_gpr || rre->get_register_number()!=x86_gpr_sp) return insns.end();

    return ii;
}

#if 0 /*commented out in Partitioner::mark_func_patterns()*/
/** See Partitioner::mark_func_patterns. Tries to match "nop;nop;nop" followed by something that's not a nop and returns the
 *  something that's not a nop if successful. */
static Disassembler::InstructionMap::const_iterator
pattern2(const Disassembler::InstructionMap& insns, Disassembler::InstructionMap::const_iterator ii)
{
    /* Look for three "nop" instructions */
    for (size_t i=0; i<3; i++) {
        SgAsmx86Instruction *nop = isSgAsmx86Instruction(ii->second);
        if (!nop) return insns.end();
        if (nop->get_kind()!=x86_nop) return insns.end();
        if (nop->get_operandList()->get_operands().size()!=0) return insns.end(); /*only zero-arg NOPs allowed*/
        ii = insns.find(ii->first + nop->get_raw_bytes().size());
        if (ii==insns.end()) return insns.end();
    }
    
    /* Look for something that's not a "nop"; this is the function entry point. */
    SgAsmx86Instruction *notnop = isSgAsmx86Instruction(ii->second);
    if (!notnop) return insns.end();
    if (notnop->get_kind()==x86_nop) return insns.end();
    return ii;
}
#endif

/** See Partitioner::mark_func_patterns. Tries to match "leave;ret" followed by one or more "nop" followed by a non-nop
 *  instruction and if matching, returns the iterator for the non-nop instruction. */
static Disassembler::InstructionMap::const_iterator
pattern3(const Disassembler::InstructionMap& insns, Disassembler::InstructionMap::const_iterator ii)
{
    /* leave; ret; nop */
    for (size_t i=0; i<3; i++) {
        SgAsmx86Instruction *insn = isSgAsmx86Instruction(ii->second);
        if (!insn) return insns.end();
        if ((i==0 && insn->get_kind()!=x86_leave) ||
            (i==1 && insn->get_kind()!=x86_ret)   ||
            (i==2 && insn->get_kind()!=x86_nop))
            return insns.end();
        ii = insns.find(ii->first + insn->get_raw_bytes().size());
        if (ii==insns.end()) return insns.end();
    }
    
    /* Zero or more "nop" instructions */
    while (1) {
        SgAsmx86Instruction *insn = isSgAsmx86Instruction(ii->second);
        if (!insn) return insns.end();
        if (insn->get_kind()!=x86_nop) break;
        ii = insns.find(ii->first + insn->get_raw_bytes().size());
        if (ii==insns.end()) return insns.end();
    }
    
    /* This must be something that's not a "nop", but make sure it's an x86 instruction anyway. */
    SgAsmx86Instruction *insn = isSgAsmx86Instruction(ii->second);
    if (!insn) return insns.end();
    return ii;
}
        
/* Look for instruction patterns. */
void
Partitioner::mark_func_patterns()
{
    for (Disassembler::InstructionMap::const_iterator ii=insns.begin(); ii!=insns.end(); ++ii) {
        Disassembler::InstructionMap::const_iterator found = insns.end();

        /* Try each pattern until one succeeds */
        if (found==insns.end()) found = pattern1(insns, ii);
#if 0   /* Disabled because NOP's sometimes legitimately appear inside functions */
        if (found==insns.end()) found = pattern2(insns, ii);
#endif
        if (found==insns.end()) found = pattern3(insns, ii);

        
        /* We found a function entry point */
        if (found!=insns.end())
            add_function(found->first, SgAsmFunctionDeclaration::FUNC_PATTERN);
    }
}

/* Look for NOP padding between functions */
void
Partitioner::create_nop_padding()
{

    /* Find no-op blocks that follow known functions and which are not already part of a function */
    Disassembler::AddressSet new_functions;
    for (Functions::iterator fi=functions.begin(); fi!=functions.end(); fi++) {
        Function *func = fi->second;
        if (func->reason & SgAsmFunctionDeclaration::FUNC_INTERPAD) continue; /*some other kind of padding*/
        if (0==func->blocks.size()) continue;
        SgAsmInstruction *last_insn = func->last_block()->last_insn();
        rose_addr_t va = last_insn->get_address() + last_insn->get_raw_bytes().size();
        BasicBlock *bb = find_bb_containing(va);
        if (!bb || bb->function!=NULL) continue;

        /* FIXME: We should have a more portable way to find blocks that are no-ops. */
        bool is_noop=true;
        for (size_t i=0; i<bb->insns.size() && is_noop; i++) {
            SgAsmx86Instruction     *insn_x86 = isSgAsmx86Instruction(bb->insns[i]);
            SgAsmArmInstruction     *insn_arm = isSgAsmArmInstruction(bb->insns[i]);
            SgAsmPowerpcInstruction *insn_ppc = isSgAsmPowerpcInstruction(bb->insns[i]);
            ROSE_ASSERT(insn_x86 || insn_arm || insn_ppc);
            is_noop = (insn_x86 && insn_x86->get_kind()==x86_nop); /*only x86 has NOPs*/
        }
        if (!is_noop) continue;
        new_functions.insert(va);
    }
    
    /* Create functions */
    for (Disassembler::AddressSet::iterator ai=new_functions.begin(); ai!=new_functions.end(); ++ai) {
        Function *padfunc = add_function(*ai, SgAsmFunctionDeclaration::FUNC_INTERPAD);
        BasicBlock *bb = find_bb_containing(*ai);
        ROSE_ASSERT(bb!=NULL);
        append(padfunc, bb);
    }
}

/* Look for zero padding between functions. */
void
Partitioner::create_zero_padding()
{
    /* Find the address ranges that contain zero padding, irrespective of basic blocks. */
    std::map<rose_addr_t/*begin_va*/, rose_addr_t/*end_va*/> new_functions;
    for (Functions::iterator fi=functions.begin(); fi!=functions.end(); fi++) {
        Function *left_func = fi->second;
        if (left_func->reason & SgAsmFunctionDeclaration::FUNC_INTERPAD) continue; /*some other kind of padding*/
        if (0==left_func->blocks.size()) continue;
        SgAsmInstruction *insn = left_func->last_block()->last_insn();
        rose_addr_t begin_va = insn->get_address() + insn->get_raw_bytes().size();
        
        rose_addr_t end_va = (rose_addr_t)-1;
        Functions::iterator fi2 = fi;
        ++fi2;
        if (fi2!=functions.end())
            end_va = fi2->first;

        /* Are all bytes between begin_va (inclusive) and end_va (exclusive) zero? */
        bool all_zero = true;
        for (rose_addr_t va=begin_va; va<end_va && all_zero; /*void*/) {
            Disassembler::InstructionMap::const_iterator ii=insns.find(va);
            if (ii==insns.end()) {
                end_va = va;
                break;
            }
            size_t nbytes = std::min((rose_addr_t)ii->second->get_raw_bytes().size(), end_va-va);
            for (size_t i=0; i<nbytes && all_zero; i++)
                all_zero = (ii->second->get_raw_bytes()[i]==0);
            va += ii->second->get_raw_bytes().size();
        }
        if (all_zero && begin_va<end_va)
            new_functions[begin_va] = end_va;
    }
    
    /* For ranges of zero bytes, find the blocks containing those instructions and add them to the padding function. The
     * blocks are allowed to extend beyond the range of zeros and contain non-zero bytes. */
    for (std::map<rose_addr_t, rose_addr_t>::iterator fi=new_functions.begin(); fi!=new_functions.end(); ++fi) {
        rose_addr_t begin_va = fi->first;
        rose_addr_t end_va = fi->second;
        Function *padfunc = NULL;
        for (rose_addr_t va=begin_va; va<end_va; /*void*/) {
            BasicBlock *bb = find_bb_containing(va);
            if (!bb || bb->function) break;
            if (!padfunc)
                padfunc = add_function(begin_va, SgAsmFunctionDeclaration::FUNC_INTERPAD);
            append(padfunc, bb);
            SgAsmInstruction *last_insn = bb->last_insn();
            va = last_insn->get_address() + last_insn->get_raw_bytes().size();
        }
    }
}

/* class method */
rose_addr_t
Partitioner::value_of(SgAsmValueExpression *e)
{
    if (!e) {
        return 0;
    } else if (isSgAsmWordValueExpression(e)) {
        return isSgAsmWordValueExpression(e)->get_value();
    } else if (isSgAsmDoubleWordValueExpression(e)) {
        return isSgAsmDoubleWordValueExpression(e)->get_value();
    } else if (isSgAsmQuadWordValueExpression(e)) {
        return isSgAsmQuadWordValueExpression(e)->get_value();
    } else {
        return 0;
    }
}

/* class method */
rose_addr_t
Partitioner::get_indirection_addr(SgAsmInstruction *g_insn)
{
    rose_addr_t retval = 0;

    SgAsmx86Instruction *insn = isSgAsmx86Instruction(g_insn);
    if (!insn ||
        !x86InstructionIsUnconditionalBranch(insn) ||
        1!=insn->get_operandList()->get_operands().size())
        return retval;
    
    SgAsmMemoryReferenceExpression *mref = isSgAsmMemoryReferenceExpression(insn->get_operandList()->get_operands()[0]);
    if (!mref)
        return retval;

    SgAsmExpression *mref_addr = mref->get_address();
    if (isSgAsmBinaryExpression(mref_addr)) {
        SgAsmBinaryExpression *mref_bin = isSgAsmBinaryExpression(mref_addr);
        SgAsmx86RegisterReferenceExpression *reg = isSgAsmx86RegisterReferenceExpression(mref_bin->get_lhs());
        SgAsmValueExpression *val = isSgAsmValueExpression(mref_bin->get_rhs());
        if (reg->get_register_class()==x86_regclass_ip && val!=NULL) {
            retval = value_of(val) + insn->get_address() + insn->get_raw_bytes().size();
        }
    } else if (isSgAsmValueExpression(mref_addr)) {
        retval = value_of(isSgAsmValueExpression(mref_addr));
    }

    return retval; /*calculated value, or defaults to zero*/
}

/* Gives names to the dynamic linking trampolines in the .plt section if the Partitioner detected them as functions. If
 * mark_elf_plt_entries() was called then they all would have been marked as functions and given names. Otherwise, ROSE might
 * have detected some of them in other ways (like CFG analysis) and this function will give them names. */
void
Partitioner::name_plt_entries(SgAsmGenericHeader *fhdr)
{
    /* This function is ELF, x86 specific. [FIXME RPM 2009-02-06] */
    SgAsmElfFileHeader *elf = isSgAsmElfFileHeader(fhdr);
    if (!elf) return;

    /* Find important sections */
    SgAsmGenericSection *plt = elf->get_section_by_name(".plt");
    if (!plt || !plt->is_mapped()) return;
    SgAsmGenericSection *gotplt = elf->get_section_by_name(".got.plt");
    if (!gotplt || !gotplt->is_mapped()) return;

    /* Find all relocation sections */
    std::set<SgAsmElfRelocSection*> rsects;
    for (SgAsmGenericSectionPtrList::iterator si=elf->get_sections()->get_sections().begin();
         si!=elf->get_sections()->get_sections().end(); 
         si++) {
        SgAsmElfRelocSection *reloc_section = isSgAsmElfRelocSection(*si);
        if (reloc_section) {
            ROSE_ASSERT(isSgAsmElfSymbolSection(reloc_section->get_linked_section()));
            rsects.insert(reloc_section);
        }
    }
    if (rsects.empty()) return;

    /* Process each .plt trampoline */
    for (Functions::iterator fi=functions.begin(); fi!=functions.end(); fi++) {
        rose_addr_t func_addr = fi->first;

        if (fi->second->name!="")
            continue; /* function already has a name */

        if (func_addr <  elf->get_base_va() + plt->get_mapped_preferred_rva() ||
            func_addr >= elf->get_base_va() + plt->get_mapped_preferred_rva() + plt->get_mapped_size())
            continue; /* function is not in the .plt section */

        /* Sometimes the first instruction of a basic block cannot be disassembled and the basic block will have a different
         * starting address than its first instruction.  If that basic block is also the start of a function then the
         * function also will have no initial instruction. */
        Disassembler::InstructionMap::const_iterator ii = insns.find(func_addr);
        if (ii==insns.end())
            continue;

        /* The target in the ".plt" section will be an indirect (through the .got.plt section) jump to the actual dynamically
         * linked function (or to the dynamic linker itself). The .got.plt address is what we're really interested in. */
        SgAsmx86Instruction *insn = isSgAsmx86Instruction(ii->second);
        rose_addr_t gotplt_va = get_indirection_addr(insn);

        if (gotplt_va <  elf->get_base_va() + gotplt->get_mapped_preferred_rva() ||
            gotplt_va >= elf->get_base_va() + gotplt->get_mapped_preferred_rva() + gotplt->get_mapped_size())
            continue; /* PLT entry doesn't dereference a value in the .got.plt section */
        
        /* Find the relocation entry whose offset is the gotplt_rva and use that entry's symbol for the function name. */
        for (std::set<SgAsmElfRelocSection*>::iterator ri=rsects.begin(); ri!=rsects.end() && fi->second->name==""; ri++) {
            SgAsmElfRelocEntryList *entries = (*ri)->get_entries();
            SgAsmElfSymbolSection *symbol_section = isSgAsmElfSymbolSection((*ri)->get_linked_section());
            SgAsmElfSymbolList *symbols = symbol_section->get_symbols();
            for (size_t ei=0; ei<entries->get_entries().size() && fi->second->name==""; ei++) {
                SgAsmElfRelocEntry *rel = entries->get_entries()[ei];
                if (rel->get_r_offset()==gotplt_va) {
                    unsigned long symbol_idx = rel->get_sym();
                    ROSE_ASSERT(symbol_idx < symbols->get_symbols().size());
                    SgAsmElfSymbol *symbol = symbols->get_symbols()[symbol_idx];
                    fi->second->name = symbol->get_name()->get_string() + "@plt";
                }
            }
        }
    }
}

/* Seed function starts based on criteria other than control flow graph. */
void
Partitioner::pre_cfg(SgAsmInterpretation *interp/*=NULL*/)
{
    if (interp) {
        const SgAsmGenericHeaderPtrList &headers = interp->get_headers()->get_headers();
        for (size_t i=0; i<headers.size(); i++) {
            if (func_heuristics & SgAsmFunctionDeclaration::FUNC_ENTRY_POINT)
                mark_entry_targets(headers[i]);
            if (func_heuristics & SgAsmFunctionDeclaration::FUNC_EH_FRAME)
                mark_eh_frames(headers[i]);
            if (func_heuristics & SgAsmFunctionDeclaration::FUNC_SYMBOL)
                mark_func_symbols(headers[i]);
            if (func_heuristics & SgAsmFunctionDeclaration::FUNC_IMPORT)
                mark_elf_plt_entries(headers[i]);
        }
    }
    if (func_heuristics & SgAsmFunctionDeclaration::FUNC_PATTERN)
        mark_func_patterns();

    /* Run user-defined function detectors, making sure that the basic block starts are up-to-date for each call. */
    if (func_heuristics & SgAsmFunctionDeclaration::FUNC_USERDEF) {
        if (interp) {
            const SgAsmGenericHeaderPtrList &headers = interp->get_headers()->get_headers();
            for (size_t i=0; i<user_detectors.size(); i++) {
                for (size_t j=0; j<=headers.size(); j++) {
                    SgAsmGenericHeader *hdr = 0==j ? NULL : headers[j-1];
                    user_detectors[i](this, hdr, insns);
                }
            }
        } else {
            for (size_t i=0; i<user_detectors.size(); i++) {
                user_detectors[i](this, NULL, insns);
            }
        }
    }
}

/** Adds first basic block to empty function before we start discovering blocks of any other functions. This
 *  protects against cases where one function simply falls through to another within a basic block, such as:
 *   08048460 <foo>:
 *    8048460:       55                      push   ebp
 *    8048461:       89 e5                   mov    ebp,esp
 *    8048463:       83 ec 08                sub    esp,0x8
 *    8048466:       c7 04 24 d4 85 04 08    mov    DWORD PTR [esp],0x80485d4
 *    804846d:       e8 8e fe ff ff          call   8048300 <puts@plt>
 *    8048472:       c7 04 24 00 00 00 00    mov    DWORD PTR [esp],0x0
 *    8048479:       e8 a2 fe ff ff          call   8048320 <_exit@plt>
 *    804847e:       89 f6                   mov    esi,esi
 *   
 *   08048480 <handler>:
 *    8048480:       55                      push   ebp
 *    8048481:       89 e5                   mov    ebp,esp
 *    8048483:       83 ec 08                sub    esp,0x8
 */
void
Partitioner::discover_first_block(Function *func) 
{
    if (debug) {
        fprintf(debug, "1st block %s F%08"PRIx64" \"%s\": B%08"PRIx64" ",
                SgAsmFunctionDeclaration::reason_str(true, func->reason).c_str(),
                func->entry_va, func->name.c_str(), func->entry_va);
    }
    BasicBlock *bb = find_bb_containing(func->entry_va);

    /* If this function's entry block collides with some other function, then truncate that other function's block and
     * subsume part of it into this function. Mark the other function as pending because its block may have new
     * successors now. */
    if (bb && func->entry_va!=address(bb)) {
        ROSE_ASSERT(bb->function!=func);
        if (debug) fprintf(debug, "[split from B%08"PRIx64, address(bb));
        if (bb->function) {
            if (debug) fprintf(debug, " in F%08"PRIx64" \"%s\"", address(bb), bb->function->name.c_str());
            bb->function->pending = true;
        }
        if (debug) fprintf(debug, "] ");
        truncate(bb, func->entry_va);
        bb = find_bb_containing(func->entry_va);
        ROSE_ASSERT(bb!=NULL);
        ROSE_ASSERT(func->entry_va==address(bb));
    }

    if (bb) {
        append(func, bb);
        if (debug) fprintf(debug, "added %zu instruction%s\n", bb->insns.size(), 1==bb->insns.size()?"":"s");
    } else if (debug) {
        fprintf(debug, "no instruction at function entry address\n");
    }
}

/** Discover the basic blocks that belong to the current function. This function recursively adds basic blocks to function @p f
 *  by following the successors of each block.  If a successor is an instruction belonging to some other
 *  function then it's either a function call (if it branches to the entry point of that function) or it's a collision.
 *  Collisions are resolved by discarding and rediscovering the blocks of the other function. */
void
Partitioner::discover_blocks(Function *f, rose_addr_t va)
{
    if (debug) fprintf(debug, " B%08"PRIx64, va);
    Disassembler::InstructionMap::const_iterator ii = insns.find(va);
    if (ii==insns.end()) return; /* No instruction at this address. */
    rose_addr_t target_va = NO_TARGET; /*target of function call instructions (e.g., x86 CALL and FARCALL)*/

    /* This block might be the entry address of a function even before that function has any basic blocks assigned to it. This
     * can happen when a new function was discovered during the current pass. It can't happen for functions discovered in a
     * previous pass since we would have called discover_first_block() by now for any such functions. */
    Functions::iterator fi = functions.find(va);
    if (fi!=functions.end() && fi->second!=f) {
        if (debug) fprintf(debug, "[entry \"%s\"]", fi->second->name.c_str());
        return;
    }

    /* Find basic block at address, creating it if necessary. */
    BasicBlock *bb = find_bb_starting(va);
    ROSE_ASSERT(bb!=NULL);

    /* If the current function has been somehow marked as pending then we might as well give up discovering its blocks because
     * some of its blocks' successors may have changed.  This can happen, for instance, if the create_bb() called above had to
     * split one of this function's blocks. */
    if (f->pending) {
        if (debug) fprintf(debug, " abandon");
        throw AbandonFunctionDiscovery();
    }

    /* Don't reprocess blocks for this function. However, we need to reprocess the first block because it was added by
     * discover_first_block(), which is not recursive.  Care should be taken so none of the recursive calls below are invoked
     * for the first block, or we'll have infinite recurision! */
    if (bb->function==f && address(bb)!=f->entry_va)
        return;

    if (bb->function && bb->function!=f) {
        if (va==bb->function->entry_va) {
            /* This is a call to some other existing function. Do not add it to the current function. */
            if (debug) fprintf(debug, "[entry \"%s\"]", bb->function->name.c_str());
        } else {
            /* This block belongs internally to some other function. Since ROSE requires that blocks be owned by exactly one
             * function (the function/block relationship is an edge in the abstract syntax tree), we have to remove this block
             * from the other function.  We'll mark both the other function and this function as being in conflict and try
             * again later.
             *
             * However, there is a special case we need to watch out for: the case when the block in conflict is no longer
             * reachable from the original function due to having made changes to other blocks in the original function. For
             * instance, consider the following sequence of events:
             *     F000 contains B000 (the entry block) and B010
             *          B000 has 10 instructions, and ends with a call to F100 which returns
             *          B010 is the fall-through address of B000
             * We then begin to discover F005 whose entry address is the fifth instruction of B000, so
             *     B000 is split into B000 containing the first five instrucitons and B005 containing the second five
             *     F000 is marked as pending due to the splitting of its B000 block
             *     B005 is added to F005 as its entry block
             *     B005 calls F100 which returns to B010, so we want to add B010 to F005
             * So we have a conflict:
             *     B010 belongs to F000 because we never removed it, but we need B010 also in F005.
             * In this example, the only CFG edge to B010 inside F000 was the fall-through edge from the call to F100, which
             * no longer exists in F000. Unfortunately we have no way of knowing (short of doing a CFG analysis in F000) that
             * the last edge was removed. Even if we did a CFG analysis, we may be working with incomplete information (F000
             * might not be fully discovered yet).
             *
             * The way we handle this special case is as follows:
             *     If the original function (F000 in the example) is marked as pending then the blocks it currently owns might
             *     not actually belong to the function anymore. Therefore we will not create a new FUNC_GRAPH function for the
             *     block in conflict, but rather mark both functions as pending and abandon until the next pass.  Otherwise we
             *     assume the block in conflict really is in conflict and we'll create a FUNC_GRAPH function. */
            if (functions.find(va)==functions.end() && !bb->function->pending) {
                add_function(va, SgAsmFunctionDeclaration::FUNC_GRAPH);
                if (debug) fprintf(debug, "[conflict F%08"PRIx64" \"%s\"]", bb->function->entry_va, bb->function->name.c_str());
            } else if (debug) {
                fprintf(debug, "[possible conflict F%08"PRIx64" \"%s\"]", bb->function->entry_va, bb->function->name.c_str());
            }
            bb->function->pending = f->pending = true;
            if (debug) fprintf(debug, " abandon");
            throw AbandonFunctionDiscovery();
        }
    } else if ((target_va=call_target(bb))!=NO_TARGET) {
        /* Call to a known target */
        if (debug) fprintf(debug, "[call F%08"PRIx64"]", target_va);

        append(f, bb);
        BasicBlock *target_bb = find_bb_containing(target_va);

        /* Optionally create or add reason flags to called function. */
        if ((func_heuristics & SgAsmFunctionDeclaration::FUNC_CALL_TARGET))
            add_function(target_va, SgAsmFunctionDeclaration::FUNC_CALL_TARGET);

        /* If the call target is in the middle of some other existing function (i.e., not its entry address) then mark
         * that function as pending so that the target block can be removed and the target function's blocks rediscovered.
         * In other words, treat the target block as if it where a conflict like above. */
        if (target_bb && target_bb->function && target_bb->function!=f && target_va!=target_bb->function->entry_va)
            target_bb->function->pending = true;
        
        /* Discovery continues at the successors. */
        const Disassembler::AddressSet &suc = successors(bb);
        for (Disassembler::AddressSet::const_iterator si=suc.begin(); si!=suc.end(); ++si) {
            if (*si!=f->entry_va)
                discover_blocks(f, *si);
        }

    } else {
        append(f, bb);
        const Disassembler::AddressSet& suc = successors(bb);
        for (Disassembler::AddressSet::const_iterator si=suc.begin(); si!=suc.end(); ++si) {
            if (*si!=f->entry_va)
                discover_blocks(f, *si);
        }
    }
}

void
Partitioner::analyze_cfg()
{
    static const time_t progress_interval = 10;
    time_t progress_time = time(NULL);
    bool progress_emitted = false;
    size_t pass = 0; /*only used for progress and debugging*/

    while (true) {
        pass++;

        if (debug) fprintf(debug, "========== Partitioner::analyze_cfg() pass %zu ==========\n", pass);
        if (debug || time(NULL)-progress_time > progress_interval) {
            progress_time = time(NULL);
            progress_emitted = true;
            fprintf(debug?debug:stderr,
                    "Partitioner: starting pass %zu: %zu function%s, %zu insn%s assigned to %zu block%s (ave %d insn/blk)\n",
                    pass, functions.size(), 1==functions.size()?"":"s", insn2block.size(), 1==insn2block.size()?"":"s", 
                    blocks.size(), 1==blocks.size()?"":"s",
                    blocks.size()?(int)(1.0*insn2block.size()/blocks.size()+0.5):0);
        }

        /* If function A makes a call to function B and we know that function B could return but the return address is not
         * part of any function, then mark function A as pending so that we rediscover its blocks. */   
        for (BasicBlocks::iterator bi=blocks.begin(); bi!=blocks.end(); ++bi) {
            BasicBlock *bb = bi->second;
            rose_addr_t return_va = canonic_block(bb->last_insn()->get_address() + bb->last_insn()->get_raw_bytes().size());
            BasicBlock *return_bb = find_bb_starting(return_va);
            rose_addr_t target_va = NO_TARGET; /*call target*/
            BasicBlock *target_bb = NULL;
#if 0 /*DEBUG [RPM 2010-07-30]*/
            do {
                static rose_addr_t req_call_block_va   = 0x08048364;
                static rose_addr_t req_target_va       = 0x0804836e;
                static rose_addr_t req_return_va       = 0x0804836e;

                if (address(bb)!=req_call_block_va) break;
                fprintf(stderr, "in pass %zu found block 0x%08"PRIx64"\n", pass, req_call_block_va);
                fprintf(stderr, "  belongs to function? %s\n", bb->function?"yes":"no");
                if (!bb->function) break;
                fprintf(stderr, "    that function is 0x%08"PRIx64"\n", bb->function->entry_va);
                bool is_call = is_function_call(bb, &target_va);
                fprintf(stderr, "  is a function call? %s\n", is_call?"yes":"no");
                if (!is_call) break;
                fprintf(stderr, "    target va is 0x%08"PRIx64"\n", target_va);
                if (target_va!=req_target_va) break;
                target_bb = find_bb_starting(target_va, false);
                fprintf(stderr, "  target block exists? %s\n", target_bb?"yes":"no");
                if (!target_bb) break;
                fprintf(stderr, "  target block belongs to a function? %s\n", target_bb->function?"yes":"no");
                if (!target_bb->function) break;
                fprintf(stderr, "    that function is 0x%08"PRIx64"\n", target_bb->function->entry_va);
                if (target_bb->function->entry_va!=req_target_va) break;
                fprintf(stderr, "  target function returns? %s\n", target_bb->function->returns?"yes":"no");
                if (!target_bb->function->returns) break;
                fprintf(stderr, "  return address is 0x%08"PRIx64"\n", return_va);
                if (return_va!=req_return_va) break;
                fprintf(stderr, "  return block exists? %s\n", return_bb?"yes":"no");
                if (!return_bb) break;
                fprintf(stderr, "  return block in a function? %s\n", return_bb->function?"yes":"no");
                if (!return_bb->function) {
                    fprintf(stderr, "  marking function 0x%08"PRIx64" as pending!\n", bb->function->entry_va);
                } else if (return_bb->function->entry_va==return_va) {
                    fprintf(stderr, "    returns to fall-through address\n");
                    if (!bb->function->returns) {
                        fprintf(stderr, "    marking calling function as returning\n");
                        fprintf(stderr, "    NEED ANOTHER PASS!\n");
                        /* Track the parent now */
                        req_call_block_va       = 0x080482c8;
                        req_target_va           = 0x08048364;
                        req_return_va           = 0x080482d3;

                    }
                }
            } while (0);
#endif
            if (bb->function && return_bb &&
                is_function_call(bb, &target_va) && target_va!=NO_TARGET &&
                NULL!=(target_bb=find_bb_starting(target_va, false)) &&
                target_bb->function && target_bb->function->returns) {
                if (!return_bb->function) {
                    bb->function->pending = true;
                    if (debug) {
                        fprintf(debug, "  F%08"PRIx64" returns to B%08"PRIx64" in F%08"PRIx64"\n", 
                                target_bb->function->entry_va, return_va, bb->function->entry_va);
                    }
                } else if (return_va==target_bb->function->entry_va && !bb->function->returns) {
                    /* This handles the case when function A's return from B falls through into B. In this case, since B
                     * returns then A also returns.  We mark A as returning and we'll catch A's callers on the next pass.
                     *    function_A:
                     *        ...
                     *        CALL function_B
                     *    function_B:
                     *        RET
                     */
                    bb->function->returns = true;
                    if (debug) {
                        fprintf(debug, "  Function F%08"PRIx64" returns by virtue of call fall-through at B%08"PRIx64"\n", 
                                bb->function->entry_va, address(bb));
                    }
                }
            }
        }

        /* Get a list of functions we need to analyze because they're marked as pending. */
        std::vector<Function*> pending;
        for (Functions::iterator fi=functions.begin(); fi!=functions.end(); ++fi) {
            ROSE_ASSERT(fi->second->entry_va==fi->first);
            if (fi->second->pending) {
                fi->second->clear_blocks();
                fi->second->pending = false; /*might be set back to true by discover_blocks() in loop below*/
                pending.push_back(fi->second);
            }
        }
                
        if (pending.size()==0)
            break;

        /* Make sure all functions have an initial basic block if possible. */
        for (size_t i=0; i<pending.size(); ++i)
            discover_first_block(pending[i]);
        
        /* (Re)discover each function's blocks starting with the function entry point */
        for (size_t i=0; i<pending.size(); ++i) {
            if (debug) {
                fprintf(debug, "analyzing %s F%08"PRIx64" \"%s\" pass %zu: ",
                        SgAsmFunctionDeclaration::reason_str(true, pending[i]->reason).c_str(),
                        pending[i]->entry_va, pending[i]->name.c_str(), pass);
            }
            try {
                discover_blocks(pending[i], pending[i]->entry_va);
            } catch (const AbandonFunctionDiscovery&) {
                /* thrown when discover_blocks() decides it needs to start over on a function */
            }
            if (debug) fprintf(debug, "\n");
        }
    }
        
    if (debug || progress_emitted) {
        fprintf(debug?debug:stderr,
                "Partitioner completed: %zu function%s, %zu insn%s assigned to %zu block%s (ave %d insn/blk)\n",
                functions.size(), 1==functions.size()?"":"s", insn2block.size(), 1==insn2block.size()?"":"s", 
                blocks.size(), 1==blocks.size()?"":"s",
                blocks.size()?(int)(1.0*insn2block.size()/blocks.size()+0.5):0);
    }
}

void
Partitioner::post_cfg(SgAsmInterpretation *interp/*=NULL*/)
{
    if (func_heuristics & SgAsmFunctionDeclaration::FUNC_INTERPAD) {
        create_nop_padding();
        create_zero_padding();
    }

    if (interp) {
        const SgAsmGenericHeaderPtrList &headers = interp->get_headers()->get_headers();
        /* This doesn't detect new functions, it just gives names to ELF .plt trampolines */
        for (size_t i=0; i<headers.size(); i++) {
            name_plt_entries(headers[i]);
        }
    }
}

SgAsmBlock *
Partitioner::build_ast()
{
    /* Build a function to hold all the unassigned instructions.  Update documentation if changing the name of
     * this generated function! */
    Function *catchall = NULL;
    if ((func_heuristics & SgAsmFunctionDeclaration::FUNC_LEFTOVERS)) {
        for (Disassembler::InstructionMap::const_iterator ii=insns.begin(); ii!=insns.end(); ++ii) {
            BasicBlock *bb = find_bb_containing(ii->first);
            ROSE_ASSERT(bb!=NULL);
            if (!bb->function) {
                if (!catchall)
                    catchall = add_function(ii->first, SgAsmFunctionDeclaration::FUNC_LEFTOVERS, "***uncategorized blocks***");
                append(catchall, bb);
            }
        }
    }

    /* Build the AST */
    SgAsmBlock *retval = new SgAsmBlock;
    for (Functions::const_iterator fi=functions.begin(); fi!=functions.end(); ++fi) {
        SgAsmFunctionDeclaration *func_decl = build_ast(fi->second);
        if (!func_decl) continue;
        retval->get_statementList().push_back(func_decl);
        func_decl->set_parent(retval);
    }

    /* Return catchall blocks to the free pool */
    if (catchall) {
        catchall->clear_blocks();
        functions.erase(catchall->entry_va);
        delete catchall;
    }

    return retval;
}

SgAsmFunctionDeclaration *
Partitioner::build_ast(Function* f)
{
    if (f->blocks.size()==0) {
        if (debug) fprintf(debug, "function F%08"PRIx64" \"%s\" has no basic blocks!\n", f->entry_va, f->name.c_str());
        return NULL;
    }
    
    SgAsmFunctionDeclaration *retval = new SgAsmFunctionDeclaration;
    rose_addr_t next_block_va = f->entry_va;
    unsigned reasons = f->reason;
    
    for (BasicBlocks::iterator bi=f->blocks.begin(); bi!=f->blocks.end(); ++bi) {
        BasicBlock *bb = bi->second;
        if (address(bb)!=next_block_va)
            reasons |= SgAsmFunctionDeclaration::FUNC_DISCONT;
        SgAsmBlock *block = build_ast(bb);
        retval->get_statementList().push_back(block);
        block->set_parent(retval);
        SgAsmInstruction *last = bb->insns.back();
        next_block_va = last->get_address() + last->get_raw_bytes().size();

        /* The function is discontiguous if blocks do not follow one another or the instructions within a block are
         * discontiguous. The former was checked above; the latter we check here. */
        for (size_t i=1; 0==(reasons & SgAsmFunctionDeclaration::FUNC_DISCONT) && i<bb->insns.size(); ++i) {
            if (bb->insns[i-1]->get_address() + bb->insns[i-1]->get_raw_bytes().size() != bb->insns[i]->get_address()) {
                reasons |= SgAsmFunctionDeclaration::FUNC_DISCONT;
            }
        }
    }

    BasicBlock *first_block = f->blocks.begin()->second;
    retval->set_address(address(first_block));
    retval->set_name(f->name);
    retval->set_reason(reasons);
    retval->set_entry_va(f->entry_va);
    return retval;
}

SgAsmBlock *
Partitioner::build_ast(BasicBlock* bb)
{
    SgAsmBlock *retval = new SgAsmBlock;
    retval->set_id(bb->insns.front()->get_address());
    retval->set_address(bb->insns.front()->get_address());
    for (std::vector<SgAsmInstruction*>::const_iterator ii=bb->insns.begin(); ii!=bb->insns.end(); ++ii) {
        retval->get_statementList().push_back(*ii);
        (*ii)->set_parent(retval);
    }

    /* Cache block successors so other layers don't have to constantly compute them */
    bool complete;
    Disassembler::AddressSet sucs = successors(bb, &complete);
    SgAddressList addrlist(sucs.begin(), sucs.end());
    retval->set_cached_successors(addrlist);
    retval->set_complete_successors(complete);

    return retval;
}

/* Top-level function to run the partitioner on some instructions and build an AST */
SgAsmBlock *
Partitioner::partition(SgAsmInterpretation* interp/*=NULL*/, const Disassembler::InstructionMap& insns)
{
    /* Clear only if we've already run the partitioner. This allows user to seed the partitioner with some initial functions
     * which won't be cleared here. */
    if (!insn2block.empty())
        clear();
<<<<<<< HEAD

=======
>>>>>>> a277e7da
    add_instructions(insns);
    load_config();
    pre_cfg(interp);
    analyze_cfg();
    post_cfg(interp);
    SgAsmBlock *ast = build_ast();
    clear();
    return ast;
}


/* FIXME: Deprecated 2010-01-01 */
Partitioner::BasicBlockStarts
Partitioner::detectBasicBlocks(const Disassembler::InstructionMap &insns) const
{
    BasicBlockStarts bb_starts;

    /* The first instruction always starts a basic block. */
    if (insns.size()>0) {
        rose_addr_t insn_va = insns.begin()->first;
        bb_starts[insn_va] = BasicBlockStarts::mapped_type();
    }

    for (Disassembler::InstructionMap::const_iterator ii=insns.begin(); ii!=insns.end(); ++ii) {
        SgAsmInstruction *insn = ii->second;
        rose_addr_t insn_va = insn->get_address();
        rose_addr_t next_va = insn->get_address() + insn->get_raw_bytes().size();

        /* If this instruction is one which terminates a basic block then make the next instruction (if any) the beginning of
         * a basic block. However, a sequence like the following should not be a basic block boundary because the CALL is
         * acting more like a "PUSH EIP" (we should probably just look at the CALL instruction itself rather than also looking
         * for the following POP, but since ROSE doesn't currently apply the relocation tables before disassembling, the CALL
         * with a zero offset is quite common. [RPM 2009-08-24] */
        if (insn->terminatesBasicBlock()) {
            Disassembler::InstructionMap::const_iterator found = insns.find(next_va);
            if (found!=insns.end()) {
                SgAsmx86Instruction *insn_x86 = isSgAsmx86Instruction(insn);
                SgAsmx86Instruction *insn2_x86 = isSgAsmx86Instruction(found->second);
                rose_addr_t branch_target_va;
                if (insn_x86 &&
                    (insn_x86->get_kind()==x86_call || insn_x86->get_kind()==x86_farcall) &&
                    x86GetKnownBranchTarget(insn_x86, branch_target_va) &&
                    branch_target_va==next_va && insn2_x86->get_kind()==x86_pop) {
                    /* The CALL is acting more like a "PUSH EIP" and should not end the basic block. */
                } else if (bb_starts.find(next_va)==bb_starts.end()) {
                    bb_starts[next_va] = BasicBlockStarts::mapped_type();
                }   
            }
        }

        /* If this instruction has multiple known successors then make each of those successors the beginning of a basic
         * block (provided there's an instruction at that address). However, if there's only one successor and it's the
         * fall-through address then ignore it. */
        bool complete;
        Disassembler::AddressSet successors = insn->get_successors(&complete);
        for (Disassembler::AddressSet::const_iterator si=successors.begin(); si!=successors.end(); ++si) {
            rose_addr_t successor_va = *si;
            if ((successor_va != next_va || successors.size()>1) && insns.find(successor_va)!=insns.end())
                bb_starts[successor_va].insert(insn_va);
        }
    }
    return bb_starts;
}

/* FIXME: Deprecated 2010-01-01 */
Partitioner::FunctionStarts
Partitioner::detectFunctions(SgAsmInterpretation*, const Disassembler::InstructionMap &insns,
                             BasicBlockStarts &bb_starts/*out*/) const
{
    FunctionStarts retval;
    for (Functions::const_iterator fi=functions.begin(); fi!=functions.end(); ++fi)
        retval.insert(std::make_pair(fi->first, FunctionStart(fi->second->reason, fi->second->name)));
    return retval;
}<|MERGE_RESOLUTION|>--- conflicted
+++ resolved
@@ -1586,10 +1586,6 @@
      * which won't be cleared here. */
     if (!insn2block.empty())
         clear();
-<<<<<<< HEAD
-
-=======
->>>>>>> a277e7da
     add_instructions(insns);
     load_config();
     pre_cfg(interp);
