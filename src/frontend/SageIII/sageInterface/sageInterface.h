--- conflicted
+++ resolved
@@ -2248,13 +2248,7 @@
       bool IsUnion(const SgType * const inputType);
       SgType *  UnderlyingType(SgType *type);
 
-<<<<<<< HEAD
-//--------------------------------Java interface functions ---------------------------
       std::string getTempDirectory(SgProject *);
-=======
-//--------------------------------Java interface functions ---------------------
-      std::string getTempDirectory();
->>>>>>> c77309e8
       void destroyTempDirectory(std::string);
       void processFile(SgProject *, std::string, bool unparse = false);
       std::string preprocessPackage(SgProject *, std::string);
