// tps (01/14/2010) : Switching from rose.h to sage3
// test cases are put into tests/roseTests/astInterfaceTests
// Last modified, by Liao, Jan 10, 2008
#include "sage3basic.h"
#include "roseAdapter.h"
#include "markLhsValues.h"
#include "sageBuilder.h"
#include <fstream>
#include <boost/algorithm/string/trim.hpp>
#include "Outliner.hh"
using namespace std;
using namespace SageInterface;
//---------------------------------------------
// scope stack interfaces
//   hide actual implementation of the stack
//---------------------------------------------

// DQ (1/18/2008): Added declaration in source file with Liao.
// std::list<SgScopeStatement*> SageBuilder::ScopeStack;
std::list<SgScopeStatement*> SageBuilder::ScopeStack(0);


// DQ (11/30/2010): Added support for building Fortran case insensitive symbol table handling.
//! Support for construction of case sensitive/insensitive symbol table handling in scopes.
bool SageBuilder::symbol_table_case_insensitive_semantics = false;


void SageBuilder::pushScopeStack (SgScopeStatement* stmt)
{
  ROSE_ASSERT(stmt);

// DQ (9/28/2009): This is part of testing for GNU 4.0.x (other versions of g++ work fine).
  ROSE_ASSERT(stmt != NULL);
  if (stmt != NULL)
     {
    // Calling any member function is a way to test the pointer.
       stmt->class_name();
     }

  ScopeStack.push_back(stmt); 
}

void SageBuilder::pushScopeStack (SgNode* node)
{
  SgScopeStatement* stmt = isSgScopeStatement(node);
  pushScopeStack(stmt);
}


void SageBuilder::popScopeStack()
{
// we want to warning users  double freeing happens
//  if (!ScopeStack.empty())
  ScopeStack.pop_back();
}

SgScopeStatement* SageBuilder::topScopeStack()
{
// DQ (9/28/2009): Test if this is an empty stack, and if so return NULL (ScopeStack.back() should be undefined for this case).
   if (ScopeStack.empty() == true)
      return NULL;

// DQ (9/28/2009): This is part of testing for GNU 4.0.x (other versions of g++ work fine).
  SgScopeStatement* tempScope = ScopeStack.back();
  if (tempScope != NULL)
     {
       tempScope->class_name();
     }

//return ScopeStack.back();
  return tempScope;
}

bool SageBuilder::emptyScopeStack()
{
  return ScopeStack.empty();
}

void SageBuilder::clearScopeStack()
{
  ScopeStack.clear();
}

// *******************************************************************************
// *******************************  Build Functions  *****************************
// *******************************************************************************

// Only used to build parameter arguments for function ??
// should be transparently generated for most variable declaration builder
// deferred symbol insertion, scope setting , etc
// do them when it is actually used with the  parameterList!!
SgInitializedName *
SageBuilder::buildInitializedName ( const SgName & name, SgType* type, SgInitializer* init /* = NULL */)
{
#if 0
  // If the scope was not specified, then get it from the scope stack.
     if (scope == NULL)
          scope = SageBuilder::topScopeStack();
//     ROSE_ASSERT(scope != NULL);
#endif 
     //foo(int);  empty name is possible here!!
     //ROSE_ASSERT(name.is_null() == false);
     ROSE_ASSERT(type != NULL);

     SgInitializedName* initializedName = new SgInitializedName(name,type,init);
     ROSE_ASSERT(initializedName);
#if 0
    //TODO prototype parameter has no symbol associated!!
    //TODO  scope is also different: SgFunctionDefinition or scope of SgFunctionDeclaration
    SgVariableSymbol * symbol_1 = new SgVariableSymbol(initializedName);
    ROSE_ASSERT(symbol_1);
    scope->insert_symbol(name, symbol_1);
    initializedName->set_scope(scope);
#endif 
    setSourcePositionForTransformation(initializedName);
    return initializedName;
}

SgInitializedName *
SageBuilder::buildInitializedName ( const std::string & name, SgType* type)
{
  SgName var_name(name);  
  return buildInitializedName(var_name,type);
}

SgInitializedName *
SageBuilder::buildInitializedName ( const char* name, SgType* type)
{
  SgName var_name(name);  
  return buildInitializedName(var_name,type);
}

SgInitializedName *
SageBuilder::buildInitializedName_nfi ( const SgName & name, SgType* type, SgInitializer* init)
{
  ROSE_ASSERT(type != NULL);
  SgInitializedName* initializedName = new SgInitializedName(name,type,init);
  ROSE_ASSERT(initializedName);
  setOneSourcePositionNull(initializedName);
  return initializedName;
}

//-----------------------------------------------
// could have two declarations for a same variable
// extern int i;
//  int i;
SgVariableDeclaration* 
SageBuilder::buildVariableDeclaration (const SgName & name, SgType* type, SgInitializer * varInit, SgScopeStatement* scope)
 //(const SgName & name, SgType* type, SgInitializer * varInit= NULL, SgScopeStatement* scope = NULL)
{
  if (scope == NULL)
    scope = SageBuilder::topScopeStack();
//   ROSE_ASSERT(scope != NULL); // enable bottomup construction: scope can be unknown
   ROSE_ASSERT(name.is_null() == false);
   ROSE_ASSERT(type != NULL);

  SgVariableDeclaration * varDecl = new SgVariableDeclaration(name, type, varInit);
  ROSE_ASSERT(varDecl);

  varDecl->set_firstNondefiningDeclaration(varDecl);

  if (scope!=NULL) 
  {
    // Liao 12/13/2010
    // Fortran subroutine/function parameters have corresponding variable declarations in the body
<<<<<<< HEAD
    // we need to share the initialized names of the parameters instead of creating new ones
=======
    // For this declaration, it should use the initialized names of the parameters instead of creating new ones
    // The symbol of the init name should be under SgFunctionDefinition, instead of the function body block
>>>>>>> 5936b856
    bool isFortranParameter = false; 
    if (SageInterface::is_Fortran_language())
    {
      SgFunctionDefinition * f_def = getEnclosingProcedure (scope);
      if (f_def != NULL)
      {
        SgSymbolTable * st = f_def->get_symbol_table();
        ROSE_ASSERT (st != NULL);
        SgVariableSymbol * v_symbol = st->find_variable(name); 
<<<<<<< HEAD
        if (v_symbol != NULL)
        {
          // replace the default one with the one from parameter
          SgInitializedName *old_initName = varDecl->get_decl_item (name);
          ROSE_ASSERT (old_initName != NULL);
          SgInitializedName * new_initName = v_symbol->get_declaration();
          ROSE_ASSERT (new_initName != NULL);
          SgInitializedNamePtrList  n_list= varDecl->get_variables();
          std::replace (n_list.begin(), n_list.end(),old_initName, new_initName );
=======
        if (v_symbol != NULL) // find a function parameter with the same name
        {
          // replace the default one with the one from parameter
          SgInitializedName *default_initName = varDecl->get_decl_item (name);
          ROSE_ASSERT (default_initName != NULL);
          SgInitializedName * new_initName = v_symbol->get_declaration();
          ROSE_ASSERT (new_initName != NULL);
          ROSE_ASSERT (default_initName != new_initName);

          SgInitializedNamePtrList&  n_list= varDecl->get_variables();
          std::replace (n_list.begin(), n_list.end(),default_initName, new_initName );
          ROSE_ASSERT (varDecl->get_decl_item (name)==new_initName); //ensure the new one can be found  

          // change the function argument's old parent to the variable declaration
>>>>>>> 5936b856
          SgNode * old_parent = new_initName->get_parent();
          ROSE_ASSERT  (old_parent != NULL);
          ROSE_ASSERT  (isSgFunctionParameterList(old_parent) != NULL);
          new_initName->set_parent(varDecl); // adjust parent from SgFunctionParameterList to SgVariableDeclaration
<<<<<<< HEAD
=======

       // DQ (1/25/2011): Deleting these causes problems if I use this function in the Fortran support...
       // delete (default_initName->get_declptr()); // delete the var definition
          // delete (default_initName->get_declptr()); // relink the var definition
          SgVariableDefinition * var_def = isSgVariableDefinition(default_initName->get_declptr()) ;
          ROSE_ASSERT (var_def != NULL);
          var_def->set_parent(new_initName);
          var_def->set_vardefn(new_initName);
          new_initName->set_declptr(var_def); // it was set to SgProcedureHeaderStatement as a function argument

          delete (default_initName); // must delete the old one to pass AST consistency test
>>>>>>> 5936b856
          isFortranParameter = true;
        }
      }
    }
<<<<<<< HEAD
    if (! isFortranParameter)
=======
    if (! isFortranParameter) // No need to add symbol to the function body if it is a Fortran parameter
                              // The symbol should already exist under function definition for the parameter
>>>>>>> 5936b856
      fixVariableDeclaration(varDecl,scope);
  }
#if 0
  // SgVariableDefinition should be created internally
  SgVariableDefinition * variableDefinition = new SgVariableDefinition(initName,(SgInitializer*)NULL);
  initName->set_declptr(variableDefinition);
  variableDefinition->set_parent(initName);
#endif

  SgInitializedName *initName = varDecl->get_decl_item (name);   
  ROSE_ASSERT(initName != NULL);
  ROSE_ASSERT((initName->get_declptr())!=NULL);

#if 1
  //bug 119, SgVariableDefintion's File_info is needed for deep copy to work
  // AstQuery based setSourcePositionForTransformation() cannot access all child nodes
  // have to set SgVariableDefintion explicitly
  SgDeclarationStatement* variableDefinition_original = initName->get_declptr();
  setOneSourcePositionForTransformation(variableDefinition_original);
  ROSE_ASSERT((variableDefinition_original->get_startOfConstruct()) !=NULL);
  ROSE_ASSERT((variableDefinition_original->get_endOfConstruct())!=NULL);
#endif
  setSourcePositionForTransformation(varDecl);
  //ROSE_ASSERT (isSgVariableDefinition(initName->get_declptr())->get_startOfConstruct()!=NULL);
  return varDecl;
}

//-----------------------------------------------
// could have two declarations for a same variable
// extern int i;
//  int i;
SgVariableDeclaration* 
SageBuilder::buildVariableDeclaration_nfi (const SgName & name, SgType* type, SgInitializer * varInit, SgScopeStatement* scope)
 //(const SgName & name, SgType* type, SgInitializer * varInit= NULL, SgScopeStatement* scope = NULL)
{
  ROSE_ASSERT (scope != NULL);
   ROSE_ASSERT(type != NULL);

  SgVariableDeclaration * varDecl = new SgVariableDeclaration(name, type, varInit);
  ROSE_ASSERT(varDecl);

  varDecl->set_firstNondefiningDeclaration(varDecl);

  if (name != "") { // Anonymous bit fields should not have symbols
    fixVariableDeclaration(varDecl,scope);
  }

  SgInitializedName *initName = varDecl->get_decl_item (name);   
  ROSE_ASSERT(initName); 
  ROSE_ASSERT((initName->get_declptr())!=NULL);

#if 1
  //bug 119, SgVariableDefintion's File_info is needed for deep copy to work
  // AstQuery based setSourcePositionForTransformation() cannot access all child nodes
  // have to set SgVariableDefintion explicitly
  SgVariableDefinition* variableDefinition_original = isSgVariableDefinition(initName->get_declptr());
  setOneSourcePositionNull(variableDefinition_original);
#endif
  setOneSourcePositionNull(varDecl);

#if 0
// DQ (1/2/2010): Set the defining declaration to itself.
  if (varDecl->get_definingDeclaration() == NULL)
       varDecl->set_definingDeclaration(varDecl);
#endif

<<<<<<< HEAD
  ROSE_ASSERT (varDecl->get_declarationModifier().get_accessModifier().isPublic() == false);
=======
  //ROSE_ASSERT (varDecl->get_declarationModifier().get_accessModifier().isPublic() == false);
>>>>>>> 5936b856
  return varDecl;
}

SgVariableDeclaration*
SageBuilder::buildVariableDeclaration(const std::string & name, SgType* type, SgInitializer * varInit, SgScopeStatement* scope)
{
  SgName name2(name);
  return buildVariableDeclaration(name2,type, varInit,scope);
}

SgVariableDeclaration*
SageBuilder::buildVariableDeclaration(const char* name, SgType* type, SgInitializer * varInit, SgScopeStatement* scope)
{
  SgName name2(name);
  return buildVariableDeclaration(name2,type, varInit,scope);
}

//!Build a typedef declaration, such as: typedef int myint; 
SgTypedefDeclaration* 
SageBuilder::buildTypedefDeclaration(const std::string& name, SgType* base_type, SgScopeStatement* scope /*= NULL*/)
{
  SgTypedefDeclaration* type_decl = buildTypedefDeclaration_nfi(name, base_type, scope);
  setOneSourcePositionForTransformation(type_decl);

// DQ (1/2/2010): Set the defining declaration to itself.
// type_decl->set_definingDeclaration(type_decl);

  return type_decl;
}

//!Build a typedef declaration, such as: typedef int myint; 
// The side effects include: creating SgTypedefType, SgTypedefSymbol, and add SgTypedefType to the base type
SgTypedefDeclaration* 
SageBuilder::buildTypedefDeclaration_nfi(const std::string& name, SgType* base_type,  SgScopeStatement* scope /*= NULL*/)
{
  ROSE_ASSERT (base_type != NULL);
  if (scope == NULL )
    scope = SageBuilder::topScopeStack();

  // We don't yet support bottom up construction for this node yet    
  ROSE_ASSERT(scope!=NULL);

  SgDeclarationStatement * base_decl= NULL;
  if (isSgNamedType(base_type))
  {
    isSgNamedType(base_type)->get_declaration();
  }
  // SgTypedefDeclaration (Sg_File_Info *startOfConstruct, SgName name="", SgType *base_type=NULL, SgTypedefType *type=NULL, SgDeclarationStatement *declaration=NULL, SgSymbol *parent_scope=NULL)
  // SgTypedefDeclaration (SgName name="", SgType *base_type=NULL, SgTypedefType *type=NULL, SgDeclarationStatement *declaration=NULL, SgSymbol *parent_scope=NULL)
  //
  // Create the first nondefining declaration
  SgTypedefDeclaration* type_decl = new SgTypedefDeclaration(SgName(name),base_type,NULL, NULL, NULL);
  ROSE_ASSERT(type_decl);
  type_decl->set_firstNondefiningDeclaration (type_decl);
  type_decl->set_definingDeclaration(NULL);
  setOneSourcePositionNull(type_decl);

  // Symbol and SgTypedefType should be associated with the first nondefining declaration
  // Create SgTypedefType
  // This is already included in the constructor
  // SgTypedefType::createType (type_decl);
  if (scope != NULL)
  {
    SgTypedefSymbol* typedef_symbol = new SgTypedefSymbol(type_decl);
    ROSE_ASSERT(typedef_symbol);
    scope->insert_symbol(SgName(name),typedef_symbol);
    type_decl->set_scope(scope);
    type_decl->set_parent(scope);
  }

  //TODO double check when to create defining declaration
  //I tried two cases so far and the simplest typedef int MYINT will not have defining typedef declaration
  // the complex typedef struct frame {} frame; has a defining typedef declaration
  // base declaration should be associated with defining typedef declaration
  if (base_decl) 
  {
    SgTypedefDeclaration* def_type_decl = new SgTypedefDeclaration(SgName(name),base_type,type_decl->get_type(), base_decl, NULL);
    def_type_decl->set_firstNondefiningDeclaration(type_decl);
    type_decl->set_definingDeclaration(def_type_decl);
    setOneSourcePositionNull(def_type_decl);
  }

#if 0
// DQ (1/2/2010): Set the defining declaration to itself.
  if (type_decl->get_definingDeclaration() == NULL)
       type_decl->set_definingDeclaration(type_decl);
#endif

  return type_decl;
}

//-----------------------------------------------
// Assertion `definingDeclaration != __null || firstNondefiningDeclaration != __null' 
SgFunctionParameterList * 
SageBuilder::buildFunctionParameterList(SgInitializedName* in1, SgInitializedName* in2, SgInitializedName* in3, SgInitializedName* in4, SgInitializedName* in5, SgInitializedName* in6, SgInitializedName* in7, SgInitializedName* in8, SgInitializedName* in9, SgInitializedName* in10)
{
  SgFunctionParameterList *parameterList = new SgFunctionParameterList();
  ROSE_ASSERT (parameterList);

  parameterList->set_definingDeclaration (NULL);
  parameterList->set_firstNondefiningDeclaration (parameterList);

  setOneSourcePositionForTransformation(parameterList);

  if (in1) appendArg(parameterList, in1);
  if (in2) appendArg(parameterList, in2);
  if (in3) appendArg(parameterList, in3);
  if (in4) appendArg(parameterList, in4);
  if (in5) appendArg(parameterList, in5);
  if (in6) appendArg(parameterList, in6);
  if (in7) appendArg(parameterList, in7);
  if (in8) appendArg(parameterList, in8);
  if (in9) appendArg(parameterList, in9);
  if (in10) appendArg(parameterList, in10);

  return parameterList;
}

SgFunctionParameterList * 
SageBuilder::buildFunctionParameterList_nfi() {
  SgFunctionParameterList *parameterList = new SgFunctionParameterList();
  ROSE_ASSERT (parameterList);
  parameterList->set_definingDeclaration (NULL);
  parameterList->set_firstNondefiningDeclaration (parameterList);

  setOneSourcePositionNull(parameterList);

  return parameterList;
}

//-----------------------------------------------
// no type vs. void type ?
SgFunctionParameterTypeList * 
SageBuilder::buildFunctionParameterTypeList(SgFunctionParameterList * paralist)
{
  if (paralist==NULL) 
  return NULL;
  if (paralist->get_args().size()==0)
    return NULL;
  SgFunctionParameterTypeList* typePtrList = new SgFunctionParameterTypeList;
  ROSE_ASSERT(typePtrList);

  SgInitializedNamePtrList args = paralist->get_args();
  SgInitializedNamePtrList::const_iterator i;
  for(i=args.begin(); i!=args.end();i++)
    (typePtrList->get_arguments()).push_back( (*i)->get_type() );
  setSourcePositionForTransformation(typePtrList);
  return typePtrList;
  
}


SgFunctionParameterTypeList *
SageBuilder::buildFunctionParameterTypeList (SgExprListExp * expList)
{
  if (expList ==NULL) return NULL;
  SgExpressionPtrList expPtrList = expList->get_expressions();

  SgFunctionParameterTypeList* typePtrList = new SgFunctionParameterTypeList;
  ROSE_ASSERT(typePtrList);

  SgExpressionPtrList::const_iterator i;
  for (i=expPtrList.begin();i!=expPtrList.end();i++)
  {
    (typePtrList->get_arguments()).push_back( (*i)->get_type() );
  }
  setSourcePositionForTransformation(typePtrList);
  return typePtrList;

}

SgFunctionParameterTypeList * 
SageBuilder::buildFunctionParameterTypeList(SgType* type0, SgType* type1, SgType* type2, SgType* type3,
                                            SgType* type4, SgType* type5, SgType* type6, SgType* type7)
{
  SgFunctionParameterTypeList* typePtrList = new SgFunctionParameterTypeList;
  ROSE_ASSERT(typePtrList);
  SgTypePtrList& types = typePtrList->get_arguments();
  if (type0) types.push_back(type0);
  if (type1) types.push_back(type1);
  if (type2) types.push_back(type2);
  if (type3) types.push_back(type3);
  if (type4) types.push_back(type4);
  if (type5) types.push_back(type5);
  if (type6) types.push_back(type6);
  if (type7) types.push_back(type7);
  return typePtrList;
}

//-----------------------------------------------
// build function type, 
// 
// insert into symbol table when not duplicated
SgFunctionType * 
SageBuilder::buildFunctionType(SgType* return_type, SgFunctionParameterTypeList * typeList)
{
  ROSE_ASSERT(return_type);
  SgFunctionType * funcType = new SgFunctionType(return_type, false);
  ROSE_ASSERT(funcType);

  if (typeList!=NULL)
  {
    funcType->set_argument_list(typeList);
    typeList->set_parent(funcType);
  }
  SgName typeName = funcType->get_mangled_type();
  // maintain the type table 
  SgFunctionTypeTable * fTable = SgNode::get_globalFunctionTypeTable();
  ROSE_ASSERT(fTable);
  // set its parent to global , deferred until the function is inserted to a scope
 // ROSE_ASSERT (fTable->get_parent() != NULL);
 //   fTable->set_parent();

  SgType* typeInTable = fTable->lookup_function_type(typeName);
  if (typeInTable==NULL)
    fTable->insert_function_type(typeName,funcType);

  return funcType;
}

#if 1
// DQ (1/4/2009): Need to finish this!!!
//-----------------------------------------------
// build member function type, 
// 
// insert into symbol table when not duplicated
SgMemberFunctionType * 
SageBuilder::buildMemberFunctionType(SgType* return_type, SgFunctionParameterTypeList* typeList, SgClassDefinition *struct_name, /* const, volatile, restrict support */ unsigned int mfunc_specifier)
   {
     ROSE_ASSERT(return_type);

  // SgMemberFunctionType (SgType *return_type=NULL, bool has_ellipses=true, SgClassDefinition *struct_name=NULL, unsigned int mfunc_specifier=0)
     SgMemberFunctionType * funcType = new SgMemberFunctionType(return_type, false);
     ROSE_ASSERT(funcType);

     if (typeList!=NULL)
        {
          funcType->set_argument_list(typeList);
          typeList->set_parent(funcType);
        }
     SgName typeName = funcType->get_mangled_type();
  // maintain the type table 
     SgFunctionTypeTable * fTable = SgNode::get_globalFunctionTypeTable();
     ROSE_ASSERT(fTable);

     SgType* typeInTable = fTable->lookup_function_type(typeName);
     if (typeInTable==NULL)
          fTable->insert_function_type(typeName,funcType);

  // DQ (1/21/2009): TODO: Need to mark the function type as const, volatile, 
  // or restrict (assert that none are set for now).
     ROSE_ASSERT(mfunc_specifier == 0);

     return funcType;
   }
#endif

 //----------------------------------------------------
 //! Build an opaque type with a name, useful when a type's details are unknown during transformation, especially for a runtime library's internal type.
 SgType * SageBuilder::buildOpaqueType(std::string const name, SgScopeStatement * scope)
{
  // we require users to specify a target scope
  ROSE_ASSERT(scope);
  SgTypedefDeclaration* type_decl = NULL;
  SgTypedefType* result = NULL;

  // Liao and Greg Bronevetsky , 8/27/2009
  // patch up the symbol  
  // and avoid duplicated creation
  // TODO  a function like fixTypeDeclaration() (similar to SageInterface::fixVariableDeclaration()) for this
  SgTypedefSymbol* type_symbol = scope->lookup_typedef_symbol(name);
  if (type_symbol == NULL)
  {
    type_decl =  new SgTypedefDeclaration(name,buildIntType(),NULL, NULL, NULL);
    ROSE_ASSERT(type_decl);
    type_symbol = new SgTypedefSymbol(type_decl);
    ROSE_ASSERT(type_symbol);
    SgName n = name;
    scope->get_symbol_table()->insert(n, type_symbol); 
    type_decl->set_firstNondefiningDeclaration (type_decl);
    setOneSourcePositionForTransformation(type_decl);
    prependStatement(type_decl,scope);
    // Hide it from unparser
    Sg_File_Info* file_info = type_decl->get_file_info();
    file_info->unsetOutputInCodeGeneration ();
    result = new SgTypedefType(type_decl);
  } 
  else
  {
    type_decl = type_symbol->get_declaration();
    result = type_decl->get_type();
  }
  ROSE_ASSERT(result);
  return result;
}


//----------------- function type------------
// same function declarations (defining or nondefining) should share the same function type!
SgFunctionType *
SageBuilder::buildFunctionType(SgType* return_type, SgFunctionParameterList * argList)
//SageBuilder::buildFunctionType(SgType* return_type, SgFunctionParameterList * argList=NULL)
{
  SgFunctionParameterTypeList * typeList = buildFunctionParameterTypeList(argList);
  SgFunctionType * func_type = buildFunctionType(return_type, typeList);
  return  func_type;
}

//----------------- function declaration------------
// considering
// 1. fresh building
// 2. secondary building after another nondefining functiondeclaration
// 3. secondary building after another defining function declaration
// 4. fortran ?
template <class actualFunction>
actualFunction*
SageBuilder::buildNondefiningFunctionDeclaration_T (const SgName & name, SgType* return_type, SgFunctionParameterList * paralist, bool isMemberFunction, SgScopeStatement* scope)
   {
#if 0 //FMZ (3/23/2009): We need this for the  coarray translator
     if (SageInterface::is_Fortran_language() == true)
     { // We don't expect this is being called for Fortran
       cerr<<"Building nondefining function in Fortran is not allowed!"<<endl;
       ROSE_ASSERT(false);
     }
#endif
  // argument verification
     if (scope == NULL)
          scope = SageBuilder::topScopeStack();

  // printf ("Building non-defining function for scope = %p in file = %s \n",scope,TransformationSupport::getSourceFile(scope)->getFileName().c_str());

  // DQ (2/25/2009): I think I added this recently but it is overly restrictive.
  // ROSE_ASSERT(scope != NULL);

  // ROSE_ASSERT(scope->containsOnlyDeclarations()); 
  // this function is also called when building a function reference before the function declaration exists.  So, skip the check
     ROSE_ASSERT(name.is_null() == false);
     ROSE_ASSERT(return_type != NULL);
     ROSE_ASSERT(paralist != NULL);

  // tentatively build a function type, since it is shared
  // by all prototypes and defining declarations of a same function!
  // SgFunctionType * func_type = buildFunctionType(return_type,paralist);

     SgFunctionType * func_type = NULL;
     if (isMemberFunction == true)
        {
       // func_type = buildMemberFunctionType(return_type,paralist,NULL,0);
       // func_type = buildFunctionType(return_type,paralist);
          SgClassDefinition *struct_name = isSgClassDefinition(scope);
          ROSE_ASSERT(struct_name != NULL);
          SgFunctionParameterTypeList * typeList = buildFunctionParameterTypeList(paralist);
          func_type = buildMemberFunctionType(return_type,typeList,struct_name,/* const, volatile, restrict support */ 0);

       // printf ("Error: SgFunctionType built instead of SgMemberFunctionType \n");
       // ROSE_ASSERT(false);
        }
       else
        {
          func_type = buildFunctionType(return_type,paralist);
        }

  // function declaration
     actualFunction* func = NULL;

  // search before using the function type to create the function declaration 
  // TODO only search current scope or all ancestor scope??
  // We don't have lookup_member_function_symbol  yet
  // SgFunctionSymbol *func_symbol = scope->lookup_function_symbol(name,func_type);
     SgFunctionSymbol *func_symbol = NULL;
     if (scope != NULL)
          func_symbol = scope->lookup_function_symbol(name,func_type);

  // printf ("In SageBuilder::buildNondefiningFunctionDeclaration_T(): scope = %p func_symbol = %p \n",scope,func_symbol);
     if (func_symbol == NULL)
        {
       // first prototype declaration
          func = new actualFunction (name,func_type,NULL);
          ROSE_ASSERT(func != NULL);

       // NOTE: we want to allow the input scope to be NULL (and even the SageBuilder::topScopeStack() == NULL)
       // so that function can be built bottom up style.  However this means that the symbol tables in the 
       // scope of the returned function declaration will have to be setup separately.
          if (scope != NULL)
             {
            // function symbol table
               if (isSgMemberFunctionDeclaration(func))
                    func_symbol = new SgMemberFunctionSymbol(func);
                 else
                    func_symbol = new SgFunctionSymbol(func);

            // printf ("In SageBuilder::buildNondefiningFunctionDeclaration_T(): scope = %p func_symbol = %p = %s = %s \n",scope,func_symbol,func_symbol->class_name().c_str(),SageInterface::get_name(func_symbol).c_str());
               ROSE_ASSERT(func_symbol != NULL);

               scope->insert_symbol(name, func_symbol);

            // ROSE_ASSERT(scope->lookup_function_symbol(name,func_type) != NULL);

            // DQ (2/26/2009): uncommented assertion.
               ROSE_ASSERT(scope->lookup_function_symbol(name) != NULL); // Did not pass for member function? Should we have used the mangled name?
             }

          func->set_firstNondefiningDeclaration(func);
          func->set_definingDeclaration(NULL);

          ROSE_ASSERT(func->get_definingDeclaration() == NULL);
        }
       else 
        {
          ROSE_ASSERT(scope != NULL);

       // 2nd, or 3rd... prototype declaration
       // reuse function type, function symbol of previous declaration

       // std::cout<<"debug:SageBuilder.C: 267: "<<"found func_symbol!"<<std::endl;
       // delete (func_type-> get_argument_list ());
       // delete func_type; // bug 189
   
          func_type = func_symbol->get_declaration()->get_type();
          func = new actualFunction(name,func_type,NULL);
          ROSE_ASSERT(func);
   
       // we don't care if it is member function or function here for a pointer
          SgFunctionDeclaration* prevDecl = NULL;
          prevDecl = func_symbol->get_declaration();
          ROSE_ASSERT(prevDecl != NULL);

       // printf ("In SageBuilder::buildNondefiningFunctionDeclaration_T(): prevDecl = %p \n",prevDecl);

          if (prevDecl == prevDecl->get_definingDeclaration())
             {
            // The symbol points to a defining declaration and now that we have added a non-defining 
            // declaration we should have the symbol point to the new non-defining declaration.
            // printf ("Switching declaration in functionSymbol to point to the non-defining declaration \n");

               func_symbol->set_declaration(func);
             }

       // If this is the first non-defining declaration then set the associated data member.
          SgDeclarationStatement* nondefiningDeclaration = prevDecl->get_firstNondefiningDeclaration();
          if (nondefiningDeclaration == NULL)
             {
               nondefiningDeclaration = func;
             }

          ROSE_ASSERT(nondefiningDeclaration != NULL);

       // func->set_firstNondefiningDeclaration(prevDecl->get_firstNondefiningDeclaration());
          func->set_firstNondefiningDeclaration(nondefiningDeclaration);
          func->set_definingDeclaration(prevDecl->get_definingDeclaration());
        }

  // DQ (2/24/2009): Delete the old parameter list build by the actualFunction (template argument) constructor.
     ROSE_ASSERT(func->get_parameterList() != NULL);
     delete func->get_parameterList();
     func->set_parameterList(NULL);

  // parameter list
     setParameterList(func, paralist);

     SgInitializedNamePtrList argList = paralist->get_args();
     Rose_STL_Container<SgInitializedName*>::iterator argi;
     for(argi=argList.begin(); argi!=argList.end(); argi++)
        {
       // std::cout<<"patching argument's scope.... "<<std::endl;
          (*argi)->set_scope(scope);

       // DQ (2/23/2009): Also set the declptr (to NULL)
       // (*argi)->set_declptr(NULL);
        }
  // TODO double check if there are exceptions
     func->set_scope(scope);

     // DQ (1/5/2009): This is not always true (should likely use SageBuilder::topScopeStack() instead)
     if (SageBuilder::topScopeStack()!= NULL) // This comparison only makes sense when topScopeStack() returns non-NULL value
       // since  stack scope is totally optional in SageBuilder.
       if (scope != SageBuilder::topScopeStack())
       {
         printf ("Warning: SageBuilder::buildNondefiningFunctionDeclaration_T(): scope parameter may not be the same as the topScopeStack() (e.g. for member functions) \n");
       }

     func->set_parent(scope);

  // DQ (2/21/2009): We can't assert that this is always NULL or non-NULL.
  // ROSE_ASSERT(func->get_definingDeclaration() == NULL);

  // DQ (2/21/2009): Added assertion
     ROSE_ASSERT(func->get_firstNondefiningDeclaration() != NULL);

  // mark as a forward declartion
     func->setForward();

  // set File_Info as transformation generated
     setSourcePositionForTransformation(func);

  // printf ("In SageBuilder::buildNondefiningFunctionDeclaration_T(): generated function func = %p \n",func);

  // Liao 12/2/2010, special handling for Fortran functions and subroutines
     if (SageInterface::is_Fortran_language() )
     {
       SgProcedureHeaderStatement * f_func = isSgProcedureHeaderStatement(func);
       ROSE_ASSERT (f_func != NULL);
       if (return_type == buildVoidType())
         f_func->set_subprogram_kind(SgProcedureHeaderStatement::e_subroutine_subprogram_kind);
       else
         f_func->set_subprogram_kind(SgProcedureHeaderStatement::e_function_subprogram_kind);
       
       // hide it from the unparser since fortran prototype func declaration is internally used by ROSE AST 
       f_func->get_startOfConstruct()->unsetOutputInCodeGeneration();
       f_func->get_endOfConstruct()->unsetOutputInCodeGeneration();
       ROSE_ASSERT(f_func->get_startOfConstruct()->isOutputInCodeGeneration() == false);
       ROSE_ASSERT(f_func->get_endOfConstruct()->isOutputInCodeGeneration() == false);
     }
     return func;  
   }


//! Build a prototype for an existing function declaration (defining or nondefining ) 
SgFunctionDeclaration *
SageBuilder::buildNondefiningFunctionDeclaration (const SgFunctionDeclaration* funcdecl, SgScopeStatement* scope/*=NULL*/)
{
  ROSE_ASSERT(funcdecl!=NULL);
  SgName name=funcdecl->get_name(); 
  SgFunctionType * funcType = funcdecl->get_type();
  SgType* return_type = funcType->get_return_type();
  SgFunctionParameterList* paralist = deepCopy<SgFunctionParameterList>(funcdecl->get_parameterList());

// DQ (2/19/2009): Fixed to handle extern "C" state in input "funcdecl"
// return buildNondefiningFunctionDeclaration(name,return_type,paralist,scope);
  SgFunctionDeclaration* returnFunction = buildNondefiningFunctionDeclaration(name,return_type,paralist,scope);

  returnFunction->set_linkage(funcdecl->get_linkage());

  if (funcdecl->get_declarationModifier().get_storageModifier().isExtern() == true)
     {
       returnFunction->get_declarationModifier().get_storageModifier().setExtern();
     }

// DQ (2/22/2009): I think this can be null or valid
// ROSE_ASSERT(returnFunction->get_definingDeclaration() == NULL);
  ROSE_ASSERT(returnFunction->get_firstNondefiningDeclaration() != NULL);

  // Make sure that internal referneces are to the same file (else the symbol table information will not be consistant).
     if (scope != NULL)
        {
       // ROSE_ASSERT(returnFunction->get_parent() != NULL);
          ROSE_ASSERT(returnFunction->get_firstNondefiningDeclaration() != NULL);
          ROSE_ASSERT(TransformationSupport::getSourceFile(returnFunction) == TransformationSupport::getSourceFile(returnFunction->get_firstNondefiningDeclaration()));
          ROSE_ASSERT(TransformationSupport::getSourceFile(returnFunction->get_scope()) == TransformationSupport::getSourceFile(returnFunction->get_firstNondefiningDeclaration()));
        }

  return returnFunction;
}

SgFunctionDeclaration*
SageBuilder::buildNondefiningFunctionDeclaration (const SgName & name, SgType* return_type, SgFunctionParameterList * paralist, SgScopeStatement* scope)
{
  SgFunctionDeclaration * result = NULL;
  if (SageInterface::is_Fortran_language())
  {
      result = buildNondefiningFunctionDeclaration_T <SgProcedureHeaderStatement> (name,return_type,paralist, /* isMemberFunction = */ false, scope);
  }
  else
    result = buildNondefiningFunctionDeclaration_T <SgFunctionDeclaration> (name,return_type,paralist, /* isMemberFunction = */ false, scope);
  return result;
}

//! Build a prototype for an existing member function declaration (defining or nondefining ) 
SgMemberFunctionDeclaration *
SageBuilder::buildNondefiningMemberFunctionDeclaration (const SgMemberFunctionDeclaration* funcdecl, SgScopeStatement* scope/*=NULL*/)
{
  ROSE_ASSERT(funcdecl!=NULL);
  SgName name=funcdecl->get_name(); 
  SgFunctionType * funcType = funcdecl->get_type();
  SgType* return_type = funcType->get_return_type();
  SgFunctionParameterList* paralist = deepCopy<SgFunctionParameterList>(funcdecl->get_parameterList());

// DQ (2/19/2009): Fixed to handle extern "C" state in input "funcdecl"
// return buildNondefiningFunctionDeclaration(name,return_type,paralist,scope);
  SgMemberFunctionDeclaration* returnFunction = buildNondefiningMemberFunctionDeclaration(name,return_type,paralist,scope);

  returnFunction->set_linkage(funcdecl->get_linkage());

  if (funcdecl->get_declarationModifier().get_storageModifier().isExtern() == true)
     {
       returnFunction->get_declarationModifier().get_storageModifier().setExtern();
     }

// DQ (2/26/2009): Make this consistant with the non-member functions.
// ROSE_ASSERT(returnFunction->get_definingDeclaration() == NULL);
  ROSE_ASSERT(returnFunction->get_firstNondefiningDeclaration() != NULL);

  return returnFunction;
}

SgMemberFunctionDeclaration* SageBuilder::buildNondefiningMemberFunctionDeclaration (const SgName & name, SgType* return_type, SgFunctionParameterList * paralist, SgScopeStatement* scope)
{
  SgMemberFunctionDeclaration * result = buildNondefiningFunctionDeclaration_T <SgMemberFunctionDeclaration> (name,return_type,paralist, /* isMemberFunction = */ true,scope);
  // set definingdecl for SgCtorInitializerList
  SgCtorInitializerList * ctor= result-> get_CtorInitializerList ();
  ROSE_ASSERT(ctor != NULL);
  //required ty AstConsistencyTests.C:TestAstForProperlySetDefiningAndNondefiningDeclarations()
  ctor->set_definingDeclaration(ctor);
  ctor->set_firstNondefiningDeclaration(ctor);

// DQ (1/4/2009): Error checking
  ROSE_ASSERT(result->get_associatedClassDeclaration() != NULL);

  if (result->get_associatedClassDeclaration() == NULL)
     {
       printf ("Warning, must set the SgMemberFunctionDeclaration::associatedClassDeclaration \n");

       ROSE_ASSERT(scope != NULL);
       SgClassDefinition* classDefinition = isSgClassDefinition(scope);
       ROSE_ASSERT(classDefinition != NULL);
       SgDeclarationStatement* associatedDeclaration = classDefinition->get_declaration();
       ROSE_ASSERT(associatedDeclaration != NULL);
       SgClassDeclaration* associatedClassDeclaration = isSgClassDeclaration(associatedDeclaration);

    // DQ (1/4/2009): This needs to be set, checked in AstConsistencyTests.C!
       result->set_associatedClassDeclaration(associatedClassDeclaration);
     }

  return result;
}

SgMemberFunctionDeclaration*
SageBuilder::buildDefiningMemberFunctionDeclaration (const SgName & name, SgMemberFunctionType* func_type, SgScopeStatement* scope)
{
    SgType* return_type = func_type->get_return_type();
    SgFunctionParameterList* paralist = buildFunctionParameterList(func_type->get_argument_list());

    return SageBuilder::buildDefiningMemberFunctionDeclaration(name, return_type, paralist, scope);
}

SgMemberFunctionDeclaration*
SageBuilder::buildDefiningMemberFunctionDeclaration (const SgName & name, SgType* return_type, SgFunctionParameterList * paralist, SgScopeStatement* scope)
{
  SgMemberFunctionDeclaration * result = buildDefiningFunctionDeclaration_T <SgMemberFunctionDeclaration> (name,return_type,paralist,scope);
  // set definingdecl for SgCtorInitializerList
  SgCtorInitializerList * ctor= result-> get_CtorInitializerList ();
  ROSE_ASSERT(ctor);
  //required ty AstConsistencyTests.C:TestAstForProperlySetDefiningAndNondefiningDeclarations()
  ctor->set_definingDeclaration(ctor);
  ctor->set_firstNondefiningDeclaration(ctor);

// DQ (1/4/2009): Error checking
  ROSE_ASSERT(result->get_associatedClassDeclaration() != NULL);

  return result;
}


//----------------- defining function declaration------------
// a template builder for all kinds of defining SgFunctionDeclaration
// handle common chores for function type, symbol, paramter etc.

template <class actualFunction>
actualFunction *
SageBuilder::buildDefiningFunctionDeclaration_T(const SgName & name, SgType* return_type, SgFunctionParameterList * paralist,SgScopeStatement* scope)
//      (const SgName & name, SgType* return_type, SgScopeStatement* scope=NULL)
{
  if (scope == NULL)
    scope = SageBuilder::topScopeStack();
  ROSE_ASSERT(scope != NULL);
  ROSE_ASSERT(scope->containsOnlyDeclarations());
  ROSE_ASSERT(name.is_null() == false);
  ROSE_ASSERT(return_type != NULL);

  // build function type, manage function type symbol internally
  SgFunctionType * func_type = buildFunctionType(return_type,paralist);
  actualFunction * func;

 //  symbol table and non-defining 
  SgFunctionSymbol *func_symbol = scope->lookup_function_symbol(name,func_type);
  if (func_symbol ==NULL)
  {
    // new defining declaration
//    func = new SgFunctionDeclaration(name,func_type,NULL);
    func = new actualFunction(name,func_type,NULL);
    ROSE_ASSERT(func);
    SgFunctionSymbol *func_symbol = new SgFunctionSymbol(func);
    scope->insert_symbol(name, func_symbol);
    func->set_firstNondefiningDeclaration(NULL);
  } else
  {
    // defining declaration after nondefining declaration
    //reuse function type, function symbol

//    delete func_type;// bug 189

    // Cong (10/25/2010): Make sure in this situation there is no defining declaration for this symbol.
    //ROSE_ASSERT(func_symbol->get_declaration()->get_definingDeclaration() == NULL);

    func_type = func_symbol->get_declaration()->get_type();
    //func = new SgFunctionDeclaration(name,func_type,NULL);
    func = new actualFunction(name,func_type,NULL);
    ROSE_ASSERT(func);

    func->set_firstNondefiningDeclaration(func_symbol->get_declaration()->get_firstNondefiningDeclaration());

    // fix up defining declarations before current statement
    func_symbol->get_declaration()->set_definingDeclaration(func);
    //for the rare case that two or more prototype declaration exist
    // cannot do anything until append/prepend_statment() is invoked
  }

  // definingDeclaration 
  func->set_definingDeclaration(func);

  // function body and definition are created before setting argument list 
  SgBasicBlock * func_body = new SgBasicBlock();
  ROSE_ASSERT(func_body);
  SgFunctionDefinition * func_def = new SgFunctionDefinition(func,func_body);
  ROSE_ASSERT(func_def);

  // DQ (11/28/2010): Added specification of case insensitivity (e.g. Fortran).
  if (symbol_table_case_insensitive_semantics == true)
     {
       func_def->setCaseInsensitive(true);
       func_body->setCaseInsensitive(true);
     }

  func_def->set_parent(func);
  func_def->set_body(func_body);
  func_body->set_parent(func_def);

   // parameter list,
   //TODO consider the difference between C++ and Fortran
  setParameterList(func,paralist);
         // fixup the scope and symbol of arguments,
  SgInitializedNamePtrList& argList = paralist->get_args();
  Rose_STL_Container<SgInitializedName*>::iterator argi;
  for(argi=argList.begin(); argi!=argList.end(); argi++)
  {
//    std::cout<<"patching defining function argument's scope and symbol.... "<<std::endl;
    (*argi)->set_scope(func_def);
    func_def->insert_symbol((*argi)->get_name(), new SgVariableSymbol(*argi) );
  }

  func->set_parent(scope);
  func->set_scope(scope);
  
  // set File_Info as transformation generated
  setSourcePositionForTransformation(func);
  return func;
}

SgFunctionDeclaration *
SageBuilder::buildDefiningFunctionDeclaration(const SgName& name, SgType* return_type, SgFunctionParameterList* paralist,
                                              SgScopeStatement* scope)
{
  SgFunctionDeclaration * func= buildDefiningFunctionDeclaration_T<SgFunctionDeclaration>(name,return_type,paralist,scope);
  return func;
}


//! Build a Fortran subroutine or procedure
SgProcedureHeaderStatement*
SageBuilder::buildProcedureHeaderStatement(const char* name, SgType* return_type, SgFunctionParameterList * paralist, SgProcedureHeaderStatement::subprogram_kind_enum kind, SgScopeStatement* scope/*=NULL*/)
{
  if (kind == SgProcedureHeaderStatement::e_subroutine_subprogram_kind)
  {
    ROSE_ASSERT(return_type == buildVoidType());
  }
   else if (kind != SgProcedureHeaderStatement::e_function_subprogram_kind)
   {
     cerr<<"unhandled subprogram kind for Fortran function unit:"<<kind<<endl;
     ROSE_ASSERT(false);
   }

   SgProcedureHeaderStatement* func= buildDefiningFunctionDeclaration_T<SgProcedureHeaderStatement> (name,return_type,paralist,scope);
  ROSE_ASSERT(func != NULL);
   func->set_subprogram_kind(kind) ;
  return func;
}

SgFunctionDeclaration *
SageBuilder::buildDefiningFunctionDeclaration(const std::string & name, SgType* return_type, SgFunctionParameterList * paralist,SgScopeStatement* scope)
{
  SgName sg_name(name);
  return buildDefiningFunctionDeclaration(sg_name,return_type, paralist,scope);
}

SgFunctionDeclaration *
SageBuilder::buildDefiningFunctionDeclaration(const char* name, SgType* return_type, SgFunctionParameterList * paralist,SgScopeStatement* scope)
{
  SgName sg_name(name);
  return buildDefiningFunctionDeclaration(sg_name,return_type, paralist,scope);
}


//------------------build value expressions -------------------
//-------------------------------------------------------------
SgBoolValExp* SageBuilder::buildBoolValExp(int value /*=0*/)
{
  //TODO does valueString matter here?
  SgBoolValExp* boolValue= new SgBoolValExp(value);
  ROSE_ASSERT(boolValue);
  setOneSourcePositionForTransformation(boolValue);
  return boolValue;
}
SgBoolValExp* SageBuilder::buildBoolValExp(bool value /*=0*/)
{
  return buildBoolValExp(int(value));
}
SgBoolValExp* SageBuilder::buildBoolValExp_nfi(int value)
{
  SgBoolValExp* boolValue= new SgBoolValExp(value);
  ROSE_ASSERT(boolValue);
  setOneSourcePositionNull(boolValue);
  return boolValue;
}

SgCharVal* SageBuilder::buildCharVal(char value /*= 0*/)
{
  SgCharVal* result = new SgCharVal(value, "");
  ROSE_ASSERT(result);
  setOneSourcePositionForTransformation(result);
  return result;
}

SgCharVal* SageBuilder::buildCharVal_nfi(char value, const string& str)
{
  SgCharVal* result = new SgCharVal(value, str);
  ROSE_ASSERT(result);
  setOneSourcePositionNull(result);
  return result;
}

SgWcharVal* SageBuilder::buildWcharVal(wchar_t value /*= 0*/)
{
  SgWcharVal* result = new SgWcharVal(value, "");
  ROSE_ASSERT(result);
  setOneSourcePositionForTransformation(result);
  return result;
}

SgWcharVal* SageBuilder::buildWcharVal_nfi(wchar_t value, const string& str)
{
  SgWcharVal* result = new SgWcharVal(value, str);
  ROSE_ASSERT(result);
  setOneSourcePositionNull(result);
  return result;
}

SgComplexVal* SageBuilder::buildComplexVal(SgValueExp* real_value, SgValueExp* imaginary_value)
{
  SgComplexVal* result = new SgComplexVal(real_value,imaginary_value,imaginary_value->get_type(),"");
  ROSE_ASSERT(result);

// DQ (12/31/2008): set and test the parents
  if (real_value != NULL)
       real_value->set_parent(result);

  if (imaginary_value != NULL)
       imaginary_value->set_parent(result);

  ROSE_ASSERT(real_value == NULL || real_value->get_parent() != NULL);
  ROSE_ASSERT(imaginary_value == NULL || imaginary_value->get_parent() != NULL);

  setOneSourcePositionForTransformation(result);
  return result;
}

SgComplexVal* SageBuilder::buildComplexVal_nfi(SgValueExp* real_value, SgValueExp* imaginary_value, const std::string& str)
{
  SgComplexVal* result = new SgComplexVal(real_value,imaginary_value,imaginary_value->get_type(),str);
  ROSE_ASSERT(result);

// DQ (12/31/2008): set and test the parents
  if (real_value != NULL)
       real_value->set_parent(result);

  if (imaginary_value != NULL)
       imaginary_value->set_parent(result);

  ROSE_ASSERT(real_value == NULL || real_value->get_parent() != NULL);
  ROSE_ASSERT(imaginary_value == NULL || imaginary_value->get_parent() != NULL);

  setOneSourcePositionNull(result);
  return result;
}

SgComplexVal* SageBuilder::buildImaginaryVal(long double imaginary_value /*= 0.0*/ )
{
  SgComplexVal* result = new SgComplexVal(NULL,buildLongDoubleVal(imaginary_value),SgTypeLongDouble::createType(),"");
  ROSE_ASSERT(result);

// DQ (12/31/2008): set and test the parents
  result->get_imaginary_value()->set_parent(result);
  ROSE_ASSERT(result->get_imaginary_value()->get_parent() != NULL);

  setOneSourcePositionForTransformation(result);
  return result;
}

SgComplexVal* SageBuilder::buildImaginaryVal(SgValueExp* imaginary_value)
{
  ROSE_ASSERT(imaginary_value != NULL);

  SgComplexVal* result = new SgComplexVal(NULL,imaginary_value,imaginary_value->get_type(),"");
  ROSE_ASSERT(result);

// DQ (12/31/2008): set and test the parents
  imaginary_value->set_parent(result);
  ROSE_ASSERT(imaginary_value->get_parent() != NULL);

  setOneSourcePositionForTransformation(result);
  return result;
}

SgComplexVal* SageBuilder::buildImaginaryVal_nfi(SgValueExp* imaginary_value, const std::string& str)
{
  ROSE_ASSERT(imaginary_value != NULL);

  SgComplexVal* result = new SgComplexVal(NULL,imaginary_value,imaginary_value->get_type(),str);
  imaginary_value->set_parent(result);
  ROSE_ASSERT(result);

// DQ (12/31/2008): set and test the parents
  ROSE_ASSERT(imaginary_value->get_parent() != NULL);

  setOneSourcePositionNull(result);
  return result;
}

SgDoubleVal* SageBuilder::buildDoubleVal(double t)
{
  SgDoubleVal* value = new SgDoubleVal(t,"");
  ROSE_ASSERT(value);
  setOneSourcePositionForTransformation(value);
  return value;
}

SgDoubleVal* SageBuilder::buildDoubleVal_nfi(double t, const string& str)
{
  SgDoubleVal* value = new SgDoubleVal(t,str);
  ROSE_ASSERT(value);
  setOneSourcePositionNull(value);
  return value;
}

SgFloatVal* SageBuilder::buildFloatVal(float value /*= 0.0*/)
{
  SgFloatVal* result = new SgFloatVal(value,"");
  ROSE_ASSERT(result);
  setOneSourcePositionForTransformation(result);
  return result;
}

SgFloatVal* SageBuilder::buildFloatVal_nfi(float value, const string& str)
{
  SgFloatVal* result = new SgFloatVal(value,str);
  ROSE_ASSERT(result);
  setOneSourcePositionNull(result);
  return result;
}

SgIntVal* SageBuilder::buildIntVal(int value)
{
  SgIntVal* intValue= new SgIntVal(value,"");
  ROSE_ASSERT(intValue);
  setOneSourcePositionForTransformation(intValue);
  return intValue;
}

SgIntVal* SageBuilder::buildIntValHex(int value)
{
  SgIntVal* intValue= new SgIntVal(value, (value >= 0 ? StringUtility::intToHex((unsigned int)value) : "-" + StringUtility::intToHex((unsigned int)(-value))));
  ROSE_ASSERT(intValue);
  setOneSourcePositionForTransformation(intValue);
  return intValue;
}

SgIntVal* SageBuilder::buildIntVal_nfi(int value, const string& str)
{
  SgIntVal* intValue= new SgIntVal(value,str);
  ROSE_ASSERT(intValue);
  setOneSourcePositionNull(intValue);
  return intValue;
}

SgLongIntVal* SageBuilder::buildLongIntVal(long value)
{
  SgLongIntVal* intValue= new SgLongIntVal(value,"");
  ROSE_ASSERT(intValue);
  setOneSourcePositionForTransformation(intValue);
  return intValue;
}

SgLongIntVal* SageBuilder::buildLongIntVal_nfi(long value, const string& str)
{
  SgLongIntVal* intValue= new SgLongIntVal(value,str);
  ROSE_ASSERT(intValue);
  setOneSourcePositionNull(intValue);
  return intValue;
}

SgLongLongIntVal* SageBuilder::buildLongLongIntVal(long long value)
{
  SgLongLongIntVal* intValue= new SgLongLongIntVal(value,"");
  ROSE_ASSERT(intValue);
  setOneSourcePositionForTransformation(intValue);
  return intValue;
}

SgLongLongIntVal* SageBuilder::buildLongLongIntVal_nfi(long long value, const string& str)
{
  SgLongLongIntVal* intValue= new SgLongLongIntVal(value,str);
  ROSE_ASSERT(intValue);
  setOneSourcePositionNull(intValue);
  return intValue;
}

SgEnumVal* SageBuilder::buildEnumVal_nfi(int value, SgEnumDeclaration* decl, SgName name)
{
  SgEnumVal* enumVal= new SgEnumVal(value,decl,name);
  ROSE_ASSERT(enumVal);
  setOneSourcePositionNull(enumVal);
  return enumVal;
}

SgLongDoubleVal* SageBuilder::buildLongDoubleVal(long double value /*= 0.0*/)
{
  SgLongDoubleVal* result = new SgLongDoubleVal(value,"");
  ROSE_ASSERT(result);
  setOneSourcePositionForTransformation(result);
  return result;
}

SgLongDoubleVal* SageBuilder::buildLongDoubleVal_nfi(long double value, const string& str)
{
  SgLongDoubleVal* result = new SgLongDoubleVal(value,str);
  ROSE_ASSERT(result);
  setOneSourcePositionNull(result);
  return result;
}

SgStringVal* SageBuilder::buildStringVal(std::string value /*=""*/)
{
  SgStringVal* result = new SgStringVal(value);
  ROSE_ASSERT(result);   
  setOneSourcePositionForTransformation(result);
  return result;
}

SgStringVal* SageBuilder::buildStringVal_nfi(std::string value)
{
  SgStringVal* result = new SgStringVal(value);
  ROSE_ASSERT(result);   
  setOneSourcePositionNull(result);
  return result;
}

SgUnsignedCharVal* SageBuilder::buildUnsignedCharVal(unsigned char v)
{
  SgUnsignedCharVal* result = new SgUnsignedCharVal(v,"");
  ROSE_ASSERT(result);
  setOneSourcePositionForTransformation(result);
  return result;
}

SgUnsignedCharVal* SageBuilder::buildUnsignedCharValHex(unsigned char v)
{
  SgUnsignedCharVal* result = new SgUnsignedCharVal(v,StringUtility::intToHex(v));
  ROSE_ASSERT(result);
  setOneSourcePositionForTransformation(result);
  return result;
}

SgUnsignedCharVal* SageBuilder::buildUnsignedCharVal_nfi(unsigned char v, const string& str)
{
  SgUnsignedCharVal* result = new SgUnsignedCharVal(v,str);
  ROSE_ASSERT(result);
  setOneSourcePositionNull(result);
  return result;
}

SgShortVal* SageBuilder::buildShortVal(short v)
{
  SgShortVal* result = new SgShortVal(v,"");
  ROSE_ASSERT(result);
  setOneSourcePositionForTransformation(result);
  return result;
}

SgShortVal* SageBuilder::buildShortValHex(short v)
{
  SgShortVal* result = new SgShortVal(v, (v >= 0 ? StringUtility::intToHex((unsigned int)v) : "-" + StringUtility::intToHex((unsigned int)(-v))));
  ROSE_ASSERT(result);
  setOneSourcePositionForTransformation(result);
  return result;
}

SgShortVal* SageBuilder::buildShortVal_nfi(short v, const string& str)
{
  SgShortVal* result = new SgShortVal(v,str);
  ROSE_ASSERT(result);
  setOneSourcePositionNull(result);
  return result;
}

SgUnsignedShortVal* SageBuilder::buildUnsignedShortVal(unsigned short v)
{
  SgUnsignedShortVal* result = new SgUnsignedShortVal(v,"");
  ROSE_ASSERT(result);
  setOneSourcePositionForTransformation(result);
  return result;
}

SgUnsignedShortVal* SageBuilder::buildUnsignedShortValHex(unsigned short v)
{
  SgUnsignedShortVal* result = new SgUnsignedShortVal(v,StringUtility::intToHex(v));
  ROSE_ASSERT(result);
  setOneSourcePositionForTransformation(result);
  return result;
}

SgUnsignedShortVal* SageBuilder::buildUnsignedShortVal_nfi(unsigned short v, const string& str)
{
  SgUnsignedShortVal* result = new SgUnsignedShortVal(v,str);
  ROSE_ASSERT(result);
  setOneSourcePositionNull(result);
  return result;
}

SgUnsignedIntVal* SageBuilder::buildUnsignedIntVal(unsigned int v)
{
  SgUnsignedIntVal* result = new SgUnsignedIntVal(v,"");
  ROSE_ASSERT(result);
  setOneSourcePositionForTransformation(result);
  return result;
}

SgUnsignedIntVal* SageBuilder::buildUnsignedIntValHex(unsigned int v)
{
  SgUnsignedIntVal* result = new SgUnsignedIntVal(v,StringUtility::intToHex(v) + "U");
  ROSE_ASSERT(result);
  setOneSourcePositionForTransformation(result);
  return result;
}

SgUnsignedIntVal* SageBuilder::buildUnsignedIntVal_nfi(unsigned int v, const string& str)
{
  SgUnsignedIntVal* result = new SgUnsignedIntVal(v,str);
  ROSE_ASSERT(result);
  setOneSourcePositionNull(result);
  return result;
}

SgUnsignedLongVal* SageBuilder::buildUnsignedLongVal(unsigned long v)
{
  SgUnsignedLongVal* result = new SgUnsignedLongVal(v,"");
  ROSE_ASSERT(result);
  setOneSourcePositionForTransformation(result);
  return result;
}

SgUnsignedLongVal* SageBuilder::buildUnsignedLongValHex(unsigned long v)
{
  SgUnsignedLongVal* result = new SgUnsignedLongVal(v,StringUtility::intToHex(v) + "UL");
  ROSE_ASSERT(result);
  setOneSourcePositionForTransformation(result);
  return result;
}

SgUnsignedLongVal* SageBuilder::buildUnsignedLongVal_nfi(unsigned long v, const string& str)
{
  SgUnsignedLongVal* result = new SgUnsignedLongVal(v,str);
  ROSE_ASSERT(result);
  setOneSourcePositionNull(result);
  return result;
}

SgUnsignedLongLongIntVal* SageBuilder::buildUnsignedLongLongIntVal(unsigned long long v)
{
  SgUnsignedLongLongIntVal* result = new SgUnsignedLongLongIntVal(v,"");
  ROSE_ASSERT(result);
  setOneSourcePositionForTransformation(result);
  return result;
}

SgUnsignedLongLongIntVal* SageBuilder::buildUnsignedLongLongIntValHex(unsigned long long v)
{
  SgUnsignedLongLongIntVal* result = new SgUnsignedLongLongIntVal(v,StringUtility::intToHex(v) + "ULL");
  ROSE_ASSERT(result);
  setOneSourcePositionForTransformation(result);
  return result;
}

SgUnsignedLongLongIntVal* SageBuilder::buildUnsignedLongLongIntVal_nfi(unsigned long long v, const string& str)
{
  SgUnsignedLongLongIntVal* result = new SgUnsignedLongLongIntVal(v,str);
  ROSE_ASSERT(result);
  setOneSourcePositionNull(result);
  return result;
}

//! Build UPC THREADS (integer expression)
SgUpcThreads* SageBuilder::buildUpcThreads()
{
  SgUpcThreads* result = new SgUpcThreads(0,"");
  ROSE_ASSERT(result);
  setOneSourcePositionForTransformation(result);
  return result;
}

//! Build UPC THREADS (integer expression)
SgUpcThreads* SageBuilder::buildUpcThreads_nfi()
{
  SgUpcThreads* result = new SgUpcThreads(0,"");
  ROSE_ASSERT(result);
  setOneSourcePositionNull(result);
  return result;
}

//! Build UPC  MYTHREAD (integer expression)
SgUpcMythread* SageBuilder::buildUpcMythread()
{
  SgUpcMythread* result = new SgUpcMythread(0,"");
  ROSE_ASSERT(result);
  setOneSourcePositionForTransformation(result);
  return result;
}

//! Build UPC  MYTHREAD (integer expression)
SgUpcMythread* SageBuilder::buildUpcMythread_nfi()
{
  SgUpcMythread* result = new SgUpcMythread(0,"");
  ROSE_ASSERT(result);
  setOneSourcePositionNull(result);
  return result;
}

SgThisExp* SageBuilder::buildThisExp(SgClassSymbol* sym)
{
  SgThisExp* result = new SgThisExp(sym, 0);
  ROSE_ASSERT(result);
  setOneSourcePositionForTransformation(result);
  return result;
}

SgThisExp* SageBuilder::buildThisExp_nfi(SgClassSymbol* sym)
{
  SgThisExp* result = new SgThisExp(sym, 0);
  ROSE_ASSERT(result);
  setOneSourcePositionNull(result);
  return result;
}

//----------------------build unary expressions----------------------
template <class T>
T* SageBuilder::buildUnaryExpression(SgExpression* operand)
{ 
  SgExpression* myoperand=operand;
  
#if 0
 // it is very tempting to reuse expressions during translation,
  // so try to catch such a mistake here
  if (operand!=NULL)
    if (operand->get_parent()!=NULL)
    {
      cout<<"Warning! Found an illegal attempt to reuse operand of type "
          << operand->class_name() << 
        " when building a unary expression . Operand is being copied."<<endl;
     ROSE_ABORT();// remind user the issue
      myoperand = isSgExpression(deepCopy(operand));
    }
#endif
  T* result = new T(myoperand, NULL);
  ROSE_ASSERT(result);   
  if (myoperand!=NULL) 
  { 
    myoperand->set_parent(result);
  // set lvalue, it asserts operand!=NULL 
    markLhsValues(result);
  }
  setOneSourcePositionForTransformation(result);
  return result; 
}

template <class T>
T* SageBuilder::buildUnaryExpression_nfi(SgExpression* operand) {
  SgExpression* myoperand=operand;
  T* result = new T(myoperand, NULL);
  ROSE_ASSERT(result);   
  if (myoperand!=NULL) 
  { 
    myoperand->set_parent(result);
  // set lvalue, it asserts operand!=NULL 
    markLhsValues(result);
  }
  result->set_startOfConstruct(NULL);
  result->set_endOfConstruct(NULL);
  result->set_operatorPosition(NULL);
  result->set_need_paren(false);
  return result; 
}

#define BUILD_UNARY_DEF(suffix) \
  Sg##suffix* SageBuilder::build##suffix##_nfi(SgExpression* op) \
  { \
     return SageBuilder::buildUnaryExpression_nfi<Sg##suffix>(op); \
  } \
  Sg##suffix* SageBuilder::build##suffix(SgExpression* op) \
  { \
     return SageBuilder::buildUnaryExpression<Sg##suffix>(op); \
  }

BUILD_UNARY_DEF(AddressOfOp)
BUILD_UNARY_DEF(BitComplementOp)
BUILD_UNARY_DEF(MinusOp)
BUILD_UNARY_DEF(NotOp)
BUILD_UNARY_DEF(PointerDerefExp)
BUILD_UNARY_DEF(UnaryAddOp)
BUILD_UNARY_DEF(MinusMinusOp)
BUILD_UNARY_DEF(PlusPlusOp)
BUILD_UNARY_DEF(RealPartOp)
BUILD_UNARY_DEF(ImagPartOp)
BUILD_UNARY_DEF(ConjugateOp)
BUILD_UNARY_DEF(VarArgStartOneOperandOp)
BUILD_UNARY_DEF(VarArgEndOp)

#undef BUILD_UNARY_DEF

SgCastExp * SageBuilder::buildCastExp(SgExpression *  operand_i,
                SgType * expression_type,
                SgCastExp::cast_type_enum cast_type)
{
  SgCastExp* result = new SgCastExp(operand_i, expression_type, cast_type);
  ROSE_ASSERT(result);
  if (operand_i) {operand_i->set_parent(result); markLhsValues(result);}
  setOneSourcePositionForTransformation(result);
  return result;
}

SgNewExp * SageBuilder::buildNewExp(SgType* type, 
                                    SgExprListExp* exprListExp, 
                                    SgConstructorInitializer* constInit, 
                                    SgExpression* expr, 
                                    short int val, 
                                    SgFunctionDeclaration* funcDecl)
{
  SgNewExp* result = new SgNewExp(type, exprListExp, constInit, expr, val, funcDecl);
  ROSE_ASSERT(result);
  setOneSourcePositionForTransformation(result);
  return result;
}

SgCastExp * SageBuilder::buildCastExp_nfi(SgExpression *  operand_i,
                SgType * expression_type,
                SgCastExp::cast_type_enum cast_type)
{
  SgCastExp* result = new SgCastExp(operand_i, expression_type, cast_type);
  ROSE_ASSERT(result);
  if (operand_i) {operand_i->set_parent(result); markLhsValues(result);}
  setOneSourcePositionNull(result);
  return result;
}

SgVarArgOp * SageBuilder::buildVarArgOp_nfi(SgExpression *  operand_i, SgType * expression_type) {
  SgVarArgOp* result = new SgVarArgOp(operand_i, expression_type);
  ROSE_ASSERT(result);
  if (operand_i) {operand_i->set_parent(result); markLhsValues(result);}
  setOneSourcePositionNull(result);
  return result;
}

SgMinusMinusOp *SageBuilder::buildMinusMinusOp(SgExpression* operand_i, SgUnaryOp::Sgop_mode  a_mode)
{
  SgMinusMinusOp* result = buildUnaryExpression<SgMinusMinusOp>(operand_i);
  ROSE_ASSERT(result);
  result->set_mode(a_mode);
  return result;
}

SgMinusMinusOp *SageBuilder::buildMinusMinusOp_nfi(SgExpression* operand_i, SgUnaryOp::Sgop_mode  a_mode)
{
  SgMinusMinusOp* result = buildUnaryExpression_nfi<SgMinusMinusOp>(operand_i);
  ROSE_ASSERT(result);
  result->set_mode(a_mode);
  return result;
}

SgPlusPlusOp *SageBuilder::buildPlusPlusOp(SgExpression* operand_i, SgUnaryOp::Sgop_mode  a_mode)
{
  SgPlusPlusOp* result = buildUnaryExpression<SgPlusPlusOp>(operand_i);
  ROSE_ASSERT(result);
  result->set_mode(a_mode);
  return result;
}


SgPlusPlusOp *SageBuilder::buildPlusPlusOp_nfi(SgExpression* operand_i, SgUnaryOp::Sgop_mode  a_mode)
{
  SgPlusPlusOp* result = buildUnaryExpression_nfi<SgPlusPlusOp>(operand_i);
  ROSE_ASSERT(result);
  result->set_mode(a_mode);
  return result;
}

//---------------------binary expressions-----------------------

template <class T>
T* SageBuilder::buildBinaryExpression(SgExpression* lhs, SgExpression* rhs)
{
  SgExpression* mylhs, *myrhs;
  mylhs = lhs;
  myrhs = rhs;

#if 0 // Jeremiah complained this, sometimes users just move expressions around
 // it is very tempting to reuse expressions during translation,
  // so try to catch such a mistake here
  if (lhs!=NULL)
    if (lhs->get_parent()!=NULL)
    {
      cout<<"Warning! Found an illegal attempt to reuse lhs of type "
          << lhs->class_name() <<
        " when building a binary expression . lhs is being copied."<<endl;
     ROSE_ABORT();
      mylhs = isSgExpression(deepCopy(lhs));
    }

  if (rhs!=NULL)
    if (rhs->get_parent()!=NULL)
    {
      cout<<"Warning! Found an illegal attempt to reuse rhs of type "
          << rhs->class_name() <<
        " when building a binary expression . rhs is being copied."<<endl;
     ROSE_ABORT();
      myrhs = isSgExpression(deepCopy(rhs));
    }
#endif
  T* result = new T(mylhs,myrhs, NULL);
  ROSE_ASSERT(result);
  if (mylhs!=NULL) 
  {
   mylhs->set_parent(result);
  // set lvalue
    markLhsValues(result);
  }
  if (myrhs!=NULL) myrhs->set_parent(result);
  setOneSourcePositionForTransformation(result);
  return result;

}
template <class T>
T* SageBuilder::buildBinaryExpression_nfi(SgExpression* lhs, SgExpression* rhs)
{
  SgExpression* mylhs, *myrhs;
  mylhs = lhs;
  myrhs = rhs;
  T* result = new T(mylhs,myrhs, NULL);
  ROSE_ASSERT(result);
  if (mylhs!=NULL) 
  {
   mylhs->set_parent(result);
  // set lvalue
    markLhsValues(result);
  }
  if (myrhs!=NULL) myrhs->set_parent(result);
  result->set_startOfConstruct(NULL);
  result->set_endOfConstruct(NULL);
  result->set_operatorPosition(NULL);
  result->set_need_paren(false);
  return result;

}
#define BUILD_BINARY_DEF(suffix) \
  Sg##suffix* SageBuilder::build##suffix##_nfi(SgExpression* lhs, SgExpression* rhs) \
  { \
     return buildBinaryExpression_nfi<Sg##suffix>(lhs, rhs); \
  } \
  Sg##suffix* SageBuilder::build##suffix(SgExpression* lhs, SgExpression* rhs) \
  { \
     return buildBinaryExpression<Sg##suffix>(lhs, rhs); \
  }

BUILD_BINARY_DEF(AddOp)
BUILD_BINARY_DEF(AndAssignOp)
BUILD_BINARY_DEF(AndOp)
BUILD_BINARY_DEF(ArrowExp)
BUILD_BINARY_DEF(ArrowStarOp)
BUILD_BINARY_DEF(AssignOp)
BUILD_BINARY_DEF(BitAndOp)
BUILD_BINARY_DEF(BitOrOp)
BUILD_BINARY_DEF(BitXorOp)

BUILD_BINARY_DEF(CommaOpExp)
BUILD_BINARY_DEF(ConcatenationOp)
BUILD_BINARY_DEF(DivAssignOp)
BUILD_BINARY_DEF(DivideOp)
BUILD_BINARY_DEF(DotExp)
BUILD_BINARY_DEF(DotStarOp)
BUILD_BINARY_DEF(EqualityOp)

BUILD_BINARY_DEF(ExponentiationOp)
BUILD_BINARY_DEF(GreaterOrEqualOp)
BUILD_BINARY_DEF(GreaterThanOp)
BUILD_BINARY_DEF(IntegerDivideOp)
BUILD_BINARY_DEF(IorAssignOp)

BUILD_BINARY_DEF(LessOrEqualOp)
BUILD_BINARY_DEF(LessThanOp)
BUILD_BINARY_DEF(LshiftAssignOp)
BUILD_BINARY_DEF(LshiftOp)

BUILD_BINARY_DEF(MinusAssignOp)
BUILD_BINARY_DEF(ModAssignOp)
BUILD_BINARY_DEF(ModOp)
BUILD_BINARY_DEF(MultAssignOp)
BUILD_BINARY_DEF(MultiplyOp)

BUILD_BINARY_DEF(NotEqualOp)
BUILD_BINARY_DEF(OrOp)
BUILD_BINARY_DEF(PlusAssignOp)
BUILD_BINARY_DEF(PntrArrRefExp)
BUILD_BINARY_DEF(RshiftAssignOp)

BUILD_BINARY_DEF(RshiftOp)
BUILD_BINARY_DEF(ScopeOp)
BUILD_BINARY_DEF(SubtractOp)
BUILD_BINARY_DEF(XorAssignOp)

BUILD_BINARY_DEF(VarArgCopyOp)
BUILD_BINARY_DEF(VarArgStartOp)

#undef BUILD_BINARY_DEF



SgArrayType* SageBuilder::buildArrayType(SgType* base_type/*=NULL*/, SgExpression* index/*=NULL*/)
{
  SgArrayType* result = new SgArrayType(base_type,index);
  ROSE_ASSERT(result); 
  if (index!=NULL) index->set_parent(result); // important!
  return result;
}

SgConditionalExp* SageBuilder::buildConditionalExp(SgExpression* test, SgExpression* a, SgExpression* b)
{
  SgConditionalExp* result = new SgConditionalExp(test, a, b, NULL);
  if (test) test->set_parent(result);
  if (a) a->set_parent(result);
  if (b) b->set_parent(result);
  setOneSourcePositionForTransformation(result);
  return result;
}

SgConditionalExp* SageBuilder::buildConditionalExp_nfi(SgExpression* test, SgExpression* a, SgExpression* b, SgType* t)
{
  SgConditionalExp* result = new SgConditionalExp(test, a, b, t);
  if (test) test->set_parent(result);
  if (a) {a->set_parent(result); markLhsValues(a);}
  if (b) {b->set_parent(result); markLhsValues(b);}
  setOneSourcePositionNull(result);
  return result;
}
SgVariantExpression * SageBuilder::buildVariantExpression()
{
  SgVariantExpression * result =  new SgVariantExpression();
  ROSE_ASSERT(result);
  setOneSourcePositionForTransformation(result);
  return result; 
}

SgNullExpression* SageBuilder::buildNullExpression_nfi()
{
  SgNullExpression* ne= new SgNullExpression();
  ROSE_ASSERT(ne);
  setOneSourcePositionNull(ne);
  return ne;
}

SgNullExpression* SageBuilder::buildNullExpression() {
  SgNullExpression* e = buildNullExpression_nfi();
  setOneSourcePositionForTransformation(e);
  return e;
}

SgAssignInitializer * SageBuilder::buildAssignInitializer(SgExpression * operand_i /*= NULL*/, SgType * expression_type /* = NULL */)
{
  SgAssignInitializer* result = new SgAssignInitializer(operand_i, expression_type);
  ROSE_ASSERT(result);   
  if (operand_i!=NULL) 
  { 
    operand_i->set_parent(result);
  // set lvalue, it asserts operand!=NULL 
    markLhsValues(result);
  }
  setOneSourcePositionForTransformation(result);
  return result; 
}

SgAssignInitializer * SageBuilder::buildAssignInitializer_nfi(SgExpression * operand_i /*= NULL*/, SgType * expression_type /* = UNLL */)
{
  SgAssignInitializer* result = new SgAssignInitializer(operand_i, expression_type);
  ROSE_ASSERT(result);   
  if (operand_i!=NULL) 
  { 
    operand_i->set_parent(result);
  // set lvalue, it asserts operand!=NULL 
    markLhsValues(result);
  }
  result->set_startOfConstruct(NULL);
  result->set_endOfConstruct(NULL);
  result->set_operatorPosition(NULL);
  result->set_need_paren(false);
  return result; 
}

//! Build an aggregate initializer
SgAggregateInitializer * SageBuilder::buildAggregateInitializer(SgExprListExp * initializers/* = NULL*/, SgType *type/* = NULL */)
{
  SgAggregateInitializer* result = new SgAggregateInitializer(initializers, type);
  ROSE_ASSERT(result);
  if (initializers!=NULL)
  {
    initializers->set_parent(result);
  }
  result->set_need_explicit_braces(true);
  setOneSourcePositionForTransformation(result);
  return result;
}

//! Build an aggregate initializer
SgAggregateInitializer * SageBuilder::buildAggregateInitializer_nfi(SgExprListExp * initializers/* = NULL*/, SgType *type/* = NULL */)
{
  SgAggregateInitializer* result = new SgAggregateInitializer(initializers, type);
  ROSE_ASSERT(result);
  if (initializers!=NULL)
  {
    initializers->set_parent(result);
  }
  result->set_need_explicit_braces(true);
  setOneSourcePositionNull(result);
  return result;
}

// DQ (1/4/2009): Added support for SgConstructorInitializer
SgConstructorInitializer *
SageBuilder::buildConstructorInitializer(
   SgMemberFunctionDeclaration *declaration/* = NULL*/,
   SgExprListExp *args/* = NULL*/,
   SgType *expression_type/* = NULL*/,
   bool need_name /*= false*/,
   bool need_qualifier /*= false*/,
   bool need_parenthesis_after_name /*= false*/,
   bool associated_class_unknown /*= false*/)
   {
  // Prototype:
  // SgConstructorInitializer (SgMemberFunctionDeclaration *declaration, SgExprListExp *args, SgType *expression_type, bool need_name, bool need_qualifier, bool need_parenthesis_after_name, bool associated_class_unknown);

  // DQ (1/4/2009): Error checking
     ROSE_ASSERT(declaration->get_associatedClassDeclaration() != NULL);

     SgConstructorInitializer* result = new SgConstructorInitializer( declaration, args, expression_type, need_name, need_qualifier, need_parenthesis_after_name, associated_class_unknown );
     ROSE_ASSERT(result != NULL);
     if (args != NULL)
        {
          args->set_parent(result);
          setOneSourcePositionForTransformation(args);
        }

     setOneSourcePositionForTransformation(result);

     return result;
   }

// DQ (1/4/2009): Added support for SgConstructorInitializer
SgConstructorInitializer *
SageBuilder::buildConstructorInitializer_nfi(
   SgMemberFunctionDeclaration *declaration/* = NULL*/,
   SgExprListExp *args/* = NULL*/,
   SgType *expression_type/* = NULL*/,
   bool need_name /*= false*/,
   bool need_qualifier /*= false*/,
   bool need_parenthesis_after_name /*= false*/,
   bool associated_class_unknown /*= false*/)
   {
  // Prototype:
  // SgConstructorInitializer (SgMemberFunctionDeclaration *declaration, SgExprListExp *args, SgType *expression_type, bool need_name, bool need_qualifier, bool need_parenthesis_after_name, bool associated_class_unknown);

  // DQ (1/4/2009): Error checking
     ROSE_ASSERT(declaration->get_associatedClassDeclaration() != NULL);

     SgConstructorInitializer* result = new SgConstructorInitializer( declaration, args, expression_type, need_name, need_qualifier, need_parenthesis_after_name, associated_class_unknown );
     ROSE_ASSERT(result != NULL);
     if (args != NULL)
        {
          args->set_parent(result);
        }

     setOneSourcePositionNull(result);

     return result;
   }



//! Build sizeof() expression with an expression parameter
SgSizeOfOp* SageBuilder::buildSizeOfOp(SgExpression* exp/*= NULL*/)
{
  SgType* exp_type =NULL;
  if (exp) exp_type = exp->get_type();

  SgSizeOfOp* result = new SgSizeOfOp(exp,NULL, NULL);
  //SgSizeOfOp* result = new SgSizeOfOp(exp,NULL, exp_type);
  ROSE_ASSERT(result);
  if (exp)
  {
    exp->set_parent(result);
    markLhsValues(result);
  }
  setOneSourcePositionForTransformation(result);
  return result;
}

//! Build sizeof() expression with an expression parameter
SgSizeOfOp* SageBuilder::buildSizeOfOp_nfi(SgExpression* exp/*= NULL*/)
{
  SgType* exp_type =NULL;
  if (exp) exp_type = exp->get_type();

  SgSizeOfOp* result = new SgSizeOfOp(exp,NULL, NULL);
  //SgSizeOfOp* result = new SgSizeOfOp(exp,NULL, exp_type);
  ROSE_ASSERT(result);
  if (exp)
  {
    exp->set_parent(result);
    markLhsValues(result);
  }
  setOneSourcePositionNull(result);
  return result;
}

//! Build sizeof() expression with a type parameter
SgSizeOfOp* SageBuilder::buildSizeOfOp(SgType* type /* = NULL*/)
{
  SgSizeOfOp* result = new SgSizeOfOp((SgExpression*)NULL,type,NULL);
  //SgSizeOfOp* result = new SgSizeOfOp((SgExpression*)NULL,type,type);
  ROSE_ASSERT(result);
  setOneSourcePositionForTransformation(result);
  return result;
}

//! Build sizeof() expression with a type parameter
SgSizeOfOp* SageBuilder::buildSizeOfOp_nfi(SgType* type /* = NULL*/)
{
  SgSizeOfOp* result = new SgSizeOfOp((SgExpression*)NULL,type,NULL);
  //SgSizeOfOp* result = new SgSizeOfOp((SgExpression*)NULL,type,type);
  ROSE_ASSERT(result);
  setOneSourcePositionNull(result);
  return result;
}

SgExprListExp * SageBuilder::buildExprListExp(SgExpression * expr1, SgExpression* expr2, SgExpression* expr3, SgExpression* expr4, SgExpression* expr5, SgExpression* expr6, SgExpression* expr7, SgExpression* expr8, SgExpression* expr9, SgExpression* expr10)
{
  SgExprListExp* expList = new SgExprListExp();
  ROSE_ASSERT(expList);
  setOneSourcePositionForTransformation(expList);
  if (expr1) appendExpression(expList, expr1);
  if (expr2) appendExpression(expList, expr2);
  if (expr3) appendExpression(expList, expr3);
  if (expr4) appendExpression(expList, expr4);
  if (expr5) appendExpression(expList, expr5);
  if (expr6) appendExpression(expList, expr6);
  if (expr7) appendExpression(expList, expr7);
  if (expr8) appendExpression(expList, expr8);
  if (expr9) appendExpression(expList, expr9);
  if (expr10) appendExpression(expList, expr10);
  return expList;
}

// CH (5/11/2010): Seems that this function is useful.
SgExprListExp * SageBuilder::buildExprListExp(const std::vector<SgExpression*>& exprs)
{
  SgExprListExp* expList = new SgExprListExp();
  ROSE_ASSERT(expList);
  setOneSourcePositionForTransformation(expList);
  for (size_t i = 0; i < exprs.size(); ++i) {
    appendExpression(expList, exprs[i]);
  }
  return expList;
}

SgExprListExp * SageBuilder::buildExprListExp_nfi()
{
  SgExprListExp* expList = new SgExprListExp();
  ROSE_ASSERT(expList);
  setOneSourcePositionNull(expList);
  return expList;
}

SgExprListExp * SageBuilder::buildExprListExp_nfi(const std::vector<SgExpression*>& exprs)
{
  SgExprListExp* expList = new SgExprListExp();
  ROSE_ASSERT(expList);
  setOneSourcePositionNull(expList);
  for (size_t i = 0; i < exprs.size(); ++i) {
    appendExpression(expList, exprs[i]);
  }
  return expList;
}

SgVarRefExp *
SageBuilder::buildVarRefExp(SgInitializedName* initname, SgScopeStatement* scope)
{
  ROSE_ASSERT(initname);
  if (scope == NULL)
    scope = SageBuilder::topScopeStack();
  // ROSE_ASSERT(scope != NULL); // we allow to build a dangling ref without symbol

  SgVarRefExp *varRef = NULL;
  // there is assertion for get_scope() != NULL in get_symbol_from_symbol_table()
  SgSymbol* symbol = NULL;
  if (initname->get_scope()!=NULL)
    symbol = initname->get_symbol_from_symbol_table ();
  
  if (symbol)
  {
    varRef = new SgVarRefExp(isSgVariableSymbol(symbol));
    setOneSourcePositionForTransformation(varRef);
    ROSE_ASSERT(varRef);
  }
  else
   varRef = buildVarRefExp(initname->get_name(), scope);

 return varRef;
}

SgVarRefExp *
SageBuilder::buildVarRefExp(const char* varName, SgScopeStatement* scope) 
{
   SgName name(varName);   
   return buildVarRefExp(name,scope); 
} 

SgVarRefExp *
SageBuilder::buildVarRefExp(const std::string& varName, SgScopeStatement* scope)
//SageBuilder::buildVarRefExp(std::string& varName, SgScopeStatement* scope=NULL)
{
  SgName name(varName);
  return buildVarRefExp(name,scope);
}

SgVarRefExp *
SageBuilder::buildVarRefExp(const SgName& name, SgScopeStatement* scope/*=NULL*/)
{
  if (scope == NULL)
    scope = SageBuilder::topScopeStack();
 // ROSE_ASSERT(scope != NULL); // we allow to build a dangling ref without symbol
  SgSymbol * symbol = NULL;
  SgVariableSymbol* varSymbol=NULL;
 if (scope)
  symbol = lookupSymbolInParentScopes(name,scope); 
 if (symbol) 
    varSymbol= isSgVariableSymbol(symbol); 
  else
// if not found: put fake init name and symbol here and 
//waiting for a postProcessing phase to clean it up
// two features: no scope and unknown type for initializedName
  {
    SgInitializedName * name1 = buildInitializedName(name,SgTypeUnknown::createType());
    name1->set_scope(scope); //buildInitializedName() does not set scope for various reasons
    varSymbol= new SgVariableSymbol(name1);
  }
  ROSE_ASSERT(varSymbol); 

  SgVarRefExp *varRef = new SgVarRefExp(varSymbol);
  setOneSourcePositionForTransformation(varRef);
  ROSE_ASSERT(varRef);
  return varRef; 
}

//! Build a variable reference from an existing variable declaration. The assumption is a SgVariableDeclartion only declares one variable in the ROSE AST.
SgVarRefExp *
SageBuilder::buildVarRefExp(SgVariableDeclaration* vardecl)
{
  SgVariableSymbol* symbol = getFirstVarSym(vardecl);
  ROSE_ASSERT(symbol);
  return buildVarRefExp(symbol);
}


SgVarRefExp *
SageBuilder::buildVarRefExp(SgVariableSymbol* sym)
{
  SgVarRefExp *varRef = new SgVarRefExp(sym);
  setOneSourcePositionForTransformation(varRef);
  ROSE_ASSERT(varRef);
  return varRef; 
}

SgVarRefExp *
SageBuilder::buildVarRefExp_nfi(SgVariableSymbol* sym)
{
  SgVarRefExp *varRef = new SgVarRefExp(sym);
  setOneSourcePositionNull(varRef);
  ROSE_ASSERT(varRef);
  return varRef; 
}

//!Build a variable reference expression at scope to an opaque variable which has unknown information except for its name.  Used when referring to an internal variable defined in some headers of runtime libraries.(The headers are not yet inserted into the file during translation). Similar to buildOpaqueType(); 
/*! It will declare a hidden int varName  at the specified scope to cheat the AST consistence tests.
 */
SgVarRefExp*
SageBuilder::buildOpaqueVarRefExp(const std::string& name,SgScopeStatement* scope/* =NULL */)
{
  SgVarRefExp *result = NULL;

  if (scope == NULL)
    scope = SageBuilder::topScopeStack();
  ROSE_ASSERT(scope != NULL);

  SgSymbol * symbol = lookupSymbolInParentScopes(name,scope); 
  if (symbol)
  {
    // Can be the same opaque var ref built before
  //  cerr<<"Error: trying to build an opaque var ref when the variable is actual explicit!"<<endl;
   //    ROSE_ASSERT(false);
     ROSE_ASSERT(isSgVariableSymbol(symbol));
     result = buildVarRefExp(isSgVariableSymbol(symbol));  
  }
  else
  {
    SgVariableDeclaration* fakeVar = buildVariableDeclaration(name, buildIntType(),NULL, scope);
    Sg_File_Info* file_info = fakeVar->get_file_info();
    file_info->unsetOutputInCodeGeneration ();
    SgVariableSymbol *  fakeSymbol = getFirstVarSym (fakeVar);   
    result = buildVarRefExp(fakeSymbol);
  } // if
  return result;
} // buildOpaqueVarRefExp()

//! Build a Fortran numeric label ref exp
SgLabelRefExp * SageBuilder::buildLabelRefExp(SgLabelSymbol * s)
{
   SgLabelRefExp * result= NULL;
   ROSE_ASSERT (s!= NULL);
   result = new SgLabelRefExp(s);
   ROSE_ASSERT (result != NULL);
   setOneSourcePositionForTransformation(result);
   return result;
}

SgFunctionParameterList*
SageBuilder::buildFunctionParameterList(SgFunctionParameterTypeList * paraTypeList)
{
  SgFunctionParameterList* paraList = buildFunctionParameterList();
  if (paraTypeList==NULL) return paraList;

  SgTypePtrList typeList = paraTypeList->get_arguments();
  SgTypePtrList::iterator i;
  for (i=typeList.begin();i!=typeList.end();i++)
  {
    SgInitializedName* arg = buildInitializedName(SgName(""),(*i));
    appendArg(paraList,arg);
  }

  return paraList;
}

SgFunctionParameterList*
SageBuilder::buildFunctionParameterList_nfi(SgFunctionParameterTypeList * paraTypeList)
{
  SgFunctionParameterList* paraList = buildFunctionParameterList();
  ROSE_ASSERT (paraList);
  SgTypePtrList typeList = paraTypeList->get_arguments();
  SgTypePtrList::iterator i;
  for (i=typeList.begin();i!=typeList.end();i++)
  {
    SgInitializedName* arg = buildInitializedName_nfi(SgName(""),(*i),NULL);
    appendArg(paraList,arg);
  }
  return paraList;
}

// lookup function symbol to create a reference to it
SgFunctionRefExp *
SageBuilder::buildFunctionRefExp(const SgName& name,const SgType* funcType, SgScopeStatement* scope /*=NULL*/)
{
  ROSE_ASSERT(funcType); // function type cannot be NULL
  SgFunctionType* func_type = isSgFunctionType(const_cast<SgType*>(funcType));
  ROSE_ASSERT(func_type);

  if (scope == NULL)
    scope = SageBuilder::topScopeStack();
  ROSE_ASSERT(scope != NULL);
  SgFunctionSymbol* symbol = lookupFunctionSymbolInParentScopes(name,func_type,scope);
  if (symbol==NULL) 
    // in rare cases when function calls are inserted before any prototypes exist
  {
#if 0
    // MiddleLevelRewrite::insert() does not merge content of headers into current AST
    symbol = lookupFunctionSymbolInParentScopes(name,scope); //TODO relax the matching
    if (symbol==NULL) {
      // we require the declaration must exist before building a reference to it, or 
      // at least user should insert the header containing the prototype information first
      // using MiddleLevelRewrite::insert()
      cout<<"Error! building a reference to function: "<<name.getString()<<" before it is being declared before!"<<endl;
      ROSE_ASSERT(false);
    }
#else 
    // MiddleLevelRewrite::insert() might conflict this part by generating a dangling function symbol 
    SgType* return_type = func_type->get_return_type();
    SgFunctionParameterTypeList * paraTypeList = func_type->get_argument_list();
    SgFunctionParameterList *parList = buildFunctionParameterList(paraTypeList);

    SgGlobal* globalscope = getGlobalScope(scope);
    SgFunctionDeclaration * funcDecl= buildNondefiningFunctionDeclaration(name,return_type,parList,globalscope);
    funcDecl->get_declarationModifier().get_storageModifier().setExtern();

    // This will conflict with prototype in a header
    // prepend_statement(globalscope,funcDecl);
    // Prepend a function prototype declaration in current scope, hide it from the unparser
    // prependStatement(funcDecl,scope);
    // Sg_File_Info* file_info = funcDecl->get_file_info();
    // file_info->unsetOutputInCodeGeneration ();

    symbol = lookupFunctionSymbolInParentScopes(name,func_type,scope);
    ROSE_ASSERT(symbol);
#endif
  }
  SgFunctionRefExp* func_ref = new SgFunctionRefExp(symbol,func_type);
  setOneSourcePositionForTransformation(func_ref);

  ROSE_ASSERT(func_ref);
  return func_ref;
}

SgFunctionRefExp *
SageBuilder::buildFunctionRefExp(const char* name,const SgType* funcType, SgScopeStatement* scope /*=NULL*/)
{
  SgName name2(name);
  return buildFunctionRefExp(name2,funcType,scope);
}

// lookup function symbol to create a reference to it
SgFunctionRefExp *
SageBuilder::buildFunctionRefExp(const SgFunctionDeclaration* func_decl)
{
  ROSE_ASSERT(func_decl != NULL);
  SgDeclarationStatement* nondef_func = func_decl->get_firstNondefiningDeclaration ();
  SgDeclarationStatement* def_func = func_decl->get_definingDeclaration ();
  SgSymbol* symbol = NULL; 
  if (nondef_func != NULL)
  {
    ROSE_ASSERT(nondef_func!= NULL);
    symbol = nondef_func->get_symbol_from_symbol_table();
  }
  // Liao 12/1/2010. It is possible that there is no prototype declarations at all
  else if (def_func != NULL)
  {
    symbol = def_func->get_symbol_from_symbol_table();
  }
  else
  {
    cerr<<"Fatal error: SageBuilder::buildFunctionRefExp():defining and nondefining declarations for a function cannot be both NULL"<<endl;
    ROSE_ASSERT (false);
  }
  ROSE_ASSERT( symbol != NULL);
  return buildFunctionRefExp( isSgFunctionSymbol (symbol));
}


// lookup function symbol to create a reference to it
SgFunctionRefExp *
SageBuilder::buildFunctionRefExp(SgFunctionSymbol* sym)
{
  SgFunctionRefExp* func_ref = new SgFunctionRefExp(sym, NULL);
  setOneSourcePositionForTransformation(func_ref);
  ROSE_ASSERT(func_ref);
  return func_ref;
}

// lookup function symbol to create a reference to it
SgFunctionRefExp *
SageBuilder::buildFunctionRefExp_nfi(SgFunctionSymbol* sym)
{
  SgFunctionRefExp* func_ref = new SgFunctionRefExp(sym, NULL);
  setOneSourcePositionNull(func_ref);
  ROSE_ASSERT(func_ref);
  return func_ref;
}

// lookup member function symbol to create a reference to it
SgMemberFunctionRefExp *
SageBuilder::buildMemberFunctionRefExp_nfi(SgMemberFunctionSymbol* sym, bool virtual_call, bool need_qualifier)
{
  SgMemberFunctionRefExp* func_ref = new SgMemberFunctionRefExp(sym, virtual_call, NULL, need_qualifier);
  setOneSourcePositionNull(func_ref);
  ROSE_ASSERT(func_ref);
  return func_ref;
}

// lookup member function symbol to create a reference to it
SgMemberFunctionRefExp *
SageBuilder::buildMemberFunctionRefExp(SgMemberFunctionSymbol* sym, bool virtual_call, bool need_qualifier)
{
  SgMemberFunctionRefExp* func_ref = new SgMemberFunctionRefExp(sym, virtual_call, NULL, need_qualifier);
  setOneSourcePositionForTransformation(func_ref);
  ROSE_ASSERT(func_ref);
  return func_ref;
}

// lookup class symbol to create a reference to it
SgClassNameRefExp *
SageBuilder::buildClassNameRefExp_nfi(SgClassSymbol* sym)
{
  SgClassNameRefExp* class_ref = new SgClassNameRefExp(sym);
  setOneSourcePositionNull(class_ref);
  ROSE_ASSERT(class_ref);
  return class_ref;
}

SgClassNameRefExp *
SageBuilder::buildClassNameRefExp(SgClassSymbol* sym)
{
  SgClassNameRefExp* class_ref = new SgClassNameRefExp(sym);
  setOneSourcePositionForTransformation(class_ref);
  ROSE_ASSERT(class_ref);
  return class_ref;
}

//! Lookup a C style function symbol to create a function reference expression to it
SgFunctionRefExp *
SageBuilder::buildFunctionRefExp(const SgName& name, SgScopeStatement* scope /*=NULL*/)
{
  if (scope == NULL)
     scope = SageBuilder::topScopeStack();
  ROSE_ASSERT(scope != NULL);
  SgFunctionSymbol* symbol = lookupFunctionSymbolInParentScopes(name,scope);


  if (symbol==NULL) 
// in rare cases when function calls are inserted before any prototypes exist
  {
// assume int return type, and empty parameter list
    SgType* return_type = buildIntType();
    SgFunctionParameterList *parList = buildFunctionParameterList();

    SgGlobal* globalscope = getGlobalScope(scope);
    SgFunctionDeclaration * funcDecl= buildNondefiningFunctionDeclaration(name,return_type,parList,globalscope);
     funcDecl->get_declarationModifier().get_storageModifier().setExtern();

   
    symbol = lookupFunctionSymbolInParentScopes(name,scope);
    ROSE_ASSERT(symbol);
  }

  SgFunctionRefExp* func_ref = buildFunctionRefExp(symbol);
  setOneSourcePositionForTransformation(func_ref);

  ROSE_ASSERT(func_ref);
  return func_ref;
}

SgFunctionRefExp *
SageBuilder::buildFunctionRefExp(const char* name, SgScopeStatement* scope /*=NULL*/)
{
  SgName name2(name); 
  return buildFunctionRefExp(name2,scope);
}


SgExprStatement*
SageBuilder::buildExprStatement(SgExpression*  exp)
{
  SgExprStatement* expStmt = new SgExprStatement(exp);
  ROSE_ASSERT(expStmt);
  if (exp) exp->set_parent(expStmt);
  setOneSourcePositionForTransformation(expStmt);
  return expStmt;
}

SgExprStatement*
SageBuilder::buildExprStatement_nfi(SgExpression*  exp)
{
  SgExprStatement* expStmt = new SgExprStatement(exp);
  ROSE_ASSERT(expStmt);
  if (exp) exp->set_parent(expStmt);
  setOneSourcePositionNull(expStmt);
  return expStmt;
}

SgFunctionCallExp* 
SageBuilder::buildFunctionCallExp(const SgName& name, 
                                                SgType* return_type, 
                                                SgExprListExp* parameters/*=NULL*/, 
                                             SgScopeStatement* scope/*=NULL*/)
{
  if (scope == NULL)    
    scope = SageBuilder::topScopeStack();
  ROSE_ASSERT(scope != NULL); 
 if (parameters == NULL)
     parameters = buildExprListExp();
  SgFunctionParameterTypeList * typeList= buildFunctionParameterTypeList(parameters); 
  SgFunctionType * func_type = buildFunctionType(return_type,typeList); 
  SgFunctionRefExp* func_ref = buildFunctionRefExp(name,func_type,scope);
  SgFunctionCallExp * func_call_expr = new SgFunctionCallExp(func_ref,parameters,func_ref->get_type());
  parameters->set_parent(func_call_expr);
  setOneSourcePositionForTransformation(func_call_expr);
  ROSE_ASSERT(func_call_expr);
  return func_call_expr;  
}

SgFunctionCallExp* 
SageBuilder::buildFunctionCallExp(SgFunctionSymbol* sym, 
                                  SgExprListExp* parameters/*=NULL*/)
{
  ROSE_ASSERT (sym);
  if (parameters == NULL)
    parameters = buildExprListExp();
  ROSE_ASSERT (parameters);
  SgFunctionRefExp* func_ref = buildFunctionRefExp(sym);
  SgFunctionCallExp * func_call_expr = new SgFunctionCallExp(func_ref,parameters,func_ref->get_type());
  func_ref->set_parent(func_call_expr);
  parameters->set_parent(func_call_expr);
  setOneSourcePositionForTransformation(func_call_expr);
  ROSE_ASSERT(func_call_expr);
  return func_call_expr;  
}

SgFunctionCallExp* 
SageBuilder::buildFunctionCallExp_nfi(SgExpression* f, SgExprListExp* parameters /*=NULL*/)
{
  SgFunctionCallExp * func_call_expr = new SgFunctionCallExp(f,parameters,f->get_type());
  if (f) f->set_parent(func_call_expr);
  if (parameters) parameters->set_parent(func_call_expr);
  setOneSourcePositionNull(func_call_expr);
  ROSE_ASSERT(func_call_expr);
  return func_call_expr;  
}

SgFunctionCallExp* 
SageBuilder::buildFunctionCallExp(SgExpression* f, SgExprListExp* parameters/*=NULL*/)
{
  SgFunctionCallExp * func_call_expr = new SgFunctionCallExp(f,parameters,f->get_type());
  if (f) f->set_parent(func_call_expr);
  if (parameters) parameters->set_parent(func_call_expr);
  setOneSourcePositionForTransformation(func_call_expr);
  ROSE_ASSERT(func_call_expr);
  return func_call_expr;  
}

SgExprStatement*
SageBuilder::buildFunctionCallStmt(const SgName& name, 
                      SgType* return_type, 
                      SgExprListExp* parameters /*= NULL*/, 
                      SgScopeStatement* scope /*=NULL*/)
{
  if (scope == NULL)
    scope = SageBuilder::topScopeStack();
  ROSE_ASSERT(scope != NULL);
  SgFunctionCallExp* func_call_expr = buildFunctionCallExp(name,return_type,parameters,scope);
  SgExprStatement * expStmt = buildExprStatement(func_call_expr);
  return expStmt;
}

//! Build a function call statement using function expression and argument list only, like (*funcPtr)(args);
SgExprStatement*
SageBuilder::buildFunctionCallStmt(SgExpression* function_exp, SgExprListExp* parameters/*=NULL*/)
{
  SgFunctionCallExp* func_call_expr = buildFunctionCallExp(function_exp, parameters);
  SgExprStatement * expStmt = buildExprStatement(func_call_expr);
  return expStmt;
}

SgExprStatement*
SageBuilder::buildAssignStatement(SgExpression* lhs,SgExpression* rhs)
//SageBuilder::buildAssignStatement(SgExpression* lhs,SgExpression* rhs, SgScopeStatement* scope=NULL)
{
  ROSE_ASSERT(lhs != NULL); 
  ROSE_ASSERT(rhs != NULL); 
  
  //SgAssignOp* assignOp = new SgAssignOp(lhs,rhs,lhs->get_type());
// SgBinaryOp::get_type() assume p_expression_type is not set
  SgAssignOp* assignOp = new SgAssignOp(lhs,rhs,NULL);
  ROSE_ASSERT(assignOp);
  setOneSourcePositionForTransformation(assignOp);
  lhs->set_parent(assignOp);
  rhs->set_parent(assignOp);
  
  lhs->set_lvalue (true);
  SgExprStatement* exp = new SgExprStatement(assignOp);
  ROSE_ASSERT(exp);
   // some child nodes are transparently generated, using recursive setting is safer
  setSourcePositionForTransformation(exp);
  //setOneSourcePositionForTransformation(exp);
  assignOp->set_parent(exp);
  return exp;
}


SgLabelStatement * SageBuilder::buildLabelStatement(const SgName& name,  SgStatement * stmt/*=NULL*/, SgScopeStatement* scope /*=NULL*/)
{
  if (scope == NULL)
    scope = SageBuilder::topScopeStack();
 //  ROSE_ASSERT(scope != NULL); // We support bottom up building of label statements now
 
   // should including current scope when searching for the function definition
   // since users can only pass FunctionDefinition when the function body is not yet attached
  SgLabelStatement * labelstmt = new SgLabelStatement(name,stmt);
  ROSE_ASSERT(labelstmt);
  setOneSourcePositionForTransformation(labelstmt);
  
 if(stmt!=NULL) 
   stmt->set_parent(labelstmt);
 #if 0  // moved to fixLabelStatement()
  SgFunctionDefinition * label_scope = getEnclosingFunctionDefinition(scope,true);
  ROSE_ASSERT (label_scope);
  labelstmt->set_scope(label_scope);
  SgLabelSymbol* lsymbol= new SgLabelSymbol(labelstmt);
  ROSE_ASSERT(lsymbol); 
  // TODO should we prevent duplicated insertion ?
  label_scope->insert_symbol(lsymbol->get_name(), lsymbol);
 #endif 

  // Liao 1/7/2010
  // SgLabelStatement is used for CONTINUE statement in Fortran
  // In this case , it has no inherent association with a Label symbol.
  // It is up to the SageInterface::setNumericalLabel(SgStatement*) to handle label symbol
  if (!SageInterface::is_Fortran_language() &&scope)
    fixLabelStatement(labelstmt,scope);
  // we don't want to set parent here yet
  // delay it until append_statement() or alike
  return labelstmt;
}

SgLabelStatement * SageBuilder::buildLabelStatement_nfi(const SgName& name,  SgStatement * stmt/*=NULL*/, SgScopeStatement* scope /*=NULL*/)
{
  SgLabelStatement * labelstmt = new SgLabelStatement(name,stmt);
  ROSE_ASSERT(labelstmt);
  setOneSourcePositionForTransformation(labelstmt);
  
 if(stmt!=NULL) 
   stmt->set_parent(labelstmt);
  if (scope)
    fixLabelStatement(labelstmt,scope);
  // we don't want to set parent here yet
  // delay it until append_statement() or alike
  return labelstmt;
}

SgIfStmt * SageBuilder::buildIfStmt(SgStatement* conditional, SgStatement * true_body, SgStatement * false_body)
{
  ROSE_ASSERT(conditional);
  ROSE_ASSERT(true_body);
  // ROSE_ASSERT(false_body); -- this is not required anymore
  SgIfStmt *ifstmt = new SgIfStmt(conditional, true_body, false_body);
  ROSE_ASSERT(ifstmt);

 // DQ (11/28/2010): Added specification of case insensitivity for Fortran.
  if (symbol_table_case_insensitive_semantics == true)
       ifstmt->setCaseInsensitive(true);

  setOneSourcePositionForTransformation(ifstmt);
  conditional->set_parent(ifstmt);
  true_body->set_parent(ifstmt);
  if (false_body != NULL) false_body->set_parent(ifstmt);

  if (SageInterface::is_Fortran_language() )
  {
    // Liao 1/20/2010
    // According to Fortran 77 standard Chapter 11.5 to 11.9, 
    // this is a Fortran Block IF statement, if the true body is:
    // 1. A block of statement under SgBasicBlock
    // 2. DO, block if, or another logical if
    // Otherwise it is a logical if statement
    if (isSgBasicBlock(true_body)|| isSgFortranDo(true_body)|| isSgIfStmt(true_body)) 
    {
      ifstmt->set_use_then_keyword(true);
      ifstmt->set_has_end_statement(true);
    } 
  }

  return ifstmt;
}

SgIfStmt * SageBuilder::buildIfStmt_nfi(SgStatement* conditional, SgStatement * true_body, SgStatement * false_body)
{
  SgIfStmt *ifstmt = new SgIfStmt(conditional, true_body, false_body);
  ROSE_ASSERT(ifstmt);

 // DQ (11/28/2010): Added specification of case insensitivity for Fortran.
  if (symbol_table_case_insensitive_semantics == true)
       ifstmt->setCaseInsensitive(true);

  setOneSourcePositionNull(ifstmt);
  if (conditional) conditional->set_parent(ifstmt);
  if (true_body) true_body->set_parent(ifstmt);
  if (false_body) false_body->set_parent(ifstmt);
  return ifstmt;
}

//! Based on the contribution from Pradeep Srinivasa@ LANL
//Liao, 8/27/2008
SgForStatement * SageBuilder::buildForStatement(SgStatement* initialize_stmt, SgStatement * test, SgExpression * increment, SgStatement * loop_body)
{
  SgForStatement * result = new SgForStatement(test,increment, loop_body);
  ROSE_ASSERT(result);

 // DQ (11/28/2010): Added specification of case insensitivity for Fortran.
  if (symbol_table_case_insensitive_semantics == true)
       result->setCaseInsensitive(true);

  setOneSourcePositionForTransformation(result);
  if (test) 
    test->set_parent(result);
  if (loop_body) 
    loop_body->set_parent(result);
  if (increment) 
    increment->set_parent(result);

  // CH (5/13/2010): If the initialize_stmt is an object of SgForInitStatement, we can directly put it 
  // into for statement. Or else, there will be two semicolons after unparsing.
  if (SgForInitStatement* for_init_stmt = isSgForInitStatement(initialize_stmt))
  {
    result->set_for_init_stmt(for_init_stmt);
    for_init_stmt->set_parent(result);
    return result;
  }

  SgForInitStatement* init_stmt = new SgForInitStatement();
  ROSE_ASSERT(init_stmt);
  setOneSourcePositionForTransformation(init_stmt);
  result->set_for_init_stmt(init_stmt);   
  init_stmt->set_parent(result);

  if (initialize_stmt) 
  {
    init_stmt->append_init_stmt(initialize_stmt);
    // Support for "for (int i=0; )", Liao, 3/11/2009
    // The symbols are inserted into the symbol table attached to SgForStatement
    if (isSgVariableDeclaration(initialize_stmt))
    {
      fixVariableDeclaration(isSgVariableDeclaration(initialize_stmt),result);
      // fix varRefExp to the index variable used in increment, conditional expressions
      fixVariableReferences(result);
    }
  }

  return result;
}

//! Based on the contribution from Pradeep Srinivasa@ LANL
//Liao, 8/27/2008
SgForStatement * SageBuilder::buildForStatement_nfi(SgStatement* initialize_stmt, SgStatement * test, SgExpression * increment, SgStatement * loop_body)
{
  SgForStatement * result = new SgForStatement(test,increment, loop_body);
  ROSE_ASSERT(result);

 // DQ (11/28/2010): Added specification of case insensitivity for Fortran.
  if (symbol_table_case_insensitive_semantics == true)
       result->setCaseInsensitive(true);

  setOneSourcePositionNull(result);
  if (test) test->set_parent(result);
  if (loop_body) loop_body->set_parent(result);
  if (increment) increment->set_parent(result);

  if (initialize_stmt != NULL) {
    SgForInitStatement* init_stmt = result->get_for_init_stmt();
    ROSE_ASSERT(init_stmt);
    setOneSourcePositionNull(init_stmt);
    init_stmt->append_init_stmt(initialize_stmt);
    initialize_stmt->set_parent(init_stmt);
  }

  return result;
}

//! Based on the contribution from Pradeep Srinivasa@ LANL
//Liao, 8/27/2008
SgUpcForAllStatement * SageBuilder::buildUpcForAllStatement_nfi(SgStatement* initialize_stmt, SgStatement * test, SgExpression * increment, SgExpression* affinity, SgStatement * loop_body)
{
  SgUpcForAllStatement * result = new SgUpcForAllStatement(test,increment, affinity, loop_body);
  ROSE_ASSERT(result);
  setOneSourcePositionNull(result);
  if (test) test->set_parent(result);
  if (loop_body) loop_body->set_parent(result);
  if (increment) increment->set_parent(result);
  if (affinity) affinity->set_parent(result);

  if (initialize_stmt != NULL) {
    SgForInitStatement* init_stmt = result->get_for_init_stmt();
    ROSE_ASSERT(init_stmt);
    setOneSourcePositionNull(init_stmt);
    init_stmt->append_init_stmt(initialize_stmt);
    initialize_stmt->set_parent(init_stmt);
  }

  return result;
}

SgWhileStmt * SageBuilder::buildWhileStmt(SgStatement *  condition, SgStatement *body)
{
  ROSE_ASSERT(condition);
  ROSE_ASSERT(body);
  SgWhileStmt * result = new SgWhileStmt(condition,body);
  ROSE_ASSERT(result);

 // DQ (11/28/2010): Added specification of case insensitivity for Fortran.
  if (symbol_table_case_insensitive_semantics == true)
       result->setCaseInsensitive(true);

  setOneSourcePositionForTransformation(result);
  condition->set_parent(result);
  body->set_parent(result);
  return result;
}

SgWhileStmt * SageBuilder::buildWhileStmt_nfi(SgStatement *  condition, SgStatement *body)
{
  SgWhileStmt * result = new SgWhileStmt(condition,body);
  ROSE_ASSERT(result);

 // DQ (11/28/2010): Added specification of case insensitivity for Fortran.
  if (symbol_table_case_insensitive_semantics == true)
       result->setCaseInsensitive(true);

  setOneSourcePositionNull(result);
  if (condition) condition->set_parent(result);
  if (body) body->set_parent(result);
  return result;
}

SgDoWhileStmt * SageBuilder::buildDoWhileStmt(SgStatement *  body, SgStatement *condition)
{
  ROSE_ASSERT(condition);
  ROSE_ASSERT(body);
  SgDoWhileStmt * result = new SgDoWhileStmt(body, condition);
  ROSE_ASSERT(result);
  setOneSourcePositionForTransformation(result);
  condition->set_parent(result);
  body->set_parent(result);
  return result;
}

SgDoWhileStmt * SageBuilder::buildDoWhileStmt_nfi(SgStatement *  body, SgStatement *condition)
{
  SgDoWhileStmt * result = new SgDoWhileStmt(body, condition);
  ROSE_ASSERT(result);
  setOneSourcePositionNull(result);
  if (condition) condition->set_parent(result);
  if (body) body->set_parent(result);
  return result;
}

SgBreakStmt * SageBuilder::buildBreakStmt()
{
  SgBreakStmt* result = new SgBreakStmt();
  ROSE_ASSERT(result);
  setOneSourcePositionForTransformation(result);
  return result;
}

SgBreakStmt * SageBuilder::buildBreakStmt_nfi()
{
  SgBreakStmt* result = new SgBreakStmt();
  ROSE_ASSERT(result);
  setOneSourcePositionNull(result);
  return result;
}

SgContinueStmt * SageBuilder::buildContinueStmt()
{
  SgContinueStmt* result = new SgContinueStmt();
  ROSE_ASSERT(result);
  setOneSourcePositionForTransformation(result);
  return result;
}

SgContinueStmt * SageBuilder::buildContinueStmt_nfi()
{
  SgContinueStmt* result = new SgContinueStmt();
  ROSE_ASSERT(result);
  setOneSourcePositionNull(result);
  return result;
}

SgPragmaDeclaration * SageBuilder::buildPragmaDeclaration(const string& name, SgScopeStatement* scope)
{
  if (scope == NULL)
      scope = SageBuilder::topScopeStack();
  SgPragma* pragma = new SgPragma(name);
  ROSE_ASSERT(pragma);
  setOneSourcePositionForTransformation(pragma);

  SgPragmaDeclaration* result = new SgPragmaDeclaration(pragma);
  ROSE_ASSERT(result);
  setOneSourcePositionForTransformation(result);
  result->set_definingDeclaration (result);
  result->set_firstNondefiningDeclaration(result);
  pragma->set_parent(result);

  return result;
}

//!Build SgPragma
SgPragma* SageBuilder::buildPragma(const std::string & name)
{
  SgPragma* result= new SgPragma(name);
  ROSE_ASSERT(result);
  setOneSourcePositionForTransformation(result);
  return result;
}

SgBasicBlock * SageBuilder::buildBasicBlock(SgStatement * stmt1, SgStatement* stmt2, SgStatement* stmt3, SgStatement* stmt4, SgStatement* stmt5, SgStatement* stmt6, SgStatement* stmt7, SgStatement* stmt8, SgStatement* stmt9, SgStatement* stmt10)
{
  SgBasicBlock* result = new SgBasicBlock();
  ROSE_ASSERT(result);

// DQ (11/28/2010): Added specification of case insensitivity for Fortran.
  if (symbol_table_case_insensitive_semantics == true)
       result->setCaseInsensitive(true);

  setOneSourcePositionForTransformation(result);
  if (stmt1) SageInterface::appendStatement(stmt1, result);
  if (stmt2) SageInterface::appendStatement(stmt2, result);
  if (stmt3) SageInterface::appendStatement(stmt3, result);
  if (stmt4) SageInterface::appendStatement(stmt4, result);
  if (stmt5) SageInterface::appendStatement(stmt5, result);
  if (stmt6) SageInterface::appendStatement(stmt6, result);
  if (stmt7) SageInterface::appendStatement(stmt7, result);
  if (stmt8) SageInterface::appendStatement(stmt8, result);
  if (stmt9) SageInterface::appendStatement(stmt9, result);
  if (stmt10) SageInterface::appendStatement(stmt10, result);
  return result;
}

SgBasicBlock * SageBuilder::buildBasicBlock_nfi()
{
  SgBasicBlock* result = new SgBasicBlock();
  ROSE_ASSERT(result);

// DQ (11/28/2010): Added specification of case insensitivity for Fortran.
  if (symbol_table_case_insensitive_semantics == true)
       result->setCaseInsensitive(true);

  setOneSourcePositionNull(result);
  return result;
}

SgBasicBlock* SageBuilder::buildBasicBlock_nfi(const vector<SgStatement*>& stmts) {
  SgBasicBlock* result = buildBasicBlock_nfi();
  appendStatementList(stmts, result);
  return result;
}

SgGotoStatement * 
SageBuilder::buildGotoStatement(SgLabelStatement *  label)
{
  SgGotoStatement* result = new SgGotoStatement(label);
  ROSE_ASSERT(result);
  setOneSourcePositionForTransformation(result);
  return result;
}

SgGotoStatement * 
SageBuilder::buildGotoStatement(SgLabelSymbol*  symbol)
{
  SgGotoStatement* result = NULL;
  ROSE_ASSERT (symbol != NULL);
  if (SageInterface::is_Fortran_language())
  {  // Fortran case
    result = buildGotoStatement((SgLabelStatement *)NULL);
    SgLabelRefExp* l_exp = buildLabelRefExp(symbol);
    l_exp->set_parent(result);
    result->set_label_expression(l_exp);
  }  
  else  // C/C++ case 
  {
    SgLabelStatement* l_stmt = isSgLabelStatement(symbol->get_declaration());
    ROSE_ASSERT (l_stmt != NULL);
    result = buildGotoStatement(l_stmt);
  }  
  ROSE_ASSERT(result);
  return result;
}

SgGotoStatement * 
SageBuilder::buildGotoStatement_nfi(SgLabelStatement *  label)
{
  SgGotoStatement* result = new SgGotoStatement(label);
  ROSE_ASSERT(result);
  setOneSourcePositionNull(result);
  return result;
}

//! Build a return statement
SgReturnStmt* SageBuilder::buildReturnStmt(SgExpression* expression /* = NULL */)
{
  SgReturnStmt * result = new SgReturnStmt(expression);
  ROSE_ASSERT(result);
  if (expression != NULL) expression->set_parent(result);
  setOneSourcePositionForTransformation(result);
  return result;
}

//! Build a return statement
SgReturnStmt* SageBuilder::buildReturnStmt_nfi(SgExpression* expression /* = NULL */)
{
  SgReturnStmt * result = new SgReturnStmt(expression);
  ROSE_ASSERT(result);
  if (expression != NULL) expression->set_parent(result);
  setOneSourcePositionNull(result);
  return result;
}

SgCaseOptionStmt * SageBuilder::buildCaseOptionStmt( SgExpression * key,SgStatement *body)
{
  SgCaseOptionStmt* result = new SgCaseOptionStmt(key,body);
  ROSE_ASSERT(result);
  setOneSourcePositionForTransformation(result);
  if (key) key->set_parent(result);
  if (body) body->set_parent(result);
  return result;
}

SgCaseOptionStmt * SageBuilder::buildCaseOptionStmt_nfi( SgExpression * key,SgStatement *body)
{
  SgCaseOptionStmt* result = new SgCaseOptionStmt(key,body);
  ROSE_ASSERT(result);
  setOneSourcePositionNull(result);
  if (key) key->set_parent(result);
  if (body) body->set_parent(result);
  return result;
}

SgDefaultOptionStmt * SageBuilder::buildDefaultOptionStmt( SgStatement *body)
{
  SgDefaultOptionStmt* result = new SgDefaultOptionStmt(body);
  ROSE_ASSERT(result);
  setOneSourcePositionForTransformation(result);
  if (body) body->set_parent(result);
  return result;
}

SgDefaultOptionStmt * SageBuilder::buildDefaultOptionStmt_nfi( SgStatement *body)
{
  SgDefaultOptionStmt* result = new SgDefaultOptionStmt(body);
  ROSE_ASSERT(result);
  setOneSourcePositionNull(result);
  if (body) body->set_parent(result);
  return result;
}

SgSwitchStatement* SageBuilder::buildSwitchStatement(SgStatement *item_selector,SgStatement *body)
{
  SgSwitchStatement* result = new SgSwitchStatement(item_selector,body);
  ROSE_ASSERT(result);

 // DQ (11/28/2010): Added specification of case insensitivity for Fortran.
  if (symbol_table_case_insensitive_semantics == true)
       result->setCaseInsensitive(true);

  setOneSourcePositionForTransformation(result);
  if (item_selector) item_selector->set_parent(result);
  if (body) body->set_parent(result);
  return result;
}

SgSwitchStatement* SageBuilder::buildSwitchStatement_nfi(SgStatement *item_selector,SgStatement *body)
{
  SgSwitchStatement* result = new SgSwitchStatement(item_selector,body);
  ROSE_ASSERT(result);

 // DQ (11/28/2010): Added specification of case insensitivity for Fortran.
  if (symbol_table_case_insensitive_semantics == true)
       result->setCaseInsensitive(true);

  setOneSourcePositionNull(result);
  if (item_selector) item_selector->set_parent(result);
  if (body) body->set_parent(result);
  return result;
}

//! Build a NULL statement
SgNullStatement* SageBuilder::buildNullStatement()
{
  SgNullStatement* result = NULL;
  result = new SgNullStatement();
  ROSE_ASSERT(result);
  setOneSourcePositionForTransformation(result);
  return result;
}

//! Build a NULL statement
SgNullStatement* SageBuilder::buildNullStatement_nfi()
{
  SgNullStatement* result = NULL;
  result = new SgNullStatement();
  ROSE_ASSERT(result);
  setOneSourcePositionNull(result);
  return result;
}

// DQ (4/30/2010): Added support for building asm statements.
//! Build an asm statement
SgAsmStmt* SageBuilder::buildAsmStatement( std::string s )
{
  SgAsmStmt* result = NULL;
  result = new SgAsmStmt();
  ROSE_ASSERT(result);
  result->set_assemblyCode(s);
  setOneSourcePositionForTransformation(result);
  return result;
}

// DQ (4/30/2010): Added support for building asm statements.
//! Build an asm statement
SgAsmStmt* SageBuilder::buildAsmStatement_nfi( std::string s )
{
  SgAsmStmt* result = NULL;
  result = new SgAsmStmt();
  ROSE_ASSERT(result);
  result->set_assemblyCode(s);
  setOneSourcePositionNull(result);
  return result;
}

SgAsmStmt*
SageBuilder::buildMultibyteNopStatement( int n )
   {
// Multi-byte NOP instructions.
// Note: I can't seem to get the memonic versions to work properly
#define NOP_1_BYTE_STRING "nop"
#define NOP_2_BYTE_STRING ".byte 0x66,0x90"
#define NOP_3_BYTE_STRING "nopl (%eax)"
#define NOP_4_BYTE_STRING "nopl 0x01(%eax)"
#define NOP_5_BYTE_STRING ".byte 0x0f,0x1f,0x44,0x00,0x00"
#define NOP_6_BYTE_STRING ".byte 0x66,0x0f,0x1f,0x44,0x00,0x00"
#define NOP_7_BYTE_STRING ".byte 0x0f,0x1f,0x80,0x00,0x00,0x00,0x00"
#define NOP_8_BYTE_STRING ".byte 0x0f,0x1f,0x84,0x00,0x00,0x00,0x00,0x00"
#define NOP_9_BYTE_STRING ".byte 0x66,0x0f,0x1f,0x84,0x00,0x00,0x00,0x00,0x00"

     ROSE_ASSERT(n > 0);

     SgAsmStmt* nopStatement = NULL;

     switch (n)
        {
          case 1: nopStatement = buildAsmStatement(NOP_1_BYTE_STRING); break;
          case 2: nopStatement = buildAsmStatement(NOP_2_BYTE_STRING); break;
          case 3: nopStatement = buildAsmStatement(NOP_3_BYTE_STRING); break;
          case 4: nopStatement = buildAsmStatement(NOP_4_BYTE_STRING); break;
          case 5: nopStatement = buildAsmStatement(NOP_5_BYTE_STRING); break;
          case 6: nopStatement = buildAsmStatement(NOP_6_BYTE_STRING); break;
          case 7: nopStatement = buildAsmStatement(NOP_7_BYTE_STRING); break;
          case 8: nopStatement = buildAsmStatement(NOP_8_BYTE_STRING); break;
          case 9: nopStatement = buildAsmStatement(NOP_9_BYTE_STRING); break;

          default:
             {
               printf ("Only supporting values of multi-byte nop's up to 9 bytes long. \n");
               ROSE_ASSERT(false);
             }
        }

     return nopStatement;
   }



//! Build a statement from an arbitrary string, used for irregular statements with macros, platform-specified attributes etc.
// This does not work properly since the global scope expects declaration statement, not just SgNullStatement
#if 0    
SgStatement* SageBuilder::buildStatementFromString(std::string str)
{ 
  SgStatement* result = NULL;
  
    return result;
     
} //buildStatementFromString()
#endif

SgPointerType* SageBuilder::buildPointerType(SgType * base_type /*= NULL*/)
   {
  // DQ (7/26/2010): This needs to call the SgPointerType::createType() function so that we can properly abstract the creation of types into the type table.
  // printf ("ERROR: This function needs to call the SgPointerType::createType() function so that we can properly abstract the creation of types into the type table. \n");
  // ROSE_ASSERT(false);

  // DQ (7/29/2010): This function needs to call the SgPointerType::createType() function to support the new type table.
  // SgPointerType* result = new SgPointerType(base_type);
     SgPointerType* result = SgPointerType::createType(base_type);
     ROSE_ASSERT(result != NULL);

     return result;
   }

SgReferenceType* SageBuilder::buildReferenceType(SgType * base_type /*= NULL*/)
   {
  // DQ (7/26/2010): This needs to call the SgReferenceType::createType() function so that we can properly abstract the creation of types into the type table.
  // printf ("ERROR: This function needs to call the SgReferenceType::createType() function so that we can properly abstract the creation of types into the type table. \n");
  // ROSE_ASSERT(false);

  // DQ (7/29/2010): This function needs to call the SgPointerType::createType() function to support the new type table.
  // SgReferenceType* result= new SgReferenceType(base_type);
     SgReferenceType* result = SgReferenceType::createType(base_type);
     ROSE_ASSERT(result != NULL);

     return result;
   }

#if 0    // Liao, 8/16/2010, This function is being phased out. Please don't call this!!
SgModifierType* SageBuilder::buildModifierType(SgType * base_type /*= NULL*/)
   {
  // DQ (7/30/2010): Note that this is called by the outline test: tests/roseTests/astOutliningTests/moreTest3.cpp
  // DQ (7/28/2010): Now we want to make calling this function an error, the functions buildConst() will return SgModifierType objects instead.
     printf ("Error: this function SageBuilder::buildModifierType() should not be called! (call the buildConst() function (or whatever other function is required) directly \n");
   ROSE_ASSERT(false); 
   // Liao, 8/13/2010, This function is being phased out. Please don't call this!!

  // DQ (7/26/2010): This needs to call the SgModifierType::createType() function so that we can properly abstract the creation of types into the type table.
     SgModifierType* result = new SgModifierType(base_type);
  // SgModifierType* result = SgModifierType::createType(base_type);
     ROSE_ASSERT(result != NULL);

  // DQ (7/28/2010): Insert result type into type table and return it, or 
  // replace the result type, if already available in the type table, with 
  // the type from type table.
     result = SgModifierType::insertModifierTypeIntoTypeTable(result);

     return result;
   }
#endif

SgTypeBool * SageBuilder::buildBoolType() { 
  SgTypeBool * result =SgTypeBool::createType(); 
  ROSE_ASSERT(result); 
  return result;
}

SgTypeChar * SageBuilder::buildCharType() 
{ 
  SgTypeChar * result =SgTypeChar::createType(); 
  ROSE_ASSERT(result); 
  return result;
}

#if 0 // did not work, build##itemType would be expanded correctly
#define BUILD_SGTYPE_DEF(item) \
  SgType##item * SageBuilder::build##itemType() { \
  SgType##item * result =SgType##item::createType(); \
  ROSE_ASSERT(result); \
  return result; \
  }  

  BUILD_SGTYPE_DEF(Bool)
  BUILD_SGTYPE_DEF(Char)
  BUILD_SGTYPE_DEF(Double)
  BUILD_SGTYPE_DEF(Float)
  BUILD_SGTYPE_DEF(Int)
  BUILD_SGTYPE_DEF(Long)
  BUILD_SGTYPE_DEF(LongDouble)
  BUILD_SGTYPE_DEF(LongLong)
  BUILD_SGTYPE_DEF(Short)
  BUILD_SGTYPE_DEF(Void)

  BUILD_SGTYPE_DEF(Wchar)
  BUILD_SGTYPE_DEF(SignedChar)
  BUILD_SGTYPE_DEF(SignedInt)
  BUILD_SGTYPE_DEF(SignedLong)
  BUILD_SGTYPE_DEF(SignedShort)
  BUILD_SGTYPE_DEF(UnsignedChar)
  BUILD_SGTYPE_DEF(UnsignedInt)
  BUILD_SGTYPE_DEF(UnsignedLong)
  BUILD_SGTYPE_DEF(UnsignedLongLong)
  BUILD_SGTYPE_DEF(UnsignedShort)
#undef BUILD_SGTYPE_DEF
#endif 
SgTypeLongLong * SageBuilder::buildLongLongType() 
{ 
  SgTypeLongLong * result =SgTypeLongLong::createType(); 
  ROSE_ASSERT(result); 
  return result;
}

SgTypeLongDouble * SageBuilder::buildLongDoubleType() 
{ 
  SgTypeLongDouble * result =SgTypeLongDouble::createType(); 
  ROSE_ASSERT(result); 
  return result;
}

SgTypeUnsignedLongLong * SageBuilder::buildUnsignedLongLongType() 
{ 
  SgTypeUnsignedLongLong * result =SgTypeUnsignedLongLong::createType(); 
  ROSE_ASSERT(result); 
  return result;
}

SgTypeUnsignedLong * SageBuilder::buildUnsignedLongType() 
{ 
  SgTypeUnsignedLong * result =SgTypeUnsignedLong::createType(); 
  ROSE_ASSERT(result); 
  return result;
}

SgTypeUnsignedInt * SageBuilder::buildUnsignedIntType() 
{ 
  SgTypeUnsignedInt * result =SgTypeUnsignedInt::createType(); 
  ROSE_ASSERT(result); 
  return result;
}

SgTypeSignedShort * SageBuilder::buildSignedShortType() 
{ 
  SgTypeSignedShort * result =SgTypeSignedShort::createType(); 
  ROSE_ASSERT(result); 
  return result;
}

SgTypeSignedInt * SageBuilder::buildSignedIntType() 
{ 
  SgTypeSignedInt * result =SgTypeSignedInt::createType(); 
  ROSE_ASSERT(result); 
  return result;
}

SgTypeUnsignedChar * SageBuilder::buildUnsignedCharType() 
{ 
  SgTypeUnsignedChar * result =SgTypeUnsignedChar::createType(); 
  ROSE_ASSERT(result); 
  return result;
}

SgTypeSignedLong * SageBuilder::buildSignedLongType() 
{ 
  SgTypeSignedLong * result =SgTypeSignedLong::createType(); 
  ROSE_ASSERT(result); 
  return result;
}

SgTypeSignedLongLong * SageBuilder::buildSignedLongLongType() 
{ 
  SgTypeSignedLongLong * result =SgTypeSignedLongLong::createType(); 
  ROSE_ASSERT(result); 
  return result;
}

SgTypeWchar * SageBuilder::buildWcharType() 
{ 
  SgTypeWchar * result =SgTypeWchar::createType(); 
  ROSE_ASSERT(result); 
  return result;
}

SgTypeSignedChar * SageBuilder::buildSignedCharType() 
{ 
  SgTypeSignedChar * result =SgTypeSignedChar::createType(); 
  ROSE_ASSERT(result); 
  return result;
}

SgTypeVoid * SageBuilder::buildVoidType() 
{ 
  SgTypeVoid * result =SgTypeVoid::createType(); 
  ROSE_ASSERT(result); 
  return result;
}

SgTypeUnknown * SageBuilder::buildUnknownType() 
{ 
  SgTypeUnknown * result =SgTypeUnknown::createType(); 
  ROSE_ASSERT(result); 
  return result;
}

SgTypeShort * SageBuilder::buildShortType() 
{ 
  SgTypeShort * result =SgTypeShort::createType(); 
  ROSE_ASSERT(result); 
  return result;
}

SgTypeUnsignedShort * SageBuilder::buildUnsignedShortType()
{
  SgTypeUnsignedShort * result = SgTypeUnsignedShort::createType();
  ROSE_ASSERT(result);
  return result;
}

SgTypeLong * SageBuilder::buildLongType() 
{ 
  SgTypeLong * result =SgTypeLong::createType(); 
  ROSE_ASSERT(result); 
  return result;
}

SgTypeString * SageBuilder::buildStringType() 
   {
  // DQ (8/17/2010): This function needs to use a different API to handle a literal 
  // value for the string size (typical) or an expression for the string size (rare).
  // For now we will make it an error to call this function.

  // SgTypeString * result =SgTypeString::createType(); 
     SgTypeString * result = NULL;
     ROSE_ASSERT(result != NULL); 
     return result;
   }

// SgTypeString * SageBuilder::buildStringType( SgExpression* stringLengthExpression, size_t stringLengthLiteral ) 
SgTypeString * SageBuilder::buildStringType( SgExpression* stringLengthExpression ) 
   {
  // DQ (8/21/2010): This is a new API for this function.  This type is specific to Fortran use,
  // in C/C++ a string is just an array of char. We could have a consistant handling between
  // C/C++ and Fortrna, but we have just corrected the implementation in Fortran to use this IR 
  // node and we would have to add such support to C/C++.  The current implementation reflects 
  // the grammar of the two languages.

  // This function needs to use a different API to handle a literal 
  // value for the string size (typical) or an expression for the string size (rare).

  // SgTypeString* result = SgTypeString::createType(stringLengthExpression,stringLengthLiteral); 
     SgTypeString* result = SgTypeString::createType(stringLengthExpression);
     ROSE_ASSERT(result != NULL); 
     return result;
   }

SgTypeInt * SageBuilder::buildIntType() 
{ 
  SgTypeInt * result =SgTypeInt::createType(); 
  ROSE_ASSERT(result); 
  return result;
}
SgTypeDouble * SageBuilder::buildDoubleType() 
{ 
  SgTypeDouble * result =SgTypeDouble::createType(); 
  ROSE_ASSERT(result); 
  return result;
}
SgTypeFloat * SageBuilder::buildFloatType() 
{ 
  SgTypeFloat * result =SgTypeFloat::createType(); 
  ROSE_ASSERT(result); 
  return result;
}

// DQ (7/29/2010): Changed return type from SgType to SgModifierType
//! Build a modifier type.
SgModifierType* SageBuilder::buildModifierType(SgType* base_type /* = NULL*/)
   {
  // DQ (7/28/2010): New (similar) approach using type table support.
     SgModifierType *result = new SgModifierType(base_type);
     ROSE_ASSERT(result!=NULL);

  // DQ (7/28/2010): Insert result type into type table and return it, or 
  // replace the result type, if already available in the type table, with 
  // the type from type table.
      SgModifierType *result2 = SgModifierType::insertModifierTypeIntoTypeTable(result);
     if (result != result2)
       delete result;
     return result2;
 }

  //! Build a constant type.
SgModifierType* SageBuilder::buildConstType(SgType* base_type /*=NULL*/)
   {
#if 0
  // DQ (7/28/2010): Old approach before type table support.
     SgModifierType *result = new SgModifierType(base_type);
     ROSE_ASSERT(result!=NULL);
     result->get_typeModifier().get_constVolatileModifier().setConst();
     return result;
#else
  // DQ (7/28/2010): New (similar) approach using type table support.
     SgModifierType *result = new SgModifierType(base_type);
     ROSE_ASSERT(result!=NULL);
     result->get_typeModifier().get_constVolatileModifier().setConst();

  // DQ (7/28/2010): Insert result type into type table and return it, or 
  // replace the result type, if already available in the type table, with 
  // the type from type table.
      SgModifierType *result2 = SgModifierType::insertModifierTypeIntoTypeTable(result);
     if (result != result2)
       delete result;
     return result2;
#endif
 }

// DQ (8/27/2010): Added Fortran specific support for types based on kind expressions.
SgModifierType*
SageBuilder::buildFortranKindType(SgType* base_type, SgExpression* kindExpression )
   {
     SgModifierType *result = new SgModifierType(base_type);
     ROSE_ASSERT(result != NULL);

     result->set_type_kind(kindExpression);

     SgModifierType *result2 = SgModifierType::insertModifierTypeIntoTypeTable(result);

     if (result != result2)
          delete result;

     return result2;
   }

// DQ (7/29/2010): Changed return type from SgType to SgModifierType
  //! Build a volatile type.
SgModifierType* SageBuilder::buildVolatileType(SgType* base_type /*=NULL*/)
   {
     SgModifierType *result = new SgModifierType(base_type);
     ROSE_ASSERT(result!=NULL);

     result->get_typeModifier().get_constVolatileModifier().setVolatile();

  // DQ (7/29/2010): Insert result type into type table and return it, or 
  // replace the result type, if already available in the type table, with 
  // the type from type table.
     SgModifierType * result2 = SgModifierType::insertModifierTypeIntoTypeTable(result);
     if (result != result2)
       delete result;
     return result2;
   }

// DQ (7/29/2010): Changed return type from SgType to SgModifierType
  //! Build a restrict type.
SgModifierType* SageBuilder::buildRestrictType(SgType* base_type)
   {
     ROSE_ASSERT(base_type!=NULL);
     if (!isSgPointerType(base_type) && !isSgReferenceType(base_type))
        {
          printf("Base type of restrict type must be a pointer or reference type.\n");
          ROSE_ASSERT(false);
        }
     SgModifierType *result = new SgModifierType(base_type);
     ROSE_ASSERT(result!=NULL);

     result->get_typeModifier().setRestrict();

  // DQ (7/29/2010): Insert result type into type table and return it, or 
  // replace the result type, if already available in the type table, with 
  // the type from type table.
     SgModifierType * result2 = SgModifierType::insertModifierTypeIntoTypeTable(result);
     if (result != result2)
       delete result;
     return result2;
   }

// DQ (7/29/2010): Changed return type from SgType to SgModifierType
  //! Build a UPC strict type.
SgModifierType* SageBuilder::buildUpcStrictType(SgType* base_type /*=NULL*/)
   {
     SgModifierType *result = new SgModifierType(base_type);
     ROSE_ASSERT(result!=NULL);

     result->get_typeModifier().get_upcModifier().set_modifier(SgUPC_AccessModifier::e_upc_strict);

  // DQ (7/29/2010): Insert result type into type table and return it, or 
  // replace the result type, if already available in the type table, with 
  // the type from type table.
     SgModifierType *result2 = SgModifierType::insertModifierTypeIntoTypeTable(result);
     if (result != result2)
       delete result;
     return result2;
   }

// DQ (7/29/2010): Changed return type from SgType to SgModifierType
  //! Build a UPC relaxed type.
SgModifierType* SageBuilder::buildUpcRelaxedType(SgType* base_type /*=NULL*/)
   {
     SgModifierType *result = new SgModifierType(base_type);
     ROSE_ASSERT(result!=NULL);

     result->get_typeModifier().get_upcModifier().set_modifier(SgUPC_AccessModifier::e_upc_relaxed);

  // DQ (7/29/2010): Insert result type into type table and return it, or 
  // replace the result type, if already available in the type table, with 
  // the type from type table.
     SgModifierType * result2 = SgModifierType::insertModifierTypeIntoTypeTable(result);
     if (result != result2)
       delete result;
     return result2;
   }

// DQ (7/29/2010): Changed return type from SgType to SgModifierType
  //! Build a UPC shared type.
SgModifierType* SageBuilder::buildUpcSharedType(SgType* base_type /*=NULL*/, long layout /*= -1*/)
   {
     SgModifierType *result = new SgModifierType(base_type);
     ROSE_ASSERT(result!=NULL);

     result->get_typeModifier().get_upcModifier().set_isShared(true);

  // DQ (7/29/2010): Modified to use new input parameter.
  // result->get_typeModifier().get_upcModifier().set_layout(-1); // No layout ("shared" without a block size)
     result->get_typeModifier().get_upcModifier().set_layout(layout); // No layout ("shared" without a block size)

  // DQ (7/29/2010): Insert result type into type table and return it, or 
  // replace the result type, if already available in the type table, with 
  // the type from type table.
     SgModifierType * result2 = SgModifierType::insertModifierTypeIntoTypeTable(result);
     if (result != result2)
       delete result;
     return result2;
   }

// DQ (7/29/2010): Changed return type from SgType to SgModifierType
  //! Build a UPC shared[] type.
SgModifierType* SageBuilder::buildUpcBlockIndefiniteType(SgType* base_type /*=NULL*/)
   {
     SgModifierType *result = isSgModifierType(buildUpcSharedType(base_type));
     ROSE_ASSERT(result!=NULL);

     result->get_typeModifier().get_upcModifier().set_layout(0); // [] layout

  // DQ (7/29/2010): Insert result type into type table and return it, or 
  // replace the result type, if already available in the type table, with 
  // the type from type table.
     result = SgModifierType::insertModifierTypeIntoTypeTable(result);

     return result;
   }

// DQ (7/29/2010): Changed return type from SgType to SgModifierType
  //! Build a UPC shared[*] type.
SgModifierType* SageBuilder::buildUpcBlockStarType(SgType* base_type /*=NULL*/)
   {
     SgModifierType *result = isSgModifierType(buildUpcSharedType(base_type));
     ROSE_ASSERT(result!=NULL);

     result->get_typeModifier().get_upcModifier().set_layout(-2); // [*] layout

  // DQ (7/29/2010): Insert result type into type table and return it, or 
  // replace the result type, if already available in the type table, with 
  // the type from type table.
     result = SgModifierType::insertModifierTypeIntoTypeTable(result);

     return result;
   }

// DQ (7/29/2010): Changed return type from SgType to SgModifierType
  //! Build a UPC shared[n] type.
SgModifierType* SageBuilder::buildUpcBlockNumberType(SgType* base_type, long block_factor)
   {
     SgModifierType *result = isSgModifierType(buildUpcSharedType(base_type));
     ROSE_ASSERT(result!=NULL);

     result->get_typeModifier().get_upcModifier().set_layout(block_factor); // [block_factor] layout

  // DQ (7/29/2010): Insert result type into type table and return it, or 
  // replace the result type, if already available in the type table, with 
  // the type from type table.
     result = SgModifierType::insertModifierTypeIntoTypeTable(result);

     return result;
   }



  //! Build a complex type.
SgTypeComplex* SageBuilder::buildComplexType(SgType* base_type /*=NULL*/)
 {
   SgTypeComplex *result = new SgTypeComplex(base_type);
   ROSE_ASSERT(result!=NULL);
   return result;
 }

  //! Build an imaginary type.
SgTypeImaginary* SageBuilder::buildImaginaryType(SgType* base_type /*=NULL*/)
 {
   SgTypeImaginary *result = new SgTypeImaginary(base_type);
   ROSE_ASSERT(result!=NULL);
   return result;
 }

SgNamespaceDefinitionStatement* SageBuilder::buildNamespaceDefinition(SgNamespaceDeclarationStatement* d)
  {
    SgNamespaceDefinitionStatement* result = NULL;
    if (d!=NULL) // the constructor does not check for NULL d, causing segmentation fault
    {
      result = new SgNamespaceDefinitionStatement(d);
      result->set_parent(d); // set_declaration() == set_parent() in this case
    }
    else
      result = new SgNamespaceDefinitionStatement(d);
    
    ROSE_ASSERT(result);

    setOneSourcePositionForTransformation(result);
    return result;
  }



SgClassDefinition* SageBuilder::buildClassDefinition(SgClassDeclaration *d/*= NULL*/)
  {
    SgClassDefinition* result = NULL;
    if (d!=NULL) // the constructor does not check for NULL d, causing segmentation fault
    {
      result = new SgClassDefinition(d);
     // result->set_parent(d); // set_declaration() == set_parent() in this case
    }
    else 
      result = new SgClassDefinition();
    
    ROSE_ASSERT(result);

 // DQ (11/28/2010): Added specification of case insensitivity for Fortran.
    if (symbol_table_case_insensitive_semantics == true)
         result->setCaseInsensitive(true);

    setOneSourcePositionForTransformation(result);
    return result;
  }

SgClassDefinition* SageBuilder::buildClassDefinition_nfi(SgClassDeclaration *d/*= NULL*/)
  {
    SgClassDefinition* result = NULL;
    if (d!=NULL) // the constructor does not check for NULL d, causing segmentation fault
    {
      result = new SgClassDefinition(d);
     // result->set_parent(d); // set_declaration() == set_parent() in this case
    }
    else 
      result = new SgClassDefinition();
    
    ROSE_ASSERT(result);

 // DQ (11/28/2010): Added specification of case insensitivity for Fortran.
    if (symbol_table_case_insensitive_semantics == true)
         result->setCaseInsensitive(true);

    setOneSourcePositionNull(result);
    return result;
  }

SgClassDeclaration* SageBuilder::buildNondefiningClassDeclaration_nfi(const SgName& name, SgClassDeclaration::class_types kind, SgScopeStatement* scope)
   {
#define REUSE_CLASS_DECLARATION_FROM_SYMBOL 0

#if (REUSE_CLASS_DECLARATION_FROM_SYMBOL == 0)
     SgClassDeclaration* nondefdecl = new SgClassDeclaration(name,kind,NULL,NULL);
     ROSE_ASSERT(nondefdecl != NULL);
     //Liao, we ask for explicit creation of SgClassType to avoid duplicated type nodes
     if (nondefdecl->get_type() == NULL)
       nondefdecl->set_type(SgClassType::createType(nondefdecl));

     printf ("SageBuilder::buildNondefiningClassDeclaration_nfi(): (and setting source position) nondefdecl = %p \n",nondefdecl);

  // The non-defining declaration asociated with a declaration does not have a 
  // source position...unless it is the position of the defining declaration.
  // setOneSourcePositionNull(nondefdecl);
     setSourcePosition(nondefdecl);

  // This is find for now, but a little later in this function (if we can find a symbol) 
  // we want to find the first non-defining declaration (using the symbol table) and use 
  // that as a paramter to "nondefdecl->set_firstNondefiningDeclaration()".
     nondefdecl->set_firstNondefiningDeclaration(nondefdecl);
     nondefdecl->set_definingDeclaration(NULL);
     nondefdecl->setForward();

  // This is the structural parent (the logical scope can be different than the parent).
  // TPS (09/18/2009) added a condition to be able to build this properly
     if (scope==NULL)
       nondefdecl->set_parent(topScopeStack());
     else
       nondefdecl->set_parent(scope);

  // This is the logical scope...
     nondefdecl->set_scope(scope);

     ROSE_ASSERT(nondefdecl->get_parent() != NULL);
#else
     SgClassDeclaration* nondefdecl = NULL;
#endif

     SgClassDeclaration* firstNondefdecl = NULL;
     if (scope != NULL)
        {
#if 0
          SgClassSymbol* mysymbol = new SgClassSymbol(nondefdecl);
          ROSE_ASSERT(mysymbol != NULL);

       // printf ("In SageBuilder::buildNondefiningClassDeclaration(): for nondefdecl = %p built SgClassSymbol = %p \n",nondefdecl,mysymbol);

          scope->insert_symbol(name, mysymbol);
#else
       // Reuse any previously defined symbols (to avoid redundant symbols in the symbol table) 
       // and find the firstNondefiningDeclaration.
          SgClassSymbol* mysymbol = scope->lookup_class_symbol(name);
          if (mysymbol != NULL)
             {
               firstNondefdecl = isSgClassDeclaration(mysymbol->get_declaration());
               ROSE_ASSERT(firstNondefdecl != NULL);

#if (REUSE_CLASS_DECLARATION_FROM_SYMBOL == 0)
               ROSE_ASSERT(nondefdecl != NULL);
               ROSE_ASSERT(nondefdecl->get_parent() != NULL);

               nondefdecl->set_firstNondefiningDeclaration(firstNondefdecl);

            // This might be NULL if the defining declaration has not been seen yet!
               nondefdecl->set_definingDeclaration(firstNondefdecl->get_definingDeclaration());

            // Share the type!
               if (nondefdecl->get_type() != firstNondefdecl->get_type())
                  {
                 // Remove the type from the new SgClassDeclaration and set the reference to the type in the firstNondefiningDeclaration.
                    delete nondefdecl->get_type();
                    nondefdecl->set_type(firstNondefdecl->get_type());
                  }
#else
               ROSE_ASSERT(nondefdecl == NULL);
#endif
            // This function should return a new nondefining declaration each time (to support multile class prototypes!).
            // nondefdecl = firstNondefdecl;
             }
            else
             {
#if REUSE_CLASS_DECLARATION_FROM_SYMBOL
            // DQ (1/25/2009): We only want to build a new declaration if we can't reuse the existing declaration.
               nondefdecl = new SgClassDeclaration(name,kind,NULL,NULL);
               ROSE_ASSERT(nondefdecl != NULL);
               if (nondefdecl->get_type() == NULL)
                 nondefdel->set_type(SgClassType::createType(nondefdecl));

               printf ("SageBuilder::buildNondefiningClassDeclaration_nfi(): nondefdecl = %p \n",nondefdecl);

               setOneSourcePositionNull(nondefdecl);

               nondefdecl->set_firstNondefiningDeclaration(nondefdecl);
               nondefdecl->set_definingDeclaration(NULL);
               nondefdecl->setForward();
#endif
               mysymbol = new SgClassSymbol(nondefdecl);
               firstNondefdecl = nondefdecl;

               scope->insert_symbol(name, mysymbol);
             }

          ROSE_ASSERT(mysymbol != NULL);
          ROSE_ASSERT(firstNondefdecl != NULL);
#endif
          nondefdecl->set_scope(scope);

       // DQ (1/25/2009): The scope is not the same as the parent, since the scope is logical, and the parent is structural (note that topScopeStack() is structural).
       // TPS (09/18/2009) added a condition to be able to build this properly
          if (scope==NULL)
            nondefdecl->set_parent(topScopeStack());
          else
            nondefdecl->set_parent(scope);
        }

  // The support for SgEnumDeclaration handles the type, but why not for SgClassDeclaration?
     ROSE_ASSERT(nondefdecl->get_type() != NULL);

     ROSE_ASSERT(nondefdecl->get_parent() != NULL);

     return nondefdecl;
   }

SgEnumDeclaration* SageBuilder::buildNondefiningEnumDeclaration_nfi(const SgName& name, SgScopeStatement* scope)
   {
  // The support for SgEnumDeclaration is identical to that for SgClassDeclaration (excpet for the type handleing, why is that?).

     SgEnumDeclaration* nondefdecl = new SgEnumDeclaration(name, NULL);
     ROSE_ASSERT(nondefdecl);
     setOneSourcePositionNull(nondefdecl);
     nondefdecl->set_firstNondefiningDeclaration(nondefdecl);
     nondefdecl->set_definingDeclaration(NULL);

  // Any non-defining declaration is not always a forward declaration.
     nondefdecl->setForward();    

     if (scope != NULL)
        {
          SgEnumSymbol* mysymbol = new SgEnumSymbol(nondefdecl);
          ROSE_ASSERT(mysymbol);
          scope->insert_symbol(name, mysymbol);
          nondefdecl->set_scope(scope);

       // Can this be defined in C++ so that it is in a logical scope different from its structural scope?
          nondefdecl->set_parent(scope);
        }

  // DQ (1/25/2009): I want to check into this later, since it is not symetric with SageBuilder::buildNondefiningClassDeclaration()
     printf ("Need to check if SgEnumDeclaration constructor builds the SgEnumType already nondefdecl->get_type() = %p \n",nondefdecl->get_type());
     ROSE_ASSERT(nondefdecl->get_type() != NULL);

     SgEnumType* t = new SgEnumType(nondefdecl);
     nondefdecl->set_type(t);

     return nondefdecl;
   }

// This should take a SgClassDeclaration::class_types kind parameter!
SgClassDeclaration * SageBuilder::buildStructDeclaration(const SgName& name, SgScopeStatement* scope /*=NULL*/)
   {
#if 0
     if (scope == NULL)
          scope = SageBuilder::topScopeStack();

  // TODO How about class type??
  // build defining declaration
     SgClassDefinition* classDef = buildClassDefinition();
   
     SgClassDeclaration* defdecl = new SgClassDeclaration (name,SgClassDeclaration::e_struct,NULL,classDef);
     ROSE_ASSERT(defdecl);
     setOneSourcePositionForTransformation(defdecl);
  // constructor is side-effect free
     classDef->set_declaration(defdecl);
     defdecl->set_definingDeclaration(defdecl);

  // build the nondefining declaration
     SgClassDeclaration* nondefdecl = new SgClassDeclaration (name,SgClassDeclaration::e_struct,NULL,NULL);
     ROSE_ASSERT(nondefdecl);

     setOneSourcePositionForTransformation(nondefdecl);
     nondefdecl->set_firstNondefiningDeclaration(nondefdecl);
     nondefdecl->set_definingDeclaration(defdecl);
     defdecl->set_firstNondefiningDeclaration(nondefdecl);
     nondefdecl->setForward();

     if (scope !=NULL )  // put into fixStructDeclaration() or alike later on
        {
          fixStructDeclaration(nondefdecl,scope);
          fixStructDeclaration(defdecl,scope);
#if 0
          SgClassSymbol* mysymbol = new SgClassSymbol(nondefdecl);
          ROSE_ASSERT(mysymbol);
          scope->insert_symbol(name, mysymbol);
          defdecl->set_scope(scope);
          nondefdecl->set_scope(scope);
          defdecl->set_parent(scope);
          nondefdecl->set_parent(scope);
#endif
        }
#else
  // DQ (1/24/2009): Refactored to use the buildStructDeclaration_nfi function.
  // (if this work it needs to be done uniformally for the other nfi functions)
  // Also, "_nfi" is not a great name.
     SgClassDeclaration* defdecl = buildClassDeclaration_nfi(name,SgClassDeclaration::e_struct,scope,NULL);

     setOneSourcePositionForTransformation(defdecl);
     ROSE_ASSERT(defdecl->get_firstNondefiningDeclaration() != NULL);
     setOneSourcePositionForTransformation(defdecl->get_firstNondefiningDeclaration());
#endif

  // DQ (1/26/2009): I think this should be an error, but that appears it would
  // break the existing interface. Need to discuss this with Liao.
  // ROSE_ASSERT(defdecl->get_parent() != NULL);

     return defdecl;
   }


SgNamespaceDeclarationStatement * SageBuilder::buildNamespaceDeclaration(const SgName& name, SgScopeStatement* scope /*=NULL*/)
   {
     SgNamespaceDeclarationStatement* defdecl = buildNamespaceDeclaration_nfi(name,false,scope);

     setOneSourcePositionForTransformation(defdecl);
     ROSE_ASSERT(defdecl->get_firstNondefiningDeclaration() != NULL);
     setOneSourcePositionForTransformation(defdecl->get_firstNondefiningDeclaration());

     return defdecl;
   }

SgNamespaceDeclarationStatement * SageBuilder::buildNamespaceDeclaration_nfi(const SgName& name, bool unnamednamespace, SgScopeStatement* scope)
   {
     if (scope == NULL)
          scope = SageBuilder::topScopeStack();

  // TODO How about class type??
  // build defining declaration
     SgNamespaceDefinitionStatement* classDef = buildNamespaceDefinition(); //buildClassDefinition
     

#if 1
     SgNamespaceDeclarationStatement* defdecl = new SgNamespaceDeclarationStatement(name,classDef, unnamednamespace);
     ROSE_ASSERT(defdecl != NULL);
     classDef->set_parent(defdecl);
     printf ("SageBuilder::buildNamespaceDeclaration_nfi(): defdecl = %p \n",defdecl);

     setOneSourcePositionForTransformation(defdecl);
  // constructor is side-effect free
     classDef->set_namespaceDeclaration(defdecl);
     defdecl->set_definingDeclaration(defdecl);
#endif


  // Get the nondefining declaration from the symbol if it has been built (if this works, 
  // then we likely don't need the "SgClassDeclaration* nonDefiningDecl" parameter).
     SgNamespaceDeclarationStatement* nondefdecl = NULL;

  // DQ (1/26/2009): It seems that (scope == NULL) can happen in the tests/roseTests/astInterfaceTests test codes.
  // ROSE_ASSERT(scope != NULL);
     SgNamespaceSymbol* mysymbol = NULL;
     if (scope != NULL)
        {
          mysymbol = scope->lookup_namespace_symbol(name);
        }
       else
        {
       // DQ (1/26/2009): I think this should be an error, but that appears it would
       // break the existing interface. Need to discuss this with Liao.
          printf ("Warning: In SageBuilder::buildNamespaceDeclaration_nfi(): scope == NULL \n");
        }

     printf ("In SageBuilder::buildNamespaceDeclaration_nfi(): mysymbol = %p \n",mysymbol);
     if (mysymbol != NULL)
        {
          nondefdecl = isSgNamespaceDeclarationStatement(mysymbol->get_declaration());

          ROSE_ASSERT(nondefdecl != NULL);
          ROSE_ASSERT(nondefdecl->get_parent() != NULL);

          nondefdecl->set_definingDeclaration(defdecl);

          ROSE_ASSERT(nondefdecl->get_definingDeclaration() == defdecl);
          ROSE_ASSERT(nondefdecl->get_firstNondefiningDeclaration() != defdecl);
        }
       else
        {
       // DQ (1/25/2009): We only want to build a new declaration if we can't reuse the existing declaration.
          nondefdecl = new SgNamespaceDeclarationStatement(name,NULL, unnamednamespace);
          ROSE_ASSERT(nondefdecl != NULL);

          printf ("SageBuilder::buildNamespaceDeclaration_nfi(): nondefdecl = %p \n",nondefdecl);

       // The nondefining declaration will not appear in the source code, but is compiler
       // generated (so we have something about the class that we can reference; e.g in
       // types).  At the moment we make it a transformation, there might be another kind 
       // of source position that would be more precise.  FIXME.
       // setOneSourcePositionNull(nondefdecl);
          setOneSourcePositionForTransformation(nondefdecl);

          nondefdecl->set_firstNondefiningDeclaration(nondefdecl);
          nondefdecl->set_definingDeclaration(defdecl);
          nondefdecl->setForward();


          //nondefdecl->set_parent(topScopeStack());
          nondefdecl->set_parent(scope);
                  ROSE_ASSERT(nondefdecl->get_parent());

          if (scope != NULL)
             {
               mysymbol = new SgNamespaceSymbol(name,nondefdecl); // tps: added name to constructor
               scope->insert_symbol(name, mysymbol);
             }
            else
             {
            // DQ (1/26/2009): I think this should be an error, but that appears it would
            // break the existing interface. Need to discuss this with Liao.
               printf ("Warning: no scope provided to support symbol table entry! \n");
             }
        }


     printf ("SageBuilder::buildNamespaceDeclaration_nfi(): nondefdecl = %p \n",nondefdecl);

  // setOneSourcePositionForTransformation(nondefdecl);
     setOneSourcePositionNull(nondefdecl);

  // nondefdecl->set_firstNondefiningDeclaration(nondefdecl);
  // nondefdecl->set_definingDeclaration(defdecl);
     defdecl->set_firstNondefiningDeclaration(nondefdecl);

  // I don't think this is always a forward declaration (e.g. if it is not used in a prototype).
  // Checking the olded EDG/ROSE interface it appears that it is always marked forward (unless 
  // used in a defining declaration).
     nondefdecl->setForward();

     if (scope != NULL)  // put into fixStructDeclaration() or alike later on
        {
          fixNamespaceDeclaration(nondefdecl,scope);
          fixNamespaceDeclaration(defdecl,scope);
#if 0
          SgClassSymbol* mysymbol = new SgClassSymbol(nondefdecl);
          ROSE_ASSERT(mysymbol);
          scope->insert_symbol(name, mysymbol);
#endif
          printf ("@@@@@@@@@@@@@@ In buildNamespaceDeclaration_nfi(): setting scope of defining and non-defining declaration to scope = %s \n",scope->class_name().c_str());

          // tps namespace has no scope
          //defdecl->set_scope(scope);
          //nondefdecl->set_scope(scope);

       // defdecl->set_parent(scope);

       // DQ (1/25/2009): The scope is not the same as the parent, since the scope is logical, and the parent is structural (note that topScopeStack() is structural).
       // nondefdecl->set_parent(scope);
        //  nondefdecl->set_parent(topScopeStack());
        }

  //   defdecl->set_parent(topScopeStack());

  // DQ (1/26/2009): I think we should assert this, but it breaks the interface as defined
  // by the test code in tests/roseTests/astInterfaceTests.
  // ROSE_ASSERT(defdecl->get_parent() != NULL);

  // ROSE_ASSERT(nonDefiningDecl->get_parent() != NULL);

     ROSE_ASSERT(defdecl->get_definingDeclaration() == defdecl);
     ROSE_ASSERT(defdecl->get_firstNondefiningDeclaration() != defdecl->get_definingDeclaration());


     return defdecl;    
   }


// DQ (11/7/2009): Added more uniform support for building class declarations.
SgClassDeclaration*
SageBuilder::buildNondefiningClassDeclaration ( SgName name, SgScopeStatement* scope )
   {
     SgClassDeclaration* defdecl    = NULL;
     SgClassDeclaration* nondefdecl = NULL;

  // DQ (1/26/2009): It seems that (scope == NULL) can happen in the tests/roseTests/astInterfaceTests test codes.
  // ROSE_ASSERT(scope != NULL);
     SgClassSymbol* mysymbol = NULL;
     if (scope != NULL)
        {
          mysymbol = scope->lookup_class_symbol(name);
        }
       else
        {
       // Liao 9/2/2009: This is not an error. We support bottomup AST construction and scope can be unkown.   
       // DQ (1/26/2009): I think this should be an error, but that appears it would
       // break the existing interface. Need to discuss this with Liao.
       // printf ("Warning: In SageBuilder::buildClassDeclaration_nfi(): scope == NULL \n");
        }

  // printf ("In SageBuilder::buildClassDeclaration_nfi(): mysymbol = %p \n",mysymbol);
     if (mysymbol != NULL) // set links if nondefining declaration already exists.
        {
          nondefdecl = isSgClassDeclaration(mysymbol->get_declaration());

          ROSE_ASSERT(nondefdecl != NULL);
          ROSE_ASSERT(nondefdecl->get_parent() != NULL);

          nondefdecl->set_definingDeclaration(defdecl);

          ROSE_ASSERT(nondefdecl->get_definingDeclaration() == defdecl);
          ROSE_ASSERT(nondefdecl->get_firstNondefiningDeclaration() != defdecl);

       // DQ (10/30/2010): There shuld be a properly defined type at this point!
          ROSE_ASSERT(nondefdecl->get_type() != NULL);
        }
       else // build a nondefnining declaration if it does not exist
        {
       // DQ (1/25/2009): We only want to build a new declaration if we can't reuse the existing declaration.

          SgClassDeclaration::class_types kind = SgClassDeclaration::e_class;
          nondefdecl = new SgClassDeclaration(name,kind,NULL,NULL);
          ROSE_ASSERT(nondefdecl != NULL);
          if (nondefdecl->get_type() == NULL)
            nondefdecl->set_type(SgClassType::createType(nondefdecl));

 //         printf ("SageBuilder::buildClassDeclaration_nfi(): nondefdecl = %p \n",nondefdecl);

       // The nondefining declaration will not appear in the source code, but is compiler
       // generated (so we have something about the class that we can reference; e.g in
       // types).  At the moment we make it a transformation, there might be another kind 
       // of source position that would be more precise.  FIXME.
       // setOneSourcePositionNull(nondefdecl);
          setOneSourcePositionForTransformation(nondefdecl);

          nondefdecl->set_firstNondefiningDeclaration(nondefdecl);
          nondefdecl->set_definingDeclaration(defdecl);
          nondefdecl->setForward();
       // Liao, 9/2/2009. scope stack is optional, it can be empty
      //    nondefdecl->set_parent(topScopeStack());
          nondefdecl->set_parent(scope);

          if (scope != NULL)
             {
               mysymbol = new SgClassSymbol(nondefdecl);
               scope->insert_symbol(name, mysymbol);
             }
            else
             {
            // Liao 9/2/2009: This is not an error. We support bottomup AST construction and scope can be unknown.
            // DQ (1/26/2009): I think this should be an error, but that appears it would
            // break the existing interface. Need to discuss this with Liao.
            //   printf ("Warning: no scope provided to support symbol table entry! \n");
             }

       // DQ (10/30/2010): There shuld be a properly defined type at this point!
          ROSE_ASSERT(nondefdecl->get_type() != NULL);
        }

     ROSE_ASSERT(nondefdecl != NULL);

     return nondefdecl;
   }

// DQ (11/7/2009): Added more uniform support for building class declarations.
SgClassDeclaration*
SageBuilder::buildDefiningClassDeclaration ( SgName name, SgScopeStatement* scope )
   {
     SgClassDeclaration* nondefiningClassDeclaration = buildNondefiningClassDeclaration(name,scope);
     ROSE_ASSERT(nondefiningClassDeclaration != NULL);

     SgClassDefinition* definingClassDefinition = buildClassDefinition();
     ROSE_ASSERT(definingClassDefinition != NULL);

  // DQ (10/30/2010): There should be a properly defined type at this point!
     SgClassType* classType = nondefiningClassDeclaration->get_type();
     ROSE_ASSERT(classType != NULL);

     SgClassDeclaration::class_types kind = SgClassDeclaration::e_class;

  // DQ (10/30/2010): We need to make sure that there is a type defined.
  // SgClassDeclaration* definingClassDeclaration = new SgClassDeclaration (name,kind,NULL,definingClassDefinition);
     SgClassDeclaration* definingClassDeclaration = new SgClassDeclaration (name,kind,classType,definingClassDefinition);
     ROSE_ASSERT(definingClassDeclaration != NULL);

  // printf ("SageBuilder::buildDefiningClassDeclaration(): definingClassDeclaration = %p \n",definingClassDeclaration);

     setOneSourcePositionForTransformation(definingClassDeclaration);

  // constructor is side-effect free
     definingClassDefinition->set_declaration(definingClassDeclaration);
     definingClassDeclaration->set_definingDeclaration(definingClassDeclaration);
     definingClassDeclaration->set_firstNondefiningDeclaration(nondefiningClassDeclaration);

     nondefiningClassDeclaration->set_definingDeclaration(definingClassDeclaration);

  // some error checking
     ROSE_ASSERT(nondefiningClassDeclaration->get_definingDeclaration() != NULL);
     ROSE_ASSERT(nondefiningClassDeclaration->get_firstNondefiningDeclaration() != NULL);
     ROSE_ASSERT(definingClassDeclaration->get_firstNondefiningDeclaration() != NULL);
     ROSE_ASSERT(definingClassDeclaration->get_definition() != NULL);

     ROSE_ASSERT(definingClassDeclaration->get_definition()->get_parent() != NULL);

  // DQ (10/30/2010): There should be a properly defined type at this point!
     ROSE_ASSERT(definingClassDeclaration->get_type() != NULL);

     return definingClassDeclaration;
   }

// DQ (11/7/2009): Added more uniform support for building class declarations.
SgClassDeclaration*
SageBuilder::buildClassDeclaration ( SgName name, SgScopeStatement* scope )
   {
     ROSE_ASSERT(scope != NULL);
     SgClassDeclaration* definingClassDeclaration = buildDefiningClassDeclaration(name,scope);
     ROSE_ASSERT(definingClassDeclaration != NULL);

     return definingClassDeclaration;
   }

// DQ (1/24/2009): Built this "nfi" version but factored the code.
SgClassDeclaration * SageBuilder::buildClassDeclaration_nfi(const SgName& name, SgClassDeclaration::class_types kind, SgScopeStatement* scope, SgClassDeclaration* nonDefiningDecl )
   {
     if (scope == NULL)
          scope = SageBuilder::topScopeStack();

  // step 1. Build defining declaration
     SgClassDefinition* classDef = buildClassDefinition();

#if 1
     SgClassDeclaration* defdecl = new SgClassDeclaration (name,kind,NULL,classDef);
     ROSE_ASSERT(defdecl != NULL);

//     printf ("SageBuilder::buildClassDeclaration_nfi(): defdecl = %p \n",defdecl);

     setOneSourcePositionForTransformation(defdecl);
  // constructor is side-effect free
     classDef->set_declaration(defdecl);
     defdecl->set_definingDeclaration(defdecl);
#endif

  // Step 2. build the nondefining declaration, 
  // but only if the input nonDefiningDecl pointer was NULL and it does not exist
#if 0
  // SgClassDeclaration* nondefdecl = new SgClassDeclaration (name,kind,NULL,NULL);
     SgClassDeclaration* nondefdecl = (nonDefiningDecl != NULL) ? nonDefiningDecl : new SgClassDeclaration (name,kind,NULL,NULL);
     ROSE_ASSERT(nondefdecl != NULL);
#else

#if 0
  // DQ (11/7/2009): Refactored the code to build a non-defining declaration
  // DQ (11/10/2009): This refactoring of the code below breaks a number of tests in tests/roseTests/astInterfaceTests.
  // TODO: Refactor this after we pass all of our tests.
     SgClassDeclaration* nondefdecl = buildNondefiningClassDeclaration (name,scope);
#else
  // Get the nondefining declaration from the symbol if it has been built (if this works, 
  // then we likely don't need the "SgClassDeclaration* nonDefiningDecl" parameter).
     SgClassDeclaration* nondefdecl = NULL;

  // DQ (1/26/2009): It seems that (scope == NULL) can happen in the tests/roseTests/astInterfaceTests test codes.
  // ROSE_ASSERT(scope != NULL);
     SgClassSymbol* mysymbol = NULL;
     if (scope != NULL)
        {
          mysymbol = scope->lookup_class_symbol(name);
        }
       else
        {
       // Liao 9/2/2009: This is not an error. We support bottomup AST construction and scope can be unkown.   
       // DQ (1/26/2009): I think this should be an error, but that appears it would
       // break the existing interface. Need to discuss this with Liao.
       // printf ("Warning: In SageBuilder::buildClassDeclaration_nfi(): scope == NULL \n");
        }

  //   printf ("In SageBuilder::buildClassDeclaration_nfi(): mysymbol = %p \n",mysymbol);
     if (mysymbol != NULL) // set links if nondefining declaration already exists.
        {
          nondefdecl = isSgClassDeclaration(mysymbol->get_declaration());

          ROSE_ASSERT(nondefdecl != NULL);
          ROSE_ASSERT(nondefdecl->get_parent() != NULL);

          nondefdecl->set_definingDeclaration(defdecl);

          ROSE_ASSERT(nondefdecl->get_definingDeclaration() == defdecl);
          ROSE_ASSERT(nondefdecl->get_firstNondefiningDeclaration() != defdecl);
        }
       else // build a nondefnining declaration if it does not exist
        {
       // DQ (1/25/2009): We only want to build a new declaration if we can't reuse the existing declaration.
          nondefdecl = new SgClassDeclaration(name,kind,NULL,NULL);
          ROSE_ASSERT(nondefdecl != NULL);
          if (nondefdecl->get_type() == NULL)
            nondefdecl->set_type(SgClassType::createType(nondefdecl));

 //         printf ("SageBuilder::buildClassDeclaration_nfi(): nondefdecl = %p \n",nondefdecl);

       // The nondefining declaration will not appear in the source code, but is compiler
       // generated (so we have something about the class that we can reference; e.g in
       // types).  At the moment we make it a transformation, there might be another kind 
       // of source position that would be more precise.  FIXME.
       // setOneSourcePositionNull(nondefdecl);
          setOneSourcePositionForTransformation(nondefdecl);
          ROSE_ASSERT (nondefdecl->get_startOfConstruct() != __null);

          nondefdecl->set_firstNondefiningDeclaration(nondefdecl);
          nondefdecl->set_definingDeclaration(defdecl);
          nondefdecl->setForward();
       // Liao, 9/2/2009. scope stack is optional, it can be empty
      //    nondefdecl->set_parent(topScopeStack());
          nondefdecl->set_parent(scope);

          if (scope != NULL)
             {
               mysymbol = new SgClassSymbol(nondefdecl);
               scope->insert_symbol(name, mysymbol);
             }
            else
             {
       // Liao 9/2/2009: This is not an error. We support bottomup AST construction and scope can be unkown.   
            // DQ (1/26/2009): I think this should be an error, but that appears it would
            // break the existing interface. Need to discuss this with Liao.
            //   printf ("Warning: no scope provided to support symbol table entry! \n");
             }
        }
#endif
#endif

//     printf ("SageBuilder::buildClassDeclaration_nfi(): nondefdecl = %p \n",nondefdecl);

  // setOneSourcePositionForTransformation(nondefdecl);
  //
  // Liao 1/18/2011, I changed the semantics of setOneSourcePositionNull to set file_info to null regardless the existence of 
  // file_info of the input node.
  // We do want to keep the file_info of nodefdecl if it is set already as compiler generated.
  //    setOneSourcePositionNull(nondefdecl);

  // nondefdecl->set_firstNondefiningDeclaration(nondefdecl);
  // nondefdecl->set_definingDeclaration(defdecl);
     defdecl->set_firstNondefiningDeclaration(nondefdecl);

     // Liao, 10/30/2009
     // The SgClassDeclaration constructor will automatically generate a SgClassType internally if NULL is passed for SgClassType
     // This is not desired when building a defining declaration and an inefficience in the constructor
     // Ideally, only the first nondefining class declaration should have a dedicated SgClassType and 
     // the defining class declaration (and other nondefining declaration) just shared that SgClassType.
     if (defdecl->get_type () != NULL) 
     {
       // if a defining class declaration's type is associated with a defining class.
       // This is a wrong SgClassType and has to be reset
       if (defdecl->get_type()->get_declaration() == isSgDeclarationStatement(defdecl) )
       {
         delete (defdecl->get_type ());
       }
     }
     // patch up the SgClassType for the defining class declaration
     ROSE_ASSERT (nondefdecl->get_type() != NULL); 
     ROSE_ASSERT (nondefdecl->get_type()->get_declaration() == isSgDeclarationStatement(nondefdecl)); 
     defdecl->set_type(nondefdecl->get_type()); 

  // I don't think this is always a forward declaration (e.g. if it is not used in a prototype).
  // Checking the olded EDG/ROSE interface it appears that it is always marked forward (unless 
  // used in a defining declaration).
     nondefdecl->setForward();

     if (scope != NULL)  // put into fixStructDeclaration() or alike later on
        {
          fixStructDeclaration(defdecl,scope);
          fixStructDeclaration(nondefdecl,scope);
#if 0
          SgClassSymbol* mysymbol = new SgClassSymbol(nondefdecl);
          ROSE_ASSERT(mysymbol);
          scope->insert_symbol(name, mysymbol);
          printf ("@@@@@@@@@@@@@@ In buildClassDeclaration_nfi(): setting scope of defining and non-defining declaration to scope = %s \n",scope->class_name().c_str());
          defdecl->set_scope(scope);
          nondefdecl->set_scope(scope);

       // defdecl->set_parent(scope);

       // Liao, 9/2/2009. merged into fixStructDeclaration
       // DQ (1/25/2009): The scope is not the same as the parent, since the scope is logical, and the parent is structural (note that topScopeStack() is structural).
        nondefdecl->set_parent(scope);
       //   nondefdecl->set_parent(topScopeStack());
       // Liao, 9/2/2009. scope stack is optional, it can be empty
     defdecl->set_parent(scope);
     //defdecl->set_parent(topScopeStack());
#endif
        }

  // DQ (1/26/2009): I think we should assert this, but it breaks the interface as defined
  // by the test code in tests/roseTests/astInterfaceTests.
  // ROSE_ASSERT(defdecl->get_parent() != NULL);

  // ROSE_ASSERT(nonDefiningDecl->get_parent() != NULL);

     ROSE_ASSERT(defdecl->get_definingDeclaration() == defdecl);
     ROSE_ASSERT(defdecl->get_firstNondefiningDeclaration() != defdecl->get_definingDeclaration());

     return defdecl;    
   }

SgClassDeclaration * SageBuilder::buildStructDeclaration(const string& name, SgScopeStatement* scope/*=NULL*/)
   {
     SgName myname(name);
     return buildStructDeclaration(myname, scope);
   }

SgClassDeclaration * SageBuilder::buildStructDeclaration(const char* name, SgScopeStatement* scope/*=NULL*/)
   {
     SgName myname(name);
     return buildStructDeclaration(myname, scope);
   }

SgEnumDeclaration * SageBuilder::buildEnumDeclaration(const SgName& name, SgScopeStatement* scope /*=NULL*/)
  {
 // DQ (1/11/2009): This function has semantics very different from the buildEnumDeclaration_nfi() function!

    if (scope == NULL)
      scope = SageBuilder::topScopeStack();
    SgEnumDeclaration* decl = buildEnumDeclaration_nfi(name, scope);
    setOneSourcePositionForTransformation(decl);
    setOneSourcePositionForTransformation(decl->get_firstNondefiningDeclaration());
    setOneSourcePositionForTransformation(decl->get_definingDeclaration());
    return decl;    
  } //buildEnumDeclaration()

SgEnumDeclaration * SageBuilder::buildEnumDeclaration_nfi(const SgName& name, SgScopeStatement* scope)
  {
    SgEnumDeclaration* defdecl = new SgEnumDeclaration (name,NULL);
    ROSE_ASSERT(defdecl);
    setOneSourcePositionNull(defdecl);
    // constructor is side-effect free
    defdecl->set_definingDeclaration(defdecl);

    // build the nondefining declaration
    SgEnumDeclaration* nondefdecl = buildNondefiningEnumDeclaration_nfi(name, scope);
    nondefdecl->set_definingDeclaration(defdecl);
    defdecl->set_firstNondefiningDeclaration(nondefdecl);

 // DQ (1/11/2009): The buildNondefiningEnumDeclaration function builds an entry in the symbol table, and so we don't want a second one!
#if 0
    SgEnumSymbol* mysymbol = new SgEnumSymbol(nondefdecl);
    ROSE_ASSERT(mysymbol);
 // scope->print_symboltable("buildEnumDeclaration_nfi(): before inserting new SgEnumSymbol");
    scope->insert_symbol(name, mysymbol);
#endif

    defdecl->set_scope(scope);
    nondefdecl->set_scope(scope);
    defdecl->set_parent(scope);
    nondefdecl->set_parent(scope);
    return defdecl;    
  } //buildEnumDeclaration_nfi()

  //! Build a SgFile node
SgFile*
SageBuilder::buildFile(const std::string& inputFileName, const std::string& outputFileName, SgProject* project/*=NULL*/)
   {
     ROSE_ASSERT(inputFileName.size()!=0);// empty file name is not allowed.
     string sourceFilename = inputFileName, fullname;
     Rose_STL_Container<std::string> arglist;
     int nextErrorCode = 0;

     if (project == NULL)
      // SgProject is created on the fly
      // Make up an arglist in order to reuse the code inside SgFile::setupSourceFilename()
        {
          project = new SgProject();
          ROSE_ASSERT(project);
          project->get_fileList().clear();

          arglist.push_back("cc"); 
          arglist.push_back("-c"); 
          project->set_originalCommandLineArgumentList (arglist);
        }

     ifstream testfile(inputFileName.c_str());
     if (!testfile.is_open()) 
        {
       // create a temporary file if the file does not exist.
       // have to do this, otherwise StringUtility::getAbsolutePathFromRelativePath() complains
       // which is called by result->setupSourceFilename(arglist);
          testfile.close();
          ofstream outputfile(inputFileName.c_str(),ios::out); 
       // DQ (2/6/2009): I think this comment is helpful to put into the file (helps explain why the file exists).
          outputfile<<"// Output file generated so that StringUtility::getAbsolutePathFromRelativePath() will see a vaild file ... unparsed file will have rose_ prefix "<<endl;
          outputfile.close();
        }
       else // file already exists , load and parse it
        {
       // should not reparse all files in case their ASTs have unsaved changes, 
       // just parse the newly loaded file only.
       // use argv here, change non-existing input file later on
       // TODO add error code handling 

       // DQ (2/6/2009): Avoid closing this file twice (so put this here, instead of below).
          testfile.close();
          // should remove the old one here, Liao, 5/1/2009
        }

  // DQ (2/6/2009): Avoid closing this file twice (moved to false branch above).
  // testfile.close();

  // DQ (2/6/2009): Need to add the inputFileName to the source file list in the project, 
  // because this list will be used to subtract off the source files as required to build 
  // the commandline for the backend compiler.
     project->get_sourceFileNameList().push_back(inputFileName);

     Rose_STL_Container<string> sourceFilenames = project->get_sourceFileNameList();
  // printf ("In SageBuilder::buildFile(): sourceFilenames.size() = %zu sourceFilenames = %s \n",sourceFilenames.size(),StringUtility::listToString(sourceFilenames).c_str());

     arglist = project->get_originalCommandLineArgumentList();

  // DQ (2/6/2009): We will be compiling the source code generated in the 
  // "rose_<inputFileName>" file, so we don't want this on the argument stack.
     arglist.push_back(sourceFilename);

#if 1
  // DQ (2/6/2009): Modified.
  // There is output file name specified for rose translators
     if (outputFileName.empty() == false)
        {
          arglist.push_back("-rose:o");
       // arglist.push_back("-o");
          arglist.push_back(outputFileName);
        }
#endif

  // DQ (4/15/2010): Turn on verbose mode
     arglist.push_back("-rose:verbose 2");

  // This handles the case where the original command line may have referenced multiple files.
     Rose_STL_Container<string> fileList = CommandlineProcessing::generateSourceFilenames(arglist,/* binaryMode = */ false);
     CommandlineProcessing::removeAllFileNamesExcept(arglist,fileList,sourceFilename);

  // DQ (9/3/2008): Added support for SgSourceFile IR node
  // SgFile* result = new SgFile (arglist, nextErrorCode, 0, project);
  // AS(10/04/08) Because of refactoring we require the determineFileType function to be called 
  // to construct the node.
  // SgSourceFile* result = new SgSourceFile (arglist, nextErrorCode, 0, project);
  // SgSourceFile* result = isSgSourceFile(determineFileType(arglist, nextErrorCode, project));
  // TH (2009-07-15): changed to more generig isSgFile, this also supports SgBinaryComposite
     SgFile* result = determineFileType(arglist, nextErrorCode, project);
     ROSE_ASSERT(result != NULL);

#if 0
     result->display("SageBuilder::buildFile()");
#endif

     result->set_parent(project);
    if (!Outliner::use_dlopen)     
       project->set_file(*result);  // equal to push_back()
    else
    {
      // Liao, 5/1/2009, 
      // if the original command line is: gcc -c -o my.o my.c and we want to  
      // add a new file(mynew.c), the command line for the new file would become "gcc -c -o my.o mynew.c "
      // which overwrites the object file my.o from my.c and causes linking error.
      // To avoid this problem, I insert the file at the beginning and let the right object file to be the last generated one
      //
      // TODO This is not an elegant fix and it causes some strange assertion failure in addAssociatedNodes(): default case node 
      // So we only turn this on if Outliner:: use_dlopen is used for now
      // The semantics of adding a new source file can cause changes to linking phase (new object files etc.)
      // But ROSE has a long-time bug in handling combined compiling and linking command like "translator -o a.out a.c b.c"
      // It will generated two command line: "translator -o a.out a.c" and "translator -o a.out b.c", which are totally wrong.
      // This problem is very relevant to the bug.
      SgFilePtrList& flist = project->get_fileList();
      flist.insert(flist.begin(),result);
    }
     project->set_frontendErrorCode(max(project->get_frontendErrorCode(), nextErrorCode));

  // Not sure why a warning shows up from astPostProcessing.C
  // SgNode::get_globalMangledNameMap().size() != 0 size = %zu (clearing mangled name cache)
     if (result->get_globalMangledNameMap().size() != 0) 
          result->clearGlobalMangledNameMap();

     return result;
   }// end SgFile* buildFile()


PreprocessingInfo* SageBuilder::buildComment(SgLocatedNode* target, const std::string & content,PreprocessingInfo::RelativePositionType position/*=PreprocessingInfo::before*/,PreprocessingInfo::DirectiveType dtype/* = PreprocessingInfo::CpreprocessorUnknownDeclaration*/)
   {
     return SageInterface::attachComment(target,content, position, dtype);  
   }

//! #define xxx yyy 
PreprocessingInfo* SageBuilder::buildCpreprocessorDefineDeclaration(SgLocatedNode* target,const std::string & content,PreprocessingInfo::RelativePositionType position /* =PreprocessingInfo::before*/)
  {
    ROSE_ASSERT(target != NULL); //dangling #define xxx is not allowed in the ROSE AST
    // simple input verification
    std::string content2 = content;  
    boost::algorithm::trim(content2);
    string prefix = "#define";
    string::size_type pos = content2.find(prefix, 0);
    ROSE_ASSERT (pos == 0);

    PreprocessingInfo* result = NULL;

    PreprocessingInfo::DirectiveType mytype = PreprocessingInfo::CpreprocessorDefineDeclaration;

 // DQ (7/19/2008): Modified interface to PreprocessingInfo
 // result = new PreprocessingInfo (mytype,content, "transformation-generated", 0, 0, 0, position, false, true);
    result = new PreprocessingInfo (mytype,content, "transformation-generated", 0, 0, 0, position);
    ROSE_ASSERT(result);
    target->addToAttachedPreprocessingInfo(result);
    return result;
  
  }

//! Build an abstract handle from a SgNode
AbstractHandle::abstract_handle * SageBuilder::buildAbstractHandle(SgNode* n)
{
  // avoid duplicated creation
  static std::map<SgNode*, AbstractHandle::abstract_handle *> handleMap;

  ROSE_ASSERT(n != NULL);
  AbstractHandle::abstract_handle * ahandle =handleMap[n];
  if (ahandle==NULL)
  {
    AbstractHandle::abstract_node* anode = AbstractHandle::buildroseNode(n);
    ROSE_ASSERT(anode !=NULL );
    ahandle = new AbstractHandle::abstract_handle(anode);
    //TODO do we allow NULL handle to be returned?
    ROSE_ASSERT(ahandle != NULL);
  }
  return ahandle;
}<|MERGE_RESOLUTION|>--- conflicted
+++ resolved
@@ -163,12 +163,8 @@
   {
     // Liao 12/13/2010
     // Fortran subroutine/function parameters have corresponding variable declarations in the body
-<<<<<<< HEAD
-    // we need to share the initialized names of the parameters instead of creating new ones
-=======
     // For this declaration, it should use the initialized names of the parameters instead of creating new ones
     // The symbol of the init name should be under SgFunctionDefinition, instead of the function body block
->>>>>>> 5936b856
     bool isFortranParameter = false; 
     if (SageInterface::is_Fortran_language())
     {
@@ -178,17 +174,6 @@
         SgSymbolTable * st = f_def->get_symbol_table();
         ROSE_ASSERT (st != NULL);
         SgVariableSymbol * v_symbol = st->find_variable(name); 
-<<<<<<< HEAD
-        if (v_symbol != NULL)
-        {
-          // replace the default one with the one from parameter
-          SgInitializedName *old_initName = varDecl->get_decl_item (name);
-          ROSE_ASSERT (old_initName != NULL);
-          SgInitializedName * new_initName = v_symbol->get_declaration();
-          ROSE_ASSERT (new_initName != NULL);
-          SgInitializedNamePtrList  n_list= varDecl->get_variables();
-          std::replace (n_list.begin(), n_list.end(),old_initName, new_initName );
-=======
         if (v_symbol != NULL) // find a function parameter with the same name
         {
           // replace the default one with the one from parameter
@@ -203,13 +188,10 @@
           ROSE_ASSERT (varDecl->get_decl_item (name)==new_initName); //ensure the new one can be found  
 
           // change the function argument's old parent to the variable declaration
->>>>>>> 5936b856
           SgNode * old_parent = new_initName->get_parent();
           ROSE_ASSERT  (old_parent != NULL);
           ROSE_ASSERT  (isSgFunctionParameterList(old_parent) != NULL);
           new_initName->set_parent(varDecl); // adjust parent from SgFunctionParameterList to SgVariableDeclaration
-<<<<<<< HEAD
-=======
 
        // DQ (1/25/2011): Deleting these causes problems if I use this function in the Fortran support...
        // delete (default_initName->get_declptr()); // delete the var definition
@@ -221,17 +203,12 @@
           new_initName->set_declptr(var_def); // it was set to SgProcedureHeaderStatement as a function argument
 
           delete (default_initName); // must delete the old one to pass AST consistency test
->>>>>>> 5936b856
           isFortranParameter = true;
         }
       }
     }
-<<<<<<< HEAD
-    if (! isFortranParameter)
-=======
     if (! isFortranParameter) // No need to add symbol to the function body if it is a Fortran parameter
                               // The symbol should already exist under function definition for the parameter
->>>>>>> 5936b856
       fixVariableDeclaration(varDecl,scope);
   }
 #if 0
@@ -298,11 +275,7 @@
        varDecl->set_definingDeclaration(varDecl);
 #endif
 
-<<<<<<< HEAD
-  ROSE_ASSERT (varDecl->get_declarationModifier().get_accessModifier().isPublic() == false);
-=======
   //ROSE_ASSERT (varDecl->get_declarationModifier().get_accessModifier().isPublic() == false);
->>>>>>> 5936b856
   return varDecl;
 }
 
