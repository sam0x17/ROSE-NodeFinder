--- conflicted
+++ resolved
@@ -164,10 +164,7 @@
           printf ("In postProcessingSupport: Test 1: Calling postProcessingTestFunctionCallArguments() \n");
           postProcessingTestFunctionCallArguments(node);
 #endif
-<<<<<<< HEAD
-=======
 #ifndef ROSE_USE_CLANG_FRONTEND
->>>>>>> 7e925bae
        // DQ (10/31/2012): Added fixup for EDG bug which drops variable declarations of some source sequence lists.
           fixupEdgBugDuplicateVariablesInAST();
 #endif
