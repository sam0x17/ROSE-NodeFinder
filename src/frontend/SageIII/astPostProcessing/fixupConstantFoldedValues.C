--- conflicted
+++ resolved
@@ -26,12 +26,8 @@
   // This should be turned on except for internal testing.
      ROSE_ASSERT(makeASTConstantFoldingExpressionConsistant == true);
 #else
-<<<<<<< HEAD
-     printf ("WARNING: INTERNAL TESTING MODE! \n");
-=======
      printf ("WARNING: INTERNAL TESTING MODE: In resetConstantFoldedValues() \n");
      ROSE_ASSERT(makeASTConstantFoldingExpressionConsistant == false);
->>>>>>> 7e925bae
 #endif
 
   // This will become an input option in the near future.  Once they can be supported through all of the test codes.
