--- conflicted
+++ resolved
@@ -2960,17 +2960,14 @@
             // if (declarationStatement != NULL)
                if (declarationStatement != NULL && isSgLabelSymbol(symbol) == NULL)
                   {
-<<<<<<< HEAD
                  // DQ (8/21/2013): Test added by Tristan are a problem for Fortran code...
 #if 0
                     assert(declarationStatement->get_firstNondefiningDeclaration() != NULL);
                     assert(declarationStatement->get_firstNondefiningDeclaration() == declarationStatement);
 #endif
-=======
                  // DQ (7/25/2013): Tristan reports that this assertion is false for test2001_06.C.
                  // ROSE_ASSERT(declarationStatement->get_firstNondefiningDeclaration() == declarationStatement);
 
->>>>>>> 26bbcd4a
                     SgSymbol* local_symbol = declarationStatement->get_symbol_from_symbol_table();
 #if 0
                     if (local_symbol == NULL)
