--- conflicted
+++ resolved
@@ -1272,16 +1272,12 @@
       SgFunctionRefExp *func_ref1 = buildFunctionRefExp (outlined_func); 
       external_stmt1->get_parameter_list()->prepend_expression(func_ref1);
       func_ref1->set_parent(external_stmt1->get_parameter_list());
-<<<<<<< HEAD
-      prependStatement(external_stmt1, func_body);
-=======
       // must put it into the declaration statement part, after possible implicit/include statements, if any
       SgStatement* l_stmt = findLastDeclarationStatement (func_body); 
       if (l_stmt)
         insertStatementAfter(l_stmt,external_stmt1);
       else  
         prependStatement(external_stmt1, func_body);
->>>>>>> 5936b856
     }
 
     SgScopeStatement * p_scope = target->get_scope();
@@ -1307,13 +1303,7 @@
       SgExpression * parameter2= buildIntVal(0); // TODO numThread not 0 
       SgExpression * parameter3 = buildIntVal (pdSyms3.size()); //TODO double check if pdSyms3 is the right set of variables to be passed
       parameters = buildExprListExp(buildFunctionRefExp(outlined_func), parameter2, parameter3);
-<<<<<<< HEAD
-      //appendExpression(parameters, buildFunctionRefExp(outlined_func));
-      //appendExpression(parameters, parameter2);
-      //appendExpression(parameters, parameter3);
-=======
-
->>>>>>> 5936b856
+
       ASTtools::VarSymSet_t::iterator iter = pdSyms3.begin();
       for (; iter!=pdSyms3.end(); iter++)
       {
@@ -1457,8 +1447,6 @@
     ASTtools::VarSymSet_t pdSyms3; // store all variables which should be passed by reference
     std::set<SgInitializedName*> readOnlyVars;
     SgFunctionDeclaration* outlined_func = generateOutlinedTask (node, wrapper_name, syms, readOnlyVars, pdSyms3);
-<<<<<<< HEAD
-=======
 
     if (SageInterface::is_Fortran_language() )
     { // EXTERNAL outlined_function , otherwise the function name will be interpreted as a integer/real variable
@@ -1480,7 +1468,6 @@
         prependStatement(external_stmt1, enclosing_body);
     }
 
->>>>>>> 5936b856
 
     SgScopeStatement * p_scope = target->get_scope();
     ROSE_ASSERT(p_scope != NULL);
@@ -2376,15 +2363,6 @@
           init = buildAssignInitializer(buildVarRefExp(orig_var, bb1));
         }
         string private_name = "_p_"+orig_name;
-<<<<<<< HEAD
-        if (SageInterface::is_Fortran_language()) // leading _ is not allowed in Fortran
-          private_name = "p_"+orig_name;
-        else
-          private_name = "_p_"+orig_name;
-        local_decl = buildVariableDeclaration(private_name, orig_type, init, bb1);
-       //   prependStatement(local_decl, bb1);
-       front_stmt_list.push_back(local_decl);   
-=======
 
         if (SageInterface::is_Fortran_language() )
         {
@@ -2406,7 +2384,6 @@
           //   prependStatement(local_decl, bb1);
           front_stmt_list.push_back(local_decl);   
         }
->>>>>>> 5936b856
         // record the map from old to new symbol
         var_map.insert( VariableSymbolMap_t::value_type( orig_symbol, getFirstVarSym(local_decl)) ); 
       }
@@ -3002,24 +2979,6 @@
     SgStatement* body = target->get_body();
     ROSE_ASSERT(body != NULL);
 
-<<<<<<< HEAD
-    patchUpPrivateVariables(file);
-    patchUpFirstprivateVariables(file);
-    // Liao 12/2/2010, Fortran does not require function prototypes
-    if (!SageInterface::is_Fortran_language() )
-      insertRTLHeaders(file);
-    insertRTLinitAndCleanCode(file);
-    //    translationDriver driver;
-    // SgOmpXXXStatment is compiler-generated and has no file info
-    //driver.traverseWithinFile(file,postorder);
-    //  driver.traverse(file,postorder);
-    // AST manipulation with postorder traversal is not reliable,
-    // We record nodes first then do changes to them
-
-    Rose_STL_Container<SgNode*> nodeList = NodeQuery::querySubTree(file, V_SgStatement);
-    Rose_STL_Container<SgNode*>::reverse_iterator nodeListIterator = nodeList.rbegin();
-    for ( ;nodeListIterator !=nodeList.rend();  ++nodeListIterator)
-=======
     // Find all variable references from the task's body
     Rose_STL_Container<SgNode*> refList = NodeQuery::querySubTree(body, V_SgVarRefExp);
     Rose_STL_Container<SgNode*>::iterator var_iter = refList.begin();
@@ -3097,7 +3056,6 @@
     SgStatement* node = isSgStatement(*nodeListIterator);
     ROSE_ASSERT(node != NULL);
     switch (node->variantT())
->>>>>>> 5936b856
     {
       case V_SgOmpParallelStatement:
         {
