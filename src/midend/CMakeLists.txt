--- conflicted
+++ resolved
@@ -7,53 +7,6 @@
 add_subdirectory(astUtil)
 add_subdirectory(binaryAnalyses)
 add_subdirectory(programTransformation)
-<<<<<<< HEAD
 if(NOT enable-internalFrontendDevelopment)
   add_subdirectory(programAnalysis)
-endif()
-=======
-########### next target   ###############
-
-#add_library( midend_static STATIC ${midend_src}  )
-#add_dependencies( midend_static ROSETTA midend_processing midend_util midend_pa midend_pt midend_loopproc midend_binary )
-
-# tps (12/17/2009) : Experiments to create (small) dynamic libraries.
-# The following libraries require dllexport and dllimport in WINDOWS!
-#add_library( midend_shared SHARED ${midend_src}  )
-#add_dependencies( midend_shared ROSETTA midend_processing midend_util midend_pa midend_pt midend_loopproc midend_binary )
-
-#target_link_libraries(midend_static 
-#     midend_processing midend_util midend_pa midend_pt midend_loopproc midend_binary
-# )
- 
-########### install files ###############
-
-
-
-
-#original Makefile.am contents follow:
-
-#include $(top_srcdir)/config/Makefile.for.ROSE.includes.and.libs
-#
-#SUBDIRS = \
-#        abstractHandle \
-#        astDiagnostics \
-#        astInlining \
-#        astOutlining \
-#        astProcessing \
-#        astMatching \
-#        astQuery \
-#        astRewriteMechanism \
-#        astUtil \
-#        binaryAnalyses \
-#        loopProcessing \
-#        ompLowering \
-#        programAnalysis \
-#        programTransformation
-#
-## DQ (7/25/2008):
-## This file is deliberately excluded from a distribution so that the
-## "make docs" rule (at the top level directory) can query the file to
-## determin if this is a distribution.
-## EXTRA_DIST = midend.docs
->>>>>>> d15c2c0c
+endif()