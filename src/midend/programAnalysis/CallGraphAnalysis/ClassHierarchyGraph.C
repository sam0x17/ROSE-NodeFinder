--- conflicted
+++ resolved
@@ -96,39 +96,10 @@
     return *result;
 }
 
-<<<<<<< HEAD
-const ClassHierarchyWrapper::ClassDefSet& ClassHierarchyWrapper::getDirectAncestorclasses(SgClassDefinition * cls) const
-{
-    if (cls->get_declaration()->get_definingDeclaration() != NULL)
-    {
-        cls = isSgClassDefinition(isSgClassDeclaration(cls->get_declaration()->get_definingDeclaration())->get_definition());
-        ROSE_ASSERT(cls != NULL);
-    }
-
-    const ClassDefSet* result = NULL;
-
-    ClassDefToClassDefsMap::const_iterator children = directParents.find(cls);
-    if (children == directParents.end())
-    {
-        static ClassDefSet emptySet;
-        result = &emptySet;
-    }
-    else
-    {
-        result = &children->second;
-    }
-
-    return *result;
-}
-
-
-void ClassHierarchyWrapper::buildAncestorsMap(const ClassDefToClassDefsMap& parents, ClassDefToClassDefsMap& transitiveParents)
-=======
 void findParents(const string& classMangledName,
         const ClassHierarchyWrapper::MangledNameToClassDefsMap& parents,
         ClassHierarchyWrapper::MangledNameToClassDefsMap& transitiveParents,
         set<SgClassDefinition*>& processed)
->>>>>>> 2357a223
 {
     ClassHierarchyWrapper::MangledNameToClassDefsMap::const_iterator currentParents = parents.find(classMangledName);
 
