--- conflicted
+++ resolved
@@ -812,15 +812,6 @@
 
 SgInitializedName* VariableRenaming::UniqueNameTraversal::resolveTemporaryInitNames(SgInitializedName* name)
 {
-<<<<<<< HEAD
-	if (!isSgVarRefExp(name->get_parent()))
-		return name;
-
-	foreach(SgInitializedName* otherName, allInitNames)
-	{
-		if (otherName->get_prev_decl_item() == name)
-			return otherName;
-=======
 	//Initialized names are children of varRefs when names are used before they are declared (possible in class definitions)
 	if (isSgVarRefExp(name->get_parent()))
 	{
@@ -837,7 +828,6 @@
 	{
 		if (name->get_prev_decl_item() != NULL)
 			return name->get_prev_decl_item();
->>>>>>> c80ed624
 	}
 
 	return name;
@@ -2850,19 +2840,6 @@
 	}
 
 	//We want to propagate the def/use information up from the varRefs to the higher expressions.
-<<<<<<< HEAD
-	if (isSgInitializedName(node))
-	{
-		VarUniqueName * uName = VariableRenaming::getUniqueName(node);
-		ROSE_ASSERT(node);
-
-		//Add this as a def
-		ssa->getDefTable()[node][uName->getKey()].push_back(node);
-
-		if (ssa->getDebug())
-		{
-			cout << "Defined " << uName->getNameString() << endl;
-=======
 	if (SgInitializedName* initName = isSgInitializedName(node))
 	{
 		VarUniqueName * uName = VariableRenaming::getUniqueName(node);
@@ -2880,7 +2857,6 @@
 			{
 				cout << "Defined " << uName->getNameString() << endl;
 			}
->>>>>>> c80ed624
 		}
 
 		return ChildUses();
