// #########################################################    -*- C++ -*-
// #########################################################
//                      HEADER CODE
// #########################################################
// #########################################################

HEADER_START

 /*  This class forms a base class for all of the types represented in the C++ grammar.
     All types are derived from this class and thus contain the following functionality.
  */

     public:
      /*
          \if documentDevelopmentVersionUsingDoxygen
          name Friend Classes
               \brief Friend classes declarations

          \endif
       */
          friend class SgPointerType;     //!< provide access to private data
          friend class SgReferenceType;   //!< provide access to private data
          friend class SgTypedefType;     //!< provide access to private data
       /*! */

     public:
      /*! \if documentDevelopmentVersionUsingDoxygen
               \brief default constructor

               Default constructor and destructors are not documented in user
               interface \ref defaultConstructorDestructorDocumentationPage.
               \sa \ref defaultConstructorDestructorDocumentationPage
          \endif
       */
          SgType();

      /*! \brief copy constructor

          The Copy constructor is provide to support the AST copy mechanism, where
          types are copied to support copying of named types.
       */
          SgType(const SgType & X);

       // RV (1/30/2006)
      /*! Returns a mangled string representation of this type.
          Equivalent types have the same mangled string.
       */
          virtual SgName get_mangled (void) const;

       // SKW (3/1/2011): Added these explicit declarations since we no longer build them automatically
          virtual SgExpression * get_type_kind () const;
          virtual void set_type_kind ( SgExpression* type_kind );

      /*!
          name Numerical Modifiers
          \brief Compute numerical properties of type.

          These define numeric properties of the type (e.g. int, float, etc.)

          \internal Return type should be changed to "bool."
       */
          bool isUnsignedType() const;  //!< There are many sorts of unsigned types (this queries an arbitrary type).
          bool isIntegerType() const;   //!< There are many sorts of integer types (this queries an arbitrary type).
          bool isFloatType() const;     //!< There are several sorts of float types (this queries an arbitrary type).
       /*! */

       // DQ (10/11/2007): These sorts of values are usually handled as enum fields in ROSE. They could be redone at some point.
       // PC and AS new variables to support a flexible stripType() which takes an bit array as a paramater
          static const unsigned char STRIP_MODIFIER_TYPE  = ((unsigned char) 1 << 0); // 0x01
          static const unsigned char STRIP_REFERENCE_TYPE = ((unsigned char) 1 << 1); // 0x02
          static const unsigned char STRIP_POINTER_TYPE   = ((unsigned char) 1 << 2); // 0x04
          static const unsigned char STRIP_ARRAY_TYPE     = ((unsigned char) 1 << 3); // 0x08
          static const unsigned char STRIP_TYPEDEF_TYPE   = ((unsigned char) 1 << 4); // 0x016

      /*! \brief Some types can hide other type IR nodes internally.  This function is true if it can hide another type (pointer, array, etc.).

          Result is true if it can hide a one or more types, else false.

          \internal True only if this is either a SgPointerType, SgArrayType, SgReferenceType, SgTypedefType, SgFunctionType, or SgModifierType.
       */
          bool containsInternalTypes();

      /*! \brief Generate a container of types hidden in the input type.

          Returns a vector of types hidden in the input type (pointer, array, etc.).

          \internal Order of types in vector is not significant (e.g. for SgFunctionType IR nodes).
       */
          Rose_STL_Container<SgType*> getInternalTypes() const;

      /*! \brief Reset the base type.
          This function resets the base type.  It is an error to call it for types where containsInternalTypes() == false.
       */
          void reset_base_type(SgType* baseType);

      /*! \brief Return the base type of the associated type.
          The base type is important when dealing with pointers, arrays, etc.
       */
          SgType* findBaseType() const;

          SgType * dereference();              //!< Returns type hidden behind pointer of reference.
          const SgType * dereference() const ; //!< Returns type hidden behind pointer of reference.

       // DQ (6/21/2005): Added to support getting a deeply nested types quickly and easily.
      //! Returns hidden type beneath layers of typedefs, pointers, references, modifiers, array representation, etc.
          SgType* stripType(unsigned char bit_array = STRIP_MODIFIER_TYPE | STRIP_REFERENCE_TYPE | STRIP_POINTER_TYPE | STRIP_ARRAY_TYPE | STRIP_TYPEDEF_TYPE ) const;

       // DQ (6/30/2005): Added to support invistigation of hidden types
      //! This only strips away typedefs and modifiers (specialized usage).
          SgType* stripTypedefsAndModifiers() const;

       // DQ (6/30/2005): Would these functions also be useful?
       // SgType* stripTypedefs() const;
       // SgType* stripModifiers() const;

       // DQ (7/26/2010): Now we finally need this function!
       // Generates a new SgModifierType with modifiers set according to input parameter.
       // SgModifierType* matchModifiers(unsigned int f);

       // void printName(SgUnparse_Info& ui, ostream& os);

#if 0
       // This codes was part of an experiment to distinguish struct tag { int x; } X; from struct tag X;
       // It turns out that the declaration of the tag in this case in placed into the EDG orphan list
       // as a type and that we don't require this mechanism (thought we might in the future so for now
       // it is just commented out.

       // DQ Added to support unparsing of autonomous declarations
       // Support for variable declearations where the type is explicitly defined as a structure
          enum useWithinDeclarationEnum {
           // handle cases of struct B btag { int x; } b_1st; and struct btag b_2nd;
               e_first_declaration          = 0x00000001,
           // distinguish between B { int x; } b; and B btag { int x; } b;
               e_autonomous_tag_declaration = 0x00000002
                                    };
          useWithinDeclarationEnum p_useWithinDeclaration;

       // These are for support of the useWithinDeclaration variable
          bool isFirstDeclaration() const;
          void setFirstDeclaration();
          void unsetFirstDeclaration();
          bool isAutonomousTagDeclaration() const;
          void setAutonomousTagDeclaration();
          void unsetAutonomousTagDeclaration();
#endif

       // DQ (9/7/2007): Support for Fortran attribute specifiers
          enum fortran_attribute_specifiers_enum
             {
               e_unknown_attribute_specifier = 0,
               e_public_access,
               e_private_access,
               e_allocatable,
               e_asynchronous,
               e_bind,
               e_data,
               e_dimension,
               e_intent,
               e_optional,
               e_parameter,
               e_pointer,
               e_protected,
               e_save,
               e_target,
               e_value,
               e_volatile,
               e_last_attribute_specifier
             };



      /*
          name Conversion Functions
          \brief Simple conversion functions.
          \internal Not sure these are useful when using the string interface.
       */
      //! performs simple conversions
          static SgType * arithmetic_conversions(SgType *, SgType *);

      //! handles promotion to integer
          static SgType * integer_promotion     (SgType *, SgType *);

      //! handles promotion to float
          static SgType * float_promotion       (SgType *, SgType *);
      /*! */

       // DQ (4/27/2005): Added protected function to support refactored code for name mangling
     protected:
      //! \deprecated by RV (2/2/2006)
          SgName mangledNameSupport(SgName & fname, SgUnparse_Info& info);

     public:

       // DQ (7/24/2010): Added static function to distiquish which types (very few) are
       // required to use the local type table for types built during AST construction.
       // This is required to support that we don't always know the scope of a type while
       // it is being constructed (while it's declarations are being constructed).
          static bool handledUsingLocalTable( SgType* t );

       // DQ (7/30/2010): This function gets the scope from either the C/C++ or Fortran
       // procesing so that the local type table in each scope can be referenced.
          static SgScopeStatement* getCurrentScope();

          SgDeclarationStatement* getAssociatedDeclaration() const;

HEADER_END


HEADER_X_TYPE_START
HEADER_X_TYPE_END


HEADER_NON_X_TYPE_START
HEADER_NON_X_TYPE_END

HEADER_BUILTIN_TYPE_SUPPORT_START
#if 0
       // DQ (12/26/2005): Supporting function for traverseMemoryPool
       // where static IR nodes (only isn soem SgType IR nodes) are
       // present and must be traversed using specially generated code.
          static void executeVisitorMemberFunctionOnBuiltinData(ROSE_VisitorPattern & visitor);
#endif
HEADER_BUILTIN_TYPE_SUPPORT_END


HEADER_COMMON_CREATE_TYPE_START
      //! example of type used where construction is particularly simple
       // DQ (1/31/2006): Modified to build all types in the memory pools
       // static $CLASSNAME builtin_type;
       // static $CLASSNAME* builtin_type;

       // DQ (6/18/2007): This does not appear to be used anywhere in ROSE.  It is no longer required
       // since we don't store the type explicitly anymore except in a few IR nodes which have there
       // own data member and associated access function.
       // static $CLASSNAME* get_builtin_type();

       // DQ (6/18/2007): This does not appear to be used anywhere in ROSE.  It is no longer required
       // since we don't store the type explicitly anymore except in a few IR nodes which have there
       // own data member and associated access function.
       // static void set_builtin_type($CLASSNAME* builtin_type);

      //! function returns example of type
       // DQ (10/4/2010): Added support for optional Fotran type_kind specification.
       // static $CLASSNAME* createType(void);
          static $CLASSNAME* createType(SgExpression* optional_fortran_type_kind = NULL);
HEADER_COMMON_CREATE_TYPE_END


HEADER_CREATE_TYPE_WITH_PARAMETER_START
       // DQ (6/18/2007): This does not appear to be used anywhere in ROSE.  It is no longer required
       // since we don't store the type explicitly anymore except in a few IR nodes which have there
       // own data member and associated access function.
       // static $CLASSNAME* get_builtin_type();

       // DQ (6/18/2007): This does not appear to be used anywhere in ROSE.  It is no longer required
       // since we don't store the type explicitly anymore except in a few IR nodes which have there
       // own data member and associated access function.
       // static void set_builtin_type($CLASSNAME* builtin_type);

      //! more sophisticated version for more complex types like $CLASSNAME (types whose constructors take parameters)
       // DQ (10/4/2010): Added support for optional Fotran type_kind specification.
       // static $CLASSNAME* createType(CREATE_TYPE_PARAMETER);
          static $CLASSNAME* createType(CREATE_TYPE_PARAMETER, SgExpression* optional_fortran_type_kind = NULL);
HEADER_CREATE_TYPE_WITH_PARAMETER_END


HEADER_BUILTIN_FOR_CREATE_TYPE_WITH_PARAMETER_TYPE_ARRAY_START
       // static $CLASSNAME* get_builtin_type();
       // static void set_builtin_type($CLASSNAME* builtin_type);

       //! builtin_type variable specific to the SgArrayType object (for maxBitLength=32 bit integers)
       // Could not use maxBitLength in array size below (so I just used the #define value directly).
       // DQ (1/31/2006): Modified to build all types in the memory pools
       // static $CLASSNAME builtin_type[ROSE_INTEGER_TYPE_MAX_BIT_LENGTH];
       // static $CLASSNAME* builtin_type[ROSE_INTEGER_TYPE_MAX_BIT_LENGTH];
HEADER_BUILTIN_FOR_CREATE_TYPE_WITH_PARAMETER_TYPE_ARRAY_END


HEADER_BUILTIN_FOR_CREATE_TYPE_WITH_PARAMETER_START
       // DQ (6/18/2007): This does not appear to be used anywhere in ROSE.  It is no longer required
       // since we don't store the type explicitly anymore except in a few IR nodes which have there
       // own data member and associated access function.
       // static $CLASSNAME* get_builtin_type();

       // DQ (6/18/2007): This does not appear to be used anywhere in ROSE.  It is no longer required
       // since we don't store the type explicitly anymore except in a few IR nodes which have there
       // own data member and associated access function.
       // static set_builtin_type($CLASSNAME* builtin_type);

       //! builtin_type variable specific to the $CLASSNAME object
       // DQ (1/31/2006): Modified to build all types in the memory pools
       // static $CLASSNAME builtin_type;
       // static $CLASSNAME* builtin_type;
HEADER_BUILTIN_FOR_CREATE_TYPE_WITH_PARAMETER_END


HEADER_GET_MANGLED_START
       // SgName get_mangled ( SgUnparse_Info & info );

      //! Mangled name support for unparser support
       // SgName get_mangled ( SgUnparse_Info & info );
       // RV (1/31/2006): Removed dependence on SgUnparse_Info.
          virtual SgName get_mangled (void) const;

HEADER_GET_MANGLED_END

HEADER_TYPEDEF_TYPE_START

       // DQ (10/18/2007): Added copy constructor so that the typedef lists on each type could be updated properly.
      //! Copy constructor to support AST copy mechanism.
          SgTypedefType ( const SgTypedefType & X );

HEADER_TYPEDEF_TYPE_END

HEADER_VIRTUAL_GET_NAME_START
       //! Gets name of the type (useful for debugging, unparsing, etc.)
       /*! Avoid making abstract base classes (if we can) because in the
           automated generation of code we want to avoid placing constraints
           on derived classes.
        */
       // virtual SgName get_name() const = 0;
          virtual SgName get_name() const;

          SgNamedType ( const SgNamedType & X );
HEADER_VIRTUAL_GET_NAME_END


HEADER_GET_NAME_START
      //! Support for some classes which have pure virtual function in base classes.
      /*! For the classes derived from where the pure  virtual "virtual SgName get_name() = 0;"
          This applies to the SgClassType, SgTypedef and the
          SgEnumType (derived from SgNamedType)
       */
          SgName get_name() const;
HEADER_GET_NAME_END


HEADER_GET_QUALIFIED_NAME_START
      //! Used for the SgNamedType object (base class for the SgClassType, SgTypedefType and the SgEnumType object)
          SgName get_qualified_name() const;
HEADER_GET_QUALIFIED_NAME_END


HEADER_GET_BASE_TYPE_START
      //! This is used in the SgTypedefType object (is not associated with a base_type data field)
          SgType* get_base_type() const;
HEADER_GET_BASE_TYPE_END


HEADER_CLASS_TYPE_START
          SgClassType ( const SgClassType & X );
HEADER_CLASS_TYPE_END


HEADER_JAVA_PARAMETERIZED_TYPE_START
          SgJavaParameterizedType ( const SgJavaParameterizedType & X );
HEADER_JAVA_PARAMETERIZED_TYPE_END


HEADER_ENUM_TYPE_START
          SgEnumType ( const SgEnumType & X );
HEADER_ENUM_TYPE_END


HEADER_TEMPLATE_TYPE_START
HEADER_TEMPLATE_TYPE_END


HEADER_MODIFIER_TYPE_START

       // name TypeModifierGroup3 Type Modifiers
      /*
          name Type Modifiers
          \brief Compute modifier values.

          These return false in the implementation of the virtual functions
          in SgType and are overridden here.

          \internal Return type should be changed to "bool."
          \todo implement type modifier query functions in SgType class.
       */
#if 0
      //! Tests for declaration as const
          bool isConst() const ;
      //! Test for declaration as volatile
          bool isVolatile() const ;
      //! Tests for declaration as restrict
          bool isRestrict() const ;
      //! Tests for declaration as UPC shared
          bool isUPC_Shared() const ;
      //! Tests for declaration as UPC strict
          bool isUPC_Strict() const ;
      //! Tests for declaration as UPC relaxed
          bool isUPC_Relaxed() const ;
#endif
       /*! */

  // DQ (7/28/2010): Make this private so that we can support API that would force the type table to be used.
  // Users should use the build functions to construct modifier types (SgModifierType IR nodes) with different
  // flags set.
  // private:
      //! Access function for modifier
          SgTypeModifier & get_typeModifier();

       // RV (2/2/2006): Added a 'const' version
          const SgTypeModifier& get_typeModifier (void) const;

  // DQ (7/28/2010): Make this public as the end of the previous private region.
     public:
       // friend namespace SageBuilder;
       // friend SgModifierType* SageBuilder::buildConstType(SgType* base_type /*=NULL*/);

          static SgModifierType* insertModifierTypeIntoTypeTable( SgModifierType* result );

#if 0
          void unsetRestrict();
          void setRestrict();
          void unsetConst();
          void setConst();
          void unsetVolatile();
          void setVolatile();
          void unsetUPC_Shared();
          void setUPC_Shared();
          void unsetUPC_Strict();
          void setUPC_Strict();
          void unsetUPC_Relaxed();
          void setUPC_Relaxed();
#endif

#if 0
       // Tests not implemented!

      //! Tests for declaration as extern
          bool isExtern() const ;
      //! Tests for declaration as typedef
          bool isTypedef() const ;
      //! Tests for declaration as virtual
          bool isVirtual() const ;
      //! Test for declaration as protected
          bool isProtected() const ;
      //! Test for declaration as private
          bool isPrivate() const ;
      //! Test for declaration as public
          bool isPublic() const ;
      //! Test for declaration as auto (default)
          bool isAuto() const ;
#endif

#if 0
      //! Enum type containing all modifiers
          enum modifiers
             {
               m_volatile = 0x01, //!< storage modifier
               m_global   = 0x02, //!< not use by ROSE
               m_sync     = 0x04, //!< not use by ROSE
               m_const    = 0x08, //!< const modifier
               m_restrict = 0x10,//!< support for restrict keyword (specifies non-aliased pointers)
               m_shared   = 0x20, //!< UPC shared modifier
               m_strict   = 0x40, //!< UPC strict modifier
               m_relaxed  = 0x80, //!< UPC relaxed modifier
             };

       //! mask bits on
          void set_modifier   (int flag);

       //! mask bits off
          void unset_modifier (int flag);

      //! Access function for modifiers
          bool isConst() const;
          bool isSync() const;
          bool isGlobal() const;
          bool isVolatile() const;
          bool isRestrict() const;

       // UPC specific
          bool isShared() const;
          bool isStrict() const;
          bool isRelaxed() const;

      //! Set/unset functions for specific modifiers
          void unsetSync();
          void setSync();
          void unsetGlobal();
          void setGlobal();
          void unsetConst();
          void setConst();
          void unsetRestrict();
          void setRestrict();

       // UPC specific
          void unsetShared();
          void setShared();
          void unsetStrict();
          void setStrict();
          void unsetRelaxed();
          void setRelaxed();

      //! Get whole bit field fr modifier set
          unsigned int bitfield(void);
#endif

#if 0
       // DQ (4/6/2004): Added to provide uniform support for type modifiers
          enum type_modifier_enum
             {
            // Bit values can support multiple values in a single enum type
               e_unknown     =   0x000,   // Unknown value (default)
               e_const       =   0x001,   // Const qualifier
               e_volatile    =   0x002,   // Volatile qualifier
               e_restrict    =   0x004,   // Restrict qualifier
               e_unaligned   =   0x008,   // Microsoft __unaligned qualifier
               e_near        =   0x010,   // near
               e_far         =   0x020,   // far
               e_upc_shared  =   0x040,   // UPC shared
               e_upc_strict  =   0x080,   // UPC strict
               e_upc_relaxed =   0x100,   // UPC relaxed
               e_last_type_modifier = 0x200
             };

       // DQ (4/6/2004): Added to provide uniform support for storage modifiers
          enum storage_modifier_enum
             {
            // Only one value can be specified (at least in C, what about C++)
               e_unknown_storage,
               e_extern,
               e_static,
               e_auto,
               e_unspecified,
               e_typedef,
               e_register,
               e_asm,
#ifdef FORTRAN_SUPPORTED
               e_local,              // Auto or static at back end's preference
               e_common,             // A COMMON block
               e_associated,         // Variable is part of an association
               e_intrinsic,          // Intrinsic function or subroutine
               e_pointer_based,      // Pointee of a POINTER definition
#endif
               e_last_storage_modifier
             };

       // DQ (4/6/2004): Added to provide uniform support for access modifiers
          enum access_modifier_enum
             {
            // Only one value can be specified (at least in C, what about C++)
               e_unknown_access,
               e_private,
               e_protected,
               e_public,
               e_virtual,  // support for virtual base class (applies only in case of inheritance)
               e_last_access_modifier
             };

          int checkBit(type_modifier_enum bit) const;
          void setBit(type_modifier_enum bit);
          void unsetBit(type_modifier_enum bit);
#endif

#if 0
       // DQ (4/13/2004): This new design organizes the modifiers in SAGE

      //! Modifier Interface (implementation is hidden in specific modifier objects)
      //! Type Modifier Support

       // Interface from cv-specifier in type-specifier
          int isConst() const;
          void setConst();
          void unsetConst();

       // Interface from cv-specifier in type-specifier
          int isVolatile() const;
          void setVolatile();
          void unsetVolatile();

       // Interface from type-specifier
          int isRestrict() const;
          void setRestrict();
          void unsetRestrict();
#if 0
          int isUnaligned() const;
          void setUnaligned();
          void unsetUnaligned();

          int isNear() const;
          void setNear();
          void unsetNear();

          int isFar() const;
          void setFar();
          void unsetFar();
#endif
          int isUPC_Shared() const;
          void setUPC_Shared();
          void unsetUPC_Shared();

          int isUPC_Strict() const;
          void setUPC_Strict();
          void unsetUPC_Strict();

          int isUPC_Relaxed() const;
          void setUPC_Relaxed();
          void unsetUPC_Relaxed();

      //! Storage Modifier Support
          int isUnknownStorage() const;
          void setUnknownStorage();

          int isExtern() const;
          void setExtern();

          int isStatic() const;
          void setStatic();

          int isAuto() const;
          void setAuto();

          int isUnspecified() const;
          void setUnspecified();

       // This is not used (but is present in the EDG AST)
          int isTypedef() const;
          void setTypedef();

          int isRegister() const;
          void setRegister();

          int isAsm() const;
          void setAsm();

#ifdef FORTRAN_SUPPORTED
       // These remaining access functions are specific to FORTRAN
          int isLocal() const;
          void setLocal();

          int isCommon() const;
          void setCommon();

          int isAssociated() const;
          void setAssociated();

          int isIntrinsic() const;
          void setIntrinsic();

          int isPointerBased() const;
          void setPointerBased();
#endif

      //! Access Modifier Support
          int isUnknownAccess() const;
          void setUnknownAccess();

          int isPrivate() const;
          void setPrivate();

          int isProtected() const;
          void setProtected();

          int isPublic() const;
          void setPublic();

          int isVirtual() const;
          void setVirtual();

      //! Get whole bit field fr modifier set
          unsigned int bitfield(void);
#endif

      //! Performs final initialization of data members (called by constructors)
          void post_construction_initialization();

HEADER_MODIFIER_TYPE_END


HEADER_QUALIFIED_NAME_TYPE_START
          SgName get_prefix() const;

       // SgName get_mangled (void) const;

       // DQ (10/10/2006): Handle qualified name list at the declarations directly, instead of at the types.
       // At present these are useful for SgVariableDeclaration and SgTypedefDeclaration, but likely others
       // at some point.
          SgQualifiedNamePtrList & get_qualifiedNameList();
          const SgQualifiedNamePtrList & get_qualifiedNameList() const;
          void set_qualifiedNameList( const SgQualifiedNamePtrList & x );

HEADER_QUALIFIED_NAME_TYPE_END


HEADER_FUNCTION_TYPE_START

      //! Constructor for building a function type
          SgFunctionType(SgPartialFunctionType *);

       // static SgFunctionType* createType(SgPartialFunctionType *);

      //! Performs final initialization of data members (called by constructors)
          void post_construction_initialization ();

      //! Get a const list of input types (types of the parameters list) to this function type (from a cost functionType object)
          const SgTypePtrList & get_arguments() const;

      //! Get the list of input types (types of the parameters list) to this function type
          SgTypePtrList & get_arguments();

       // WAS: void append_argument(const SgTypePtr& what);
       // WAS: void insert_argument(const SgTypePtrList::iterator& where, const SgTypePtr & what)

      //! Append new argument to argument type list
          void append_argument( SgType* what);

      //! Insert new argument to argument type list
          void insert_argument(const SgTypePtrList::iterator& where, SgType* what);

      //! get the mangled name (this version is used in unparsing)
      /*! This version can be tailored using the input SgUnparse_Info parameter.
       */
       // DQ (2/7/2006): Removed as a test
       // virtual SgName get_mangled_name ( SgUnparse_Info & info );

      //! get the mangled name
      //! get the mangled name \deprecated by RV (2/2/2006)
          virtual SgName get_mangled_type ();

      //! I forget why this is here.
      //  SgFunctionType* mkAnotherType(SgType *);

      //! I forget why this is here.
      //  void sym_print(std::ostream& os);

          SgSymbol* get_symbol_from_symbol_table() const;
          
       // TV (04/18/11): For support of shared function type.
          static SgName get_mangled(SgType* return_type, SgFunctionParameterTypeList * typeList);

HEADER_FUNCTION_TYPE_END

HEADER_MEMBER_FUNCTION_TYPE_START

      //! Constructor
          SgMemberFunctionType(SgPartialFunctionType *);

      //! Performs final initialization of data members (called by constructors)
          void post_construction_initialization();

#if 1
      //! Enum for const and volatile function modifiers
          enum mfunc_specifier_enum
             {
               e_const     =     0x00000001,
               e_volatile  =     0x00000002,
               e_restrict  =     0x00000004
             };

       // static SgMemberFunctionType* createType(SgPartialFunctionType *);

#if 0
      //! const access/set/unset member functions for member function type
          int isUnknownFunc();
          void setUnknownFunc();

      //! const access/set/unset member functions for member function type
          int isDefaultFunc();
          void setDefaultFunc();
#endif
      //! const access/set/unset member functions for member function type
          bool isConstFunc() const; // RV (2/1/2006): Made 'const' member
          void setConstFunc();
          void unsetConstFunc();

      //! volatile access/set/unset member functions for member function type
          bool isVolatileFunc() const; // RV (2/1/2006): Made 'const' member
          void setVolatileFunc();
          void unsetVolatileFunc();
#if 1
       // DQ (3/8/2012): Enabled the use of rescrict recorded in the function type.
      //! restrict access/set/unset member functions for member function type
          bool isRestrictFunc() const;
          void setRestrictFunc();
          void unsetRestrictFunc();
#endif
#endif

       // void set_mfunc_specifier(unsigned long i);
       // SgName get_mangled(SgUnparse_Info &);

      //! Mangled name support for unparser
      //  SgName get_mangled_name(SgUnparse_Info&);

      //! Mangled name support
       // SgName get_mangled_type();
       // RV (2/1/2006): Changed signature, and removed 'get_mangled_type()'.
          virtual SgName get_mangled_name (void) const;

       // DQ (12/3/2011): Added better support for member function name mangling (symetric with SgFunctionType).
          static SgName get_mangled(SgType* ret_type, SgFunctionParameterTypeList* typeList, SgClassType* classType );

      //! I forget why this is here.
          SgMemberFunctionType * mkAnotherType(SgType *);

      //! \deprecated The struct_name property has been replaced by the class_type property, an SgType
          SgClassDefinition* get_struct_name() const;

HEADER_MEMBER_FUNCTION_TYPE_END

HEADER_PARTIAL_FUNCTION_TYPE_START
          void post_construction_initialization ();
HEADER_PARTIAL_FUNCTION_TYPE_END

HEADER_TYPEDEF_TYPE_START
HEADER_TYPEDEF_TYPE_END


HEADER_TYPE_INT_TYPE_START
       // DQ (12/26/2005): C++ allows initialization in-class of static const, but it is not very portable yet.
       // static const int maxBitLength = ROSE_INTEGER_TYPE_MAX_BIT_LENGTH;
          static const int maxBitLength; // = ROSE_INTEGER_TYPE_MAX_BIT_LENGTH;

       // DQ (12/26/2005): Supporting function for traverseMemoryPool
       // where static IR nodes (only isn soem SgType IR nodes) are
       // present and must be traversed using specially generated code.
       // virtual void executeVisitorMemberFunctionOnBuiltinData(ROSE_Visitor & visitor);
HEADER_TYPE_INT_TYPE_END

HEADER_TYPE_COMPLEX_TYPE_START
      //! function returns example of type
       // static $CLASSNAME* createType(SgType* base_type);
          static $CLASSNAME* createType(SgType* base_type, SgExpression* optional_fortran_type_kind = NULL);
      // SKW (3/1/2011): Added these explicit declarations since we no longer build them automatically
          virtual SgExpression* get_type_kind () const;
          virtual void set_type_kind ( SgExpression* type_kind );
HEADER_TYPE_COMPLEX_TYPE_END

HEADER_POINTER_MEMBER_TYPE_START
      //! \deprecated The class_of property has been replaced by the class_type property, an SgType
          SgClassDefinition* get_class_of() const;
HEADER_POINTER_MEMBER_TYPE_END

HEADER_TYPE_STRING_TYPE_START
       // DQ (8/17/2010): Support for Fortran use of SgTypeString.
       // static $CLASSNAME* createType(SgExpression*, size_t length, SgExpression* optional_fortran_type_kind = NULL);
          static $CLASSNAME* createType(SgExpression*, SgExpression* optional_fortran_type_kind = NULL);

      //! Performs final initialization of data members (called by constructors)
          void post_construction_initialization();
HEADER_TYPE_STRING_TYPE_END

HEADER_TYPE_DEFAULT_TYPE_START

       // Generated a mangled name that accounts for the stored name internally.
       // SgName get_mangled (void) const;

      //! Default type creation to support intermediate types built during parsing (required for fortran only).
          static SgTypeDefault* createType ( const SgName & nameOfType );

HEADER_TYPE_DEFAULT_TYPE_END

HEADER_TYPE_LABEL_TYPE_START

       // Generated a mangled name that accounts for the stored name internally.
       // SgName get_mangled (void) const;

      //! Label type creation to support intermediate types built during parsing (required for fortran only).
          static SgTypeLabel* createType ( const SgName & nameOfType );

HEADER_TYPE_LABEL_TYPE_END

// #########################################################
// #########################################################
//                      SOURCE CODE
// #########################################################
// #########################################################

SOURCE_CONSTRUCTOR_BODY_START
  // JJW 10-26-2007 ensure that this object is not on the stack
     preventConstructionOnStack(this);

 //! now a call to the user defined intialization function
     post_construction_initialization();

SOURCE_CONSTRUCTOR_BODY_END


SOURCE_GET_MANGLED_START
#if 1
/*! Support for mangled names (for unparser)
    There are two different cases of source code for the get_mangled member function
    This one is used in all but the classes containing a base type
 */
// SgName $CLASSNAME::get_mangled ( SgUnparse_Info & info )
SgName
$CLASSNAME::get_mangled (void) const
   {
     ROSE_ASSERT(this != NULL);

  // DQ (10/4/2010): Modified to provide Fortran support (type_kind is a data member used for Fortran only, it is always NULL for other languages)
  // return SgName("MANGLED_ID_STRING");
     SgName name = "MANGLED_ID_STRING";
     if (get_type_kind() != NULL)
        {
       // name += get_type_kind()->get_mangled();
       // name += SageInterface::generateUniqueName(get_type_kind(),false);
          SgValueExp* value = isSgValueExp(get_type_kind());
          if (value != NULL)
             {
            // name += string("_") + StringUtility::numberToString(value->get_value());
               name += string("_kind") + value->get_constant_folded_value_as_string();
             }
            else
             {
               name += SageInterface::generateUniqueName(get_type_kind(),false);
             }
        }

     return name;
   }
#endif
SOURCE_GET_MANGLED_END

SOURCE_GET_MANGLED_BASE_TYPE_START

/*! Returns a mangled name representation of types with base types
 *  (e.g., pointer, reference).
 */
SgName
$CLASSNAME::get_mangled (void) const
   {
     ROSE_ASSERT(this != NULL);

     const SgType* base_type = get_base_type();
     ROSE_ASSERT (base_type != NULL);
  // printf ("In $CLASSNAME::get_mangled(): base_type = %p = %s \n",base_type,base_type->class_name().c_str());
     SgName base_name = base_type->get_mangled();
  // printf ("DONE: In $CLASSNAME::get_mangled(): base_type = %p = %s base_name = %s \n",base_type,base_type->class_name().c_str(),base_name.str());

  // DQ (6/21/2006): Use is_null() instead of counting the size (and fixed case were it is null)
  // ROSE_ASSERT (base_name.get_length ());
     if (base_name.is_null() == true)
        {
       // This happens for code such as: "typedef struct {int id; } *XYZ;"
       // printf ("Warning: In $CLASSNAME::get_mangled(), empty base type name found \n");
          base_name = "un_named_base_type";
        }
     ROSE_ASSERT (base_name.is_null() == false);

     SgName mangled_name;
     mangled_name << "__" << "MANGLED_ID_STRING" << "b__" // start tag
                  << base_name.str () // base type
                  << "__" << "MANGLED_ID_STRING" << "e__"; // end tag

  // printf ("LEAVING: In $CLASSNAME::get_mangled(): base_type = %p = %s mangled_name = %s \n",base_type,base_type->class_name().c_str(),mangled_name.str());

     return mangled_name;
   }

#if 0
// Old version of function
SgName
$CLASSNAME::get_mangled ( SgUnparse_Info & info )
   {
     SgName tmp("MANGLED_ID_STRING");

  // DQ (3/15/2005): Should be be using a qualified name???

     ROSE_ASSERT(get_base_type() != NULL);
     ROSE_ASSERT(get_base_type()->get_mangled(info).get_length() > 0);
     tmp << get_base_type()->get_mangled(info).str();

#if 0
     printf ("###########  In $CLASSNAME::get_mangled(): tmp = %s (get_base_type() = %s is a %s) ########## \n",
          tmp.str(),get_base_type()->get_mangled(info).str(),get_base_type()->sage_class_name());
  // ROSE_ASSERT(false);
#endif

     return tmp;
   }
#endif

SOURCE_GET_MANGLED_BASE_TYPE_END


SOURCE_POINTER_MEMBER_GET_MANGLED_START
// RV (2/3/2006): Updated this routine to use the mangling of the parent type.
SgName
$CLASSNAME::get_mangled (void) const
   {
     ROSE_ASSERT(this != NULL);

  // Generate a pointer type _without_ the class name in it
     string base_str = SgPointerType::get_mangled ().getString ();

  // Mangle the class name
     const SgType* cls_type = get_class_type ();
     ROSE_ASSERT (cls_type);
     string cls_name = cls_type->get_mangled ().getString ();

  // Now embed the fully qualified class name in it
     string mangled_name (base_str);
     const string ptr_begin_tag ("__Pb__");
     string::size_type pos_begin = mangled_name.find (ptr_begin_tag);
     mangled_name.replace (pos_begin, ptr_begin_tag.size (),
                           "__PMb__" + cls_name);

     return SgName (mangled_name.c_str ());
   }

#if 0
// Old code
SgName
$CLASSNAME::get_mangled ( SgUnparse_Info& info )
   {
     SgName tmp("M");
     int cnt = 0;
     ROSE_ASSERT(get_class_of() != NULL);
     tmp << get_class_of()->get_mangled_qualified_name(cnt).str();

#if 0
     printf ("###########  In $CLASSNAME::get_mangled(): tmp = %s (get_base_type() = %s is a %s) ########## \n",
          tmp.str(),get_class_of()->get_mangled_qualified_name(cnt).str(),get_class_of()->sage_class_name());
  // ROSE_ASSERT(false);
#endif

     return tmp;
   }
#endif

SOURCE_POINTER_MEMBER_GET_MANGLED_END


SOURCE_GET_MANGLED_STRING_TYPE_START

/*! Returns a mangled name representation of strings types with the size of the string
 *  (e.g., literal, *, or integer expression).
 */
SgName
SgTypeString::get_mangled (void) const
   {
#if 1

    // DXN (08/01/2011): add type kind to the mangled name
     SgName mangled_name;
     SgValueExp* lenValExp = isSgValueExp(p_lengthExpression);
     SgName mangled_length_name = lenValExp? lenValExp->get_constant_folded_value_as_string():
                                             SageInterface::generateUniqueName(p_lengthExpression,false);
     if (p_type_kind)
        {        
          SgValueExp* kindValExp = isSgValueExp(p_type_kind);
          SgName mangled_kind_name = kindValExp? kindValExp->get_constant_folded_value_as_string(): 
                                            SageInterface::generateUniqueName(p_type_kind,false);
          mangled_name << "__" << "MANGLED_ID_STRING" << "b__" // start tag
                  << mangled_length_name.str ()  // length
                  << "__" << mangled_kind_name.str() // kind
                  << "__" << "MANGLED_ID_STRING" << "e__"; // end tag
        }
     else
        {
          mangled_name << "__" << "MANGLED_ID_STRING" << "b__" // start tag
                  << mangled_length_name.str ()  // length
                  << "__" << "MANGLED_ID_STRING" << "e__"; // end tag
        }

     return mangled_name;

#else
  // DQ (10/5/2010): Note that we do not include the type_kind data member in the mangled name,
  // but for Fortran this value must always be "1" and the data member is only relevant for Fortran.

     ROSE_ASSERT(this != NULL);

  // DQ (10/5/2010): This is now always false (this fails for test2007_15.f90)
  // ROSE_ASSERT(this->p_definedUsingScalarLength == false);

     SgName mangled_length_name;

  // Note that a better implementation would separate out the mangling of scalar valued length expressions.
     SgValueExp* valueExpression = isSgValueExp(p_lengthExpression);
#if 0
     if (valueExpression != NULL)
        {
          printf ("In SgTypeString::get_mangled(): separate out case of where lengthExpression is a SgValueExp. \n");
        }
#endif
#if 0
     if (this->p_definedUsingScalarLength == true)
        {
          mangled_length_name = StringUtility::numberToString(this->p_lengthScalar);
        }
       else
        {
          ROSE_ASSERT(this->p_lengthExpression != NULL);
       // mangled_length_name = this->p_lengthExpression->get_mangled_name();
          mangled_length_name = SageInterface::generateUniqueName(p_lengthExpression,false);
        }
#else
     ROSE_ASSERT(this->p_lengthExpression != NULL);
  // mangled_length_name = this->p_lengthExpression->get_mangled_name();
     if (valueExpression != NULL)
        {
          mangled_length_name = valueExpression->get_constant_folded_value_as_string();
        }
       else
        {
          mangled_length_name = SageInterface::generateUniqueName(p_lengthExpression,false);
        }
#endif

     SgName mangled_name;
     mangled_name << "__" << "MANGLED_ID_STRING" << "b__" // start tag
                  << mangled_length_name.str () // length
                  << "__" << "MANGLED_ID_STRING" << "e__"; // end tag

  // printf ("LEAVING: In SgTypeString::get_mangled(): definedUsingScalarLength = %s lengthScalar = %zu lengthExpression = %p mangled_name = %s \n",p_definedUsingScalarLength ? "true" : "false",p_lengthScalar,p_lengthExpression,mangled_name.str());

     return mangled_name;
#endif
   }

SOURCE_GET_MANGLED_STRING_TYPE_END


SOURCE_CONSTRUCTOR_START
#if 0
/*! this is the generated constructor */
$CLASSNAME::$CLASSNAME ( INITIALIZER_LIST_SOURCE )
   BASE_CLASS_CONSTRUCTOR_CALL
   {
     p_field_size = field_size;
 //! now a call to the user defined intialization function
     post_construction_initialization();
   }
#endif
SOURCE_CONSTRUCTOR_END

SOURCE_CONSTRUCTOR_WITH_BASECLASS_TAKING_PARAMETER_START
#if 0
/*! this is the generated constructor */
$CLASSNAME::$CLASSNAME ( SgDeclarationStatement* declaration )
   :BASECLASS(declaration)
   {
  //! now a call to the user defined intialization function
     post_construction_initialization();
   }
#endif
SOURCE_CONSTRUCTOR_WITH_BASECLASS_TAKING_PARAMETER_END

SOURCE_DATA_ACCESS_FUNCTIONS_START
#if 0
DATA_TYPE
$CLASSNAME::get_DATA() const
   {
     return p_DATA;
   }

void $CLASSNAME::set_DATA ( DATA_TYPE )
   {
     p_DATA = DATA;
   }
#endif
SOURCE_DATA_ACCESS_FUNCTIONS_END


SOURCE_GET_NAME_START
//! Return the name of the type
SgName
$CLASSNAME::get_name() const
   {
     if(get_declaration())
          return isSgClassDeclaration(get_declaration())->get_name();
       else
          return SgName((char *)0L);
   }
SOURCE_GET_NAME_END


SOURCE_TYPEDEF_GET_BASE_TYPE_START
SgType*
$CLASSNAME::get_base_type() const
   {
     return (get_declaration()) ? isSgTypedefDeclaration(get_declaration())->get_base_type() : (SgType*)0L;
   }
SOURCE_TYPEDEF_GET_BASE_TYPE_END

SOURCE_GET_BASE_TYPE_START
SgType*
$CLASSNAME::get_base_type() const
   {
     return p_base_type;
   }
SOURCE_GET_BASE_TYPE_END


SOURCE_SET_BASE_TYPE_START
void
$CLASSNAME::set_base_type(SgType* new_val)
   {
     p_base_type = new_val;
#ifndef REMOVE_SET_PARENT_FUNCTION
     if(p_base_type)
          p_base_type->set_parent(this);
#endif
   }
SOURCE_SET_BASE_TYPE_END


// ########################################################
// ########################################################
//           TYPE SPECIFIC FUNCTION DEFINITIONS
// ########################################################
// ########################################################

SOURCE_MAIN_TYPE_START

//! SgType default constructor (initializes all local variables)
SgType::SgType()
   : p_substitutedForTemplateParam(false),
     p_ref_to(NULL),
     p_ptr_to(NULL),
     p_modifiers(NULL),
     p_typedefs(NULL),
  // DQ (10/3/2010): Readded to the SgType since it is used uniformally within Fortran types.
  // DQ (12/1/2007): This has been moved to the SgModifierType
     p_type_kind(NULL),
     p_attributeMechanism(NULL)
   {
     ROSE_ASSERT(p_ref_to == NULL);
     ROSE_ASSERT(p_ptr_to == NULL);
     ROSE_ASSERT(p_modifiers == NULL);
     p_typedefs = new SgTypedefSeq();
     ROSE_ASSERT(p_typedefs != NULL);

  // FMZ (2/6/2009): Added a flag for CoArray
     p_isCoArray = false;

  // DQ (12/1/2007): This has been moved to the SgModifierType
  // ROSE_ASSERT(p_type_kind == NULL);

  // DQ (1/25/2007): Let's try this again!
  // DQ (6/25/2006): Commented out to allow File I/O to work, I don't understand why it is required!
  // DQ (5/11/2006): Added to avoid NULL pointer
     p_typedefs->set_parent(this);
   }


SgType::SgType(const SgType & X)
   : p_substitutedForTemplateParam(X.p_substitutedForTemplateParam),
     p_ref_to(X.p_ref_to),
     p_ptr_to(X.p_ptr_to),
     p_modifiers(X.p_modifiers),
     p_typedefs(X.p_typedefs),
  // DQ (10/3/2010): Readded to the SgType since it is used uniformally within Fortran types.
  // DQ (12/1/2007): This has been moved to the SgModifierType
     p_type_kind(X.p_type_kind),
     p_attributeMechanism(X.p_attributeMechanism)
   {
  // DQ (10/17/2007): This copy constructor is built to support the AST copy mechanism where for
  // some declarations that generate named types, the types are copied. and fixed up in a later
  // phase (e.g. SgClassDeclaration::fixupCopy()).

  // I think if we copy X then we want to assume that it has these values, but it might
  // be acceptable if it didn't, but then a more complex copy would be required.

#if 0
  // DQ (10/17/2007) Commented out (see copytest2007_14.C).
     ROSE_ASSERT(p_ref_to == NULL);
     ROSE_ASSERT(p_ptr_to == NULL);
     ROSE_ASSERT(p_modifiers == NULL);
  // DQ (12/1/2007): This has been moved to the SgModifierType
  // ROSE_ASSERT(p_type_kind == NULL);
#endif

  // FMZ (2/6/2009): Added a flag for CoArray
     p_isCoArray = false;

     p_typedefs = new SgTypedefSeq();
     ROSE_ASSERT(p_typedefs != NULL);
     p_typedefs->set_parent(this);
   }


#if 0
SgType::~SgType()
   {
     delete p_modifiers;
     delete p_typedefs;
   }
#endif

// SgName $CLASSNAME::get_mangled(SgUnparse_Info& info)
SgName
SgType::get_mangled(void) const
   {
  // This should be an error, I think!
     printf ("ERROR: base calss get_mangled functions should not be called! \n");
     ROSE_ABORT();

     return "";
   }

#if 0
// DQ (3/2/2003): Implement get_parent from SgNode
SgNode*
SgType::get_parent() const
   {
     ROSE_ASSERT(this != NULL);
     return NULL;   // this is the original sage 2 code (but I think it should return p_parent)
  // return (SgType*) p_parent;
   }
#endif

#if 0
//! virtual functions define to return false
//! (will be overwritten on only a few of the derived classes)
bool SgType::isConst() const       { return false; }
bool SgType::isVolatile() const    { return false; }
bool SgType::isRestrict() const    { return false; }
bool SgType::isUPC_Shared() const  { return false; }
bool SgType::isUPC_Strict() const  { return false; }
bool SgType::isUPC_Relaxed() const { return false; }
#endif

#if 0
bool SgType::isExtern() const    { return false; }
bool SgType::isTypedef() const   { return false; }
bool SgType::isVirtual() const   { return false; }
bool SgType::isProtected() const { return false; }
bool SgType::isPrivate() const   { return false; }
bool SgType::isPublic() const    { return false; }
bool SgType::isAuto() const      { return false; }
#endif

// bool SgType::isGlobal() const    { return false; }
// bool SgType::isSync() const      { return false; }

#if 0
// These are unimplemented within SAGE 2
bool
SgType::isLong() const
   { return false; }

bool
SgType::isShort() const
   { return false; }
#endif

#if 0
// This codes was part of an experiment to distinguish struct tag { int x; } X; from struct tag X;
// It turns out that the declaration of the tag in this case in placed into the EDG orphan list
// as a type and that we don't require this mechanism (thought we might in the future so for now
// it is just commented out.
bool
SgType::isFirstDeclaration() const
   { return (p_useWithinDeclaration & e_first_declaration); }

void
SgType::setFirstDeclaration()
   { p_useWithinDeclaration |= e_first_declaration; }

void
SgType::unsetFirstDeclaration()
   { p_useWithinDeclaration &= ~e_first_declaration; }

bool
SgType::isAutonomousTagDeclaration() const
   { return (p_useWithinDeclaration & e_autonomous_tag_declaration); }

void
SgType::setAutonomousTagDeclaration()
   { p_useWithinDeclaration |= e_autonomous_tag_declaration; }

void
SgType::unsetAutonomousTagDeclaration()
   { p_useWithinDeclaration &= ~e_autonomous_tag_declaration; }
#endif

#if 0
// DQ (7/26/2010): Now we finally need this function!
SgModifierType*
SgType::matchModifiers (unsigned int f)
   {
#if 0
  // DQ (7/26/2010): Not clear if we want this function to return a reference to itself.
     ROSE_ASSERT (p_modifiers == NULL);

     if (p_modifiers)
        {
          return p_modifiers->match(this, f);
        }
       else
        {
          return (p_modifiers = new SgModifierNodes())->match(this, f);
        }
#else

#endif
   }
#endif

bool
SgType::isIntegerType() const
   {
     const $CLASSNAME* t = this;
     ROSE_ASSERT(t != NULL);

     while (t->variant() == T_TYPEDEF)
        {
          t = ((SgTypedefType *) t)->get_base_type();
          ROSE_ASSERT(t != NULL);
        }

     switch (variant())
        {
          case T_CHAR:
          case T_SIGNED_CHAR:
          case T_UNSIGNED_CHAR:
          case T_SHORT:
          case T_SIGNED_SHORT:
          case T_UNSIGNED_SHORT:
          case T_INT:
          case T_SIGNED_INT:
          case T_UNSIGNED_INT:
          case T_LONG:
          case T_SIGNED_LONG:
          case T_UNSIGNED_LONG:
          case T_WCHAR:
          case T_LONG_LONG:
          case T_SIGNED_LONG_LONG:
          case T_UNSIGNED_LONG_LONG:
          case T_BOOL:
               return true; // 1
               break;
          default:
               return false; // 0
        }
   }

bool
SgType::isFloatType() const
   {
     const SgType* t = this;
     ROSE_ASSERT(t != NULL);

     while (t->variant() == T_TYPEDEF)
          t = ((SgTypedefType *) t)->get_base_type();

     switch (t->variant())
        {
          case T_FLOAT :
          case T_DOUBLE:
          case T_LONG_DOUBLE:
               return 1;
          default:
               return 0;
        }
   }

bool
SgType::isUnsignedType() const
   {
     switch (variant())
        {
          case T_UNSIGNED_CHAR:
          case T_UNSIGNED_SHORT:
          case T_UNSIGNED_INT:
               return 1;
               break;
          default:
               return 0;
        }
   }

SgType*
SgType::integer_promotion(SgType * t1, SgType * t2)
   {
     if(!t1) return t2;
     if(!t2) return t1;

     if (t1->variant() == T_UNSIGNED_LONG || t2->variant() == T_UNSIGNED_LONG)
          return SgTypeUnsignedLong::createType();

  // This should only be if long can hold unsigned int, not always true!!
     if (t1->variant() == T_UNSIGNED_INT || t2->variant() == T_UNSIGNED_INT)
          return SgTypeLong::createType();

     if (t1->isUnsignedType())
          return t1;
       else
          if (t2->isUnsignedType() )
               return t2;
            else
               return SgTypeInt::createType();
   }

SgType*
SgType::float_promotion( SgType* t1, SgType* t2 )
   {
     if(!t1) return t2;
     if(!t2) return t1;

     if (t1->variant() == T_LONG_DOUBLE)
          return t1;
       else
          if (t2->variant() == T_LONG_DOUBLE)
               return t2;
            else
               if (t1->variant() == T_DOUBLE)
                    return t1;
                 else
                    if (t2->variant() == T_DOUBLE)
                         return t2;
                      else
                         return t1;
   }

#if 0
// DQ (4/5/2004): Removed since it is not used anywhere!
SgType*
SgType::rmModifier ( SgType* t1, int which )
   {
     $CLASSNAME* tmp_type = t1;

     ROSE_ASSERT(t1 != NULL);

     if(t1->variant()==T_MODIFIER)
        {
          SgModifierType *mod = (SgModifierType *) t1;
          ROSE_ASSERT(mod != NULL);

          SgType *btype = mod->get_base_type();

          int modval = mod->get_bitfield();

          if(mod->isSync() && (which & e_sync))
               modval &= ~SgModifierType::m_sync;

          if(mod->isGlobal() && (which & e_global))
               modval &= ~SgModifierType::m_global;

          if(mod->isConst() && (which & e_const))
               modval &= ~SgModifierType::m_const;

          tmp_type = (modval) ? SgModifierType::createType(btype,modval) : btype;
        }

     return tmp_type;
   }
#endif

#if 0
// DQ (4/5/2004): Removed since it is not used anywhere!
SgType*
SgType::addModifier(SgType *t1, int which)
   {
     $CLASSNAME* tmp_type = t1;
     $CLASSNAME* btype;
     int modval;

     ROSE_ASSERT(t1 != NULL);

     if(t1->variant()==T_MODIFIER)
        {
          SgModifierType *mod=(SgModifierType *) t1;
          btype=mod->get_base_type();
          modval=mod->get_bitfield();
        }
       else
        {
          btype=t1;
          modval=0;
        }

     if(which & e_sync)   modval |= SgModifierType::m_sync;
     if(which & e_global) modval |= SgModifierType::m_global;
     if(which & e_const)  modval |= SgModifierType::m_const;

     tmp_type = SgModifierType::createType(btype,modval);

     return tmp_type;
   }
#endif

SgType*
SgType::arithmetic_conversions ( SgType* t1, SgType* t2 )
   {
     if(!t1) return t2;
     if(!t2) return t1;

  // DQ (4/5/2004): Removed since it is the only use of rmModifier and e_sync is not used anywhere!
  // if (isSgModifierType(t1)) t1 = rmModifier(t1,e_sync);
  // if (isSgModifierType(t2)) t2 = rmModifier(t2,e_sync);

     if (t1->isFloatType() && t2->isIntegerType())
          return t1;

     if (t2->isFloatType() && t1->isIntegerType())
          return t2;

     if (t1->isIntegerType())
          return integer_promotion(t1,t2);
       else
          return float_promotion(t1,t2);
   }

SgType*
SgType::dereference()
   {
  // This function does not recursively decend into types, so it should not use the lower
  // level SgType::stripType() member function.

     SgType* t = this;
     ROSE_ASSERT(t != NULL);
     while (t->variant() == T_TYPEDEF)
          t = ((SgTypedefType *) t)->get_base_type();

     if (t->variant() == T_POINTER)
          return ((SgPointerType *) t)->get_base_type();
       else
          if (t->variant() == T_REFERENCE)
               return ((SgReferenceType *) t)->get_base_type();
            else
               if(t->variant() == T_ARRAY)
                    return ((SgArrayType *) t)->get_base_type();
                 else
                    return (SgType*)t;
   }

SgType*
SgType::stripTypedefsAndModifiers() const
   {
  // DQ (6/30/2005): This function answers the question of what type is this? It recursively
  // strips away typedefs until we reach something not typedefeds, thus we stop at any pointer
  // or references (but not modifiers).
#if 0
     SgType *returnType = const_cast<SgType*>(this);
     ROSE_ASSERT(returnType != NULL);

     SgTypedefType* typedefType   = isSgTypedefType(returnType);
     SgModifierType* modifierType = isSgModifierType(returnType);
     while (typedefType != NULL || modifierType != NULL)
  // while (isSgTypedefType(returnType) != NULL || isSgModifierType(returnType) != NULL)
        {
          if (typedefType != NULL)
             {
               returnType = typedefType->get_base_type();
             }
          if (modifierType != NULL)
             {
               returnType = modifierType->get_base_type();
             }

       // reset the typedefType and modifierType variables
          typedefType  = isSgTypedefType(returnType);
          modifierType = isSgModifierType(returnType);
        }

     ROSE_ASSERT (returnType != NULL);

     return returnType;
#else
  // DQ (10/11/2007): Modified this function to use SgType::stripType().
  // This uses a subset of the possible or'd values available with SgType::stripType()
     return stripType(STRIP_MODIFIER_TYPE | STRIP_TYPEDEF_TYPE);
#endif
   }

SgType*
SgType::findBaseType() const
   {
#if 0
// Cast away const of "this" pointer
     SgType* currentType = (SgType*) this;

     SgModifierType*  modType     = NULL;
     SgPointerType*   pointType   = NULL;
     SgReferenceType* refType     = NULL;
     SgArrayType*     arrayType   = NULL;
     SgTypedefType*   typedefType = NULL;


     while (true)
	{


	  if ( modType = isSgModifierType(currentType) )
	     {
         	 currentType = modType->get_base_type();
	     }
	  else if ( (refType = isSgReferenceType(currentType)) )
	     {
	       currentType = refType->get_base_type();
	     }
	  else if ( (pointType = isSgPointerType(currentType)) )
	     {
	       currentType = pointType->get_base_type();
	     }
	  else if ( (arrayType = isSgArrayType(currentType)) )
	     {
	       currentType = arrayType->get_base_type();
	     }
	  else if ( (typedefType = isSgTypedefType(currentType)) )
	     {
	    // DQ (6/21/2005): Added support for typedef types to be uncovered by findBaseType()

	       currentType = typedefType->get_base_type();
	     }
	  else {
	    // Exit the while(true){} loop!
	       break;
	  }

	}
#else
  // This uses the default value for SgType::stripType(), namely
  // (bit_array == STRIP_MODIFIER_TYPE | STRIP_REFERENCE_TYPE | STRIP_POINTER_TYPE | STRIP_ARRAY_TYPE | STRIP_TYPEDEF_TYPE)
     return stripType();
#endif
   }

SgType*
SgType::stripType(unsigned char bit_array) const
   {
  // This function forms the low level support for both SgType::findBaseType()
  // and SgType::stripTypedefsAndModifiers().  It takes a default valued
  // bit_array == (STRIP_MODIFIER_TYPE | STRIP_REFERENCE_TYPE | STRIP_POINTER_TYPE | STRIP_ARRAY_TYPE | STRIP_TYPEDEF_TYPE)
  // Alternatively any of these value may be ORed together to for other combinations.

  // Cast away const of "this" pointer
     SgType* currentType = (SgType*) this;

#if 0
     printf ("Inside of SgType::stripType(bit_array = %u) this = %p = %s \n",bit_array,currentType,currentType->class_name().c_str());
#endif

     SgModifierType*  modType     = NULL;
     SgPointerType*   pointType   = NULL;
     SgReferenceType* refType     = NULL;
     SgArrayType*     arrayType   = NULL;
     SgTypedefType*   typedefType = NULL;

     while (true)
        {
          if ( (bit_array & STRIP_MODIFIER_TYPE) && (modType = isSgModifierType(currentType)) )
             {
               currentType = modType->get_base_type();
             }
            else
             {
               if ( (bit_array & STRIP_REFERENCE_TYPE) &&  (refType = isSgReferenceType(currentType)) )
                  {
                    currentType = refType->get_base_type();
                  }
                 else
                  {
                    if ( (bit_array & STRIP_POINTER_TYPE) && (pointType = isSgPointerType(currentType)) )
                       {
                         currentType = pointType->get_base_type();
                       }
                      else
                       {
                         if ( (bit_array & STRIP_ARRAY_TYPE) && (arrayType = isSgArrayType(currentType)) )
                            {
                              currentType = arrayType->get_base_type();
                            }
                           else
                            {
                              if ( (bit_array & STRIP_TYPEDEF_TYPE) && (typedefType = isSgTypedefType(currentType)) )
                                 {
                                // DQ (6/21/2005): Added support for typedef types to be uncovered by findBaseType()
                                   currentType = typedefType->get_base_type();
                                 }
                                else
                                 {
                                // Exit the while(true){} loop!
                                   break;
                                 }
                            }
                       }
                  }
             }
        }

     return currentType;
   }

#if 0
SgType*
SgType::stripType() const
   {
  // DQ (6/21/2005): strip type of all typedefs, modifiers, pointers, references, and array typing
     SgType* returnType = ($CLASSNAME*) this;
     while ( (isSgTypedefType(returnType) != NULL) ||
             (isSgPointerType(returnType) != NULL) ||
             (isSgModifierType(returnType) != NULL) ||
             (isSgReferenceType(returnType) != NULL) ||
             (isSgArrayType(returnType) != NULL) )
        {
          returnType = returnType->findBaseType();
          ROSE_ASSERT (returnType != NULL);
       // printf ("In stripType(): returnType = %s hidden behind this = %s \n",returnType->sage_class_name(),sage_class_name());
        }

     return returnType;
   }
#endif


SgName
SgType::mangledNameSupport(SgName & fname, SgUnparse_Info & info)
   {
     ROSE_ASSERT(this != NULL);

  // DQ (4/27/2005): This protected function refactors code located into two places into a single implementation!
     SgName rtmp;

  // This only makes sense to call from either the SgFunctionType or the SgMemberFunctionType
     ROSE_ASSERT(isSgFunctionType(this) != NULL || isSgMemberFunctionType(this) != NULL);

     int len = fname.getString().size();
     std::string opstr  = "operator";
     std::string newstr = "new";
     std::string delstr = "delete";
     unsigned int m = opstr.size();

  // printf ("In SgType::mangledNameSupport(): class_name = %s len = %d m = %d fname = %s \n",sage_class_name(),len,m,fname.str());

     if (len > 0 && fname.getString().substr(0, m) == opstr)
        {
          if (fname.getString()[m]==' ')
             {
            // DQ (4/27/2005): "m+2" should be "m+1"
               if (fname.getString().substr(m + 1, newstr.size()) == newstr)
                  {
                 // DQ (4/27/2005): Added support for array new
                    int parenStart = m+1+newstr.size();
                    if (len > parenStart && fname.getString().substr(parenStart, 2) == "[]")
                         rtmp << "__na";
                      else
                         rtmp << "__nw";
                  }
                 else
                  {
                 // DQ (4/27/2005): Added support for array delete
                    if (fname.getString().substr(m + 1, delstr.size()) == delstr)
                       {
                         int deleteStringLength = delstr.size();
                         int parenStart = m+1+deleteStringLength;
                         if (len > parenStart && fname.getString().substr(parenStart, 2) == "[]")
                              rtmp << "__da";
                           else
                              rtmp << "__dl";
                       }
                      else
                       {
                      // DQ (4/27/2005): Not clear where this is used (unless it is used in casting operators)!
                      // This is the only part that is dependent upon either the SgFunctionType or SgMemberFunctionType.
                         SgFunctionType *functionType = isSgFunctionType(this);
                         ROSE_ASSERT(functionType != NULL);
                         ROSE_ASSERT(functionType->get_return_type() != NULL);

                         rtmp << "__op" << functionType->get_return_type()->get_mangled().str();
                       }
                  }
             }
            else
             {
            // real operator (suffix after the substring "operator ")

            // I think that this case could be used to handle "operator new", "operator new[]",
            // "operator delete", and "operator delete[]".

               SgName opname=&(fname.str()[m]);

               if (opname == SgName("->"))     rtmp << "__rf";
               else if (opname==SgName("->*")) rtmp << "__rm";
               else if (opname==SgName("=="))  rtmp << "__eq";
               else if (opname==SgName("<"))   rtmp << "__lt";
               else if (opname==SgName(">"))   rtmp << "__gt";
               else if (opname==SgName("!="))  rtmp << "__ne";
               else if (opname==SgName("<="))  rtmp << "__le";
               else if (opname==SgName(">="))  rtmp << "__ge";
               else if (opname==SgName("+"))   rtmp << "__pl";
               else if (opname==SgName("-"))   rtmp << "__mi";
               else if (opname==SgName("*"))   rtmp << "__ml";
               else if (opname==SgName("/"))   rtmp << "__dv";
               else if (opname==SgName("%"))   rtmp << "__md";
               else if (opname==SgName("&&"))  rtmp << "__aa";
               else if (opname==SgName("!"))   rtmp << "__nt";
               else if (opname==SgName("||"))  rtmp << "__oo";
               else if (opname==SgName("^"))   rtmp << "__er";
               else if (opname==SgName("&"))   rtmp << "__ad";
               else if (opname==SgName("|"))   rtmp << "__or";
               else if (opname==SgName(","))   rtmp << "__cm";
               else if (opname==SgName("<<"))  rtmp << "__ls";
               else if (opname==SgName(">>"))  rtmp << "__rs";
               else if (opname==SgName("--"))  rtmp << "__mm";
               else if (opname==SgName("++"))  rtmp << "__pp";
               else if (opname==SgName("~"))   rtmp << "__co";
               else if (opname==SgName("="))   rtmp << "__as";
               else if (opname==SgName("+="))  rtmp << "__apl";
               else if (opname==SgName("-="))  rtmp << "__ami";
               else if (opname==SgName("&="))  rtmp << "__aad";
               else if (opname==SgName("|="))  rtmp << "__aor";
               else if (opname==SgName("*="))  rtmp << "__amu";
               else if (opname==SgName("/="))  rtmp << "__adv";
               else if (opname==SgName("%="))  rtmp << "__amd";
               else if (opname==SgName("^="))  rtmp << "__aer";
               else if (opname==SgName("<<=")) rtmp << "__als";
               else if (opname==SgName(">>=")) rtmp << "__ars";
               else if (opname==SgName("()"))  rtmp << "__cl";
               else if (opname==SgName("[]"))  rtmp << "__xi";
               else
                  {
                 // printf ("In SgType::mangledNameSupport(): This case should never be reached (fname = %s) \n",fname.str());
                 // ROSE_ASSERT(false);

                 // DQ (1/8/2006): This is the case of a name that just happends to start with
                 // the work "operator" (e.g. operator_takes_lvalue_operand, in test2005_198.C)
                 // the mangle form is just the unmodified function name.
                    rtmp = fname;
                  }
             }
        }
       else
          rtmp << fname.str();

     return rtmp;
   }

bool
SgType::handledUsingLocalTable(SgType* t)
   {
  // Not all types can use the global type table, since during construction of the AST the
  // scopes may not be fully defined yet.  The local type table can be merged into the
  // global type table as a post-processing step.

     bool returnValue = false;

     if (isSgEnumType(t) != NULL || isSgClassType(t) != NULL || isSgTypedefType(t) != NULL)
        {
          returnValue = true;
        }

     return returnValue;
   }

// Liao 10/29/2010
// My understanding of this code (may not be accurate):
//  This function was designed to work with C/C++ and Fortran frontends to generate AST.
//  For C/C++: a global variable curr_sg_scope is used 
//  For Fortran: a stack is used 
//  So code has to be conditionized with proper #ifdef ..#endf around the use of the variable or stack.
//  
//  Now we allow users to build types during AST transformation. This function will be called and scope can be NULL
//  Neither the stack or global variable in frontends are used in this situation either.
//  But this is perfectly legal. 
SgScopeStatement*
SgType::getCurrentScope()
   {
  // This function is used to provide the global type table support with a common
  // mechanism to know the scope when generating types.  So types have to know their
  // declaration's scope and it is taken from the current scope that is kept track
  // of using either of a few (two) mechanisms durring the construction of the AST
  // from the frontend.  The mechanism is language dependent, or always returning 
  // a NULL pointer (in the case of the AST Builder if the stack is not used, and we
  // are not using the EDG 3.3 connection to ROSE...).

  // Note that this function is an alternative to the specification of the scope directly
  // in the construction of each IR node.  Though I like the direct specification better,
  // such an approach would force us to change the ROSETTA generated API for a moderate
  // number of SgStatement IR nodes and it would likely break some user code.  So we need
  // to schedule this for a later date.  It should not be an issue for anyone using the 
  // AST Build Interface.

  // Liao 8/3/2010, pass fortran only test
// #ifdef ROSE_BUILD_CXX_LANGUAGE_SUPPORT
#ifdef ROSE_BUILD_CXX_LANGUAGE_SUPPORT
<<<<<<< HEAD
#ifdef ROSE_USE_NEW_EDG_INTERFACE
  // DQ (3/15/2012): Adding support for specification of scope for new C++ support (new EDG 4.x support).
  // extern SgScopeStatement* SageBuilder::topScopeStack();

  // This is what is used to test when we can use the AST Builder function (above).
  // extern bool SageBuilder::emptyScopeStack();
#else
=======
#ifndef ROSE_USE_CLANG_FRONTEND
>>>>>>> 213fd5d7
  // DQ (7/23/2010): This is defined in the EDG/Sage connection.
     extern SgScopeStatement* curr_sg_scope;
#endif
#endif

// Liao 8/4/2010, support enable-only-c
#ifdef ROSE_BUILD_FORTRAN_LANGUAGE_SUPPORT
// #ifdef ROSE_BUILD_FORTRAN_LANGUAGE_SUPPORT || ROSE_USE_NEW_EDG_INTERFACE
  // This is what is used in the Open Fortran Parser connection.
     extern SgScopeStatement* getTopOfScopeStack();

  // This is what is used to test when we can use the fortran specific function (above).
     extern bool emptyFortranStateStack();
#endif

#ifdef ROSE_BUILD_JAVA_LANGUAGE_SUPPORT
  // This is what is used in the Java connection to ECJ.
     extern SgScopeStatement* getTopOfJavaScopeStack();

  // This is what is used to test when we can use the Java specific function (above).
     extern bool emptyJavaStateStack();
#endif

  // If we are processing a C++ code then curr_sg_scope is a valid pointer, else we are processing a fortran code.
  // SgScopeStatement* currentScope = (curr_sg_scope != NULL) ? curr_sg_scope : getTopOfScopeStack();
     SgScopeStatement* currentScope = NULL;
#ifdef ROSE_BUILD_CXX_LANGUAGE_SUPPORT
<<<<<<< HEAD
#ifdef ROSE_USE_NEW_EDG_INTERFACE
     if (SageBuilder::emptyScopeStack() == false)
        {
       // C/C++ AST being generated (using new connection to EDG 4.x).
          currentScope = SageBuilder::topScopeStack();
          ROSE_ASSERT(isSgScopeStatement(currentScope) != NULL);
        }
       else
#else
=======
#ifdef ROSE_USE_CLANG_FRONTEND
  // TV (03/01/2012): Clang Frontend use the scope stack from SageBuilder...
     SgScopeStatement * curr_sg_scope = SageBuilder::topScopeStack();
#endif
>>>>>>> 213fd5d7
     if (curr_sg_scope != NULL)
        {
       // C/C++ AST being generated
          currentScope = curr_sg_scope;
          ROSE_ASSERT(isSgScopeStatement(currentScope) != NULL);
        }
       else
#endif
#endif
        {
#ifdef ROSE_BUILD_FORTRAN_LANGUAGE_SUPPORT // Liao 8/4/2010, support enable-only-c
       // DQ (7/31/2010): If Fortran is not enabled then these functions will not be available.
          if (emptyFortranStateStack() == false)
             {
            // Fortran AST being generated
               currentScope = getTopOfScopeStack();
               ROSE_ASSERT(isSgScopeStatement(currentScope) != NULL);
             }
            else
#endif
             {
#ifdef ROSE_BUILD_JAVA_LANGUAGE_SUPPORT
            // DQ (10/26/2010): If Java is not enabled then these functions will not be available.
               if (emptyJavaStateStack() == false)
                  {
                 // Fortran AST being generated
                    currentScope = getTopOfJavaScopeStack();
                    ROSE_ASSERT(isSgScopeStatement(currentScope) != NULL);
                  }
                 else
#endif
                  {
                 // This is a code generated after the initial C/C++/Fortran AST was built, so we don't know the current scope.
                // Liao 10/29/2010. We allow users to build types during AST transformation, which will trigger this line.
                    if ( SgProject::get_verbose() > 1 ) 
                      printf ("In SgType::getCurrentScope(): Not in either the generation of C/C++ or Fortran AST construction \n");
                    currentScope = NULL;
                  }
             }
        }

  // DQ (7/23/2010): Add this as another test...
  // ROSE_ASSERT(isSgScopeStatement(currentScope) != NULL);

     return currentScope;
   }

SgDeclarationStatement*
SgType::getAssociatedDeclaration() const
   {
     SgDeclarationStatement* declaration = NULL;

  // printf ("In SgType::getAssociatedDeclaration(): type = %s \n",class_name().c_str());

  // Resolve to the base type (but not past typedef types).  Note that a subtle point is that 
  // we want to avoid expressing typedefs that are private in functions that are public.
     SgType* strippedType = this->stripType(SgType::STRIP_MODIFIER_TYPE|SgType::STRIP_REFERENCE_TYPE|SgType::STRIP_POINTER_TYPE|SgType::STRIP_ARRAY_TYPE);
     ROSE_ASSERT(strippedType != NULL);

  // printf ("In getAssociatedDeclaration(): strippedType = %s \n",strippedType->class_name().c_str());

  // Check if this is a named type (either SgClassType, SgEnumType, or SgTypedefType).
     SgNamedType* namedType = isSgNamedType(strippedType);
     if (namedType != NULL)
        {
       // Look for the declaration and evaluate if it required qualification.
          declaration = namedType->get_declaration();
          ROSE_ASSERT(declaration != NULL);

       // printf ("In HiddenListTraversal::getDeclarationAssociatedWithType(): declaration = %p = %s \n",declaration,declaration->class_name().c_str());
        }

     return declaration;
   }


bool
SgType::containsInternalTypes()
   {
  // DQ (1/14/2011): Added function to support collection of types in AST node query support.
  // Some types can hide internal types and we often want to resolve type based properties 
  // that require us to dig into these specific type IR nodes.  For example, when we traverse
  // an AST subtree we might want to build a list of all referenced types (including indirect
  // references through pointers and arrays, etc.).  This function is a simple interface that
  // communicates the type IR nodes that can hide internal types and thus may require a 
  // nested traverals or a specialized recursive traveral.

     bool returnValue = false;

     if ( isSgPointerType(this) != NULL || isSgArrayType(this)    != NULL || isSgReferenceType(this) != NULL || 
          isSgTypedefType(this) != NULL || isSgFunctionType(this) != NULL || isSgModifierType(this)  != NULL)
        {
          returnValue = true;
        }

     return returnValue;
   }

Rose_STL_Container<SgType*>
SgType::getInternalTypes() const
   {
  // This function builds a collection of internal types (unordered).

     Rose_STL_Container<SgType*> internalTypes;

  // Cast away const of "this" pointer
     SgType* currentType = (SgType*) this;

     SgModifierType*  modType     = NULL;
     SgPointerType*   pointType   = NULL;
     SgReferenceType* refType     = NULL;
     SgArrayType*     arrayType   = NULL;
     SgTypedefType*   typedefType = NULL;

  // Initialize with the input type (not clear if this is helpful).
  // internalTypes.push_back(currentType);

     while (true)
        {
          if ( (modType = isSgModifierType(currentType)) )
             {
               currentType = modType->get_base_type();
             }
            else
             {
               if ( (refType = isSgReferenceType(currentType)) )
                  {
                    currentType = refType->get_base_type();
                  }
                 else
                  {
                    if ( (pointType = isSgPointerType(currentType)) )
                       {
                         currentType = pointType->get_base_type();
                       }
                      else
                       {
                         if ( (arrayType = isSgArrayType(currentType)) )
                            {
                              currentType = arrayType->get_base_type();
                            }
                           else
                            {
                              if ( (typedefType = isSgTypedefType(currentType)) )
                                 {
                                   currentType = typedefType->get_base_type();
                                 }
                                else
                                 {
                                // Exit the while(true){} loop!

                                // If we have a SgFunctionType then we have to use a different approach to collect 
                                // the different associated types.  I am not clear if this function should have
                                // such broad semantics.
                                   SgFunctionType* functionType = isSgFunctionType(currentType);
                                   if (functionType != NULL)
                                      {
#if 0
                                        printf ("Note: Found a SgFunctionType within SgType::getInternalTypes(), not clear how to handle this case... \n");
                                     // ROSE_ASSERT(false);
#endif
                                      }

                                   break;
                                 }
                            }
                       }
                  }
             }

          internalTypes.push_back(currentType);
        }

     return internalTypes;
   }

void
SgType::reset_base_type(SgType* baseType)
   {
  // DQ (1/15/2011): This function is used to reset types within Fortran handling.
  // Types that have not been see yet and are required to types within construct declarations
  // are assigned a SgTypeDefault which is then replaces after all declarations have been seem.

     SgType* parentType = (SgType*) this;

     ROSE_ASSERT(parentType != NULL);
     ROSE_ASSERT(parentType->containsInternalTypes() == true);

     SgModifierType*  modType     = NULL;
     SgPointerType*   pointType   = NULL;
     SgReferenceType* refType     = NULL;
     SgArrayType*     arrayType   = NULL;
     SgTypedefType*   typedefType = NULL;

     if ( (modType = isSgModifierType(parentType)) )
        {
          modType->set_base_type(baseType);
        }
       else
        {
          if ( (refType = isSgReferenceType(parentType)) )
             {
               refType->set_base_type(baseType);
             }
            else
             {
               if ( (pointType = isSgPointerType(parentType)) )
                  {
                    pointType->set_base_type(baseType);
                  }
                 else
                  {
                    if ( (arrayType = isSgArrayType(parentType)) )
                       {
                         arrayType->set_base_type(baseType);
                       }
                      else
                       {
                         if ( (typedefType = isSgTypedefType(parentType)) )
                            {
                           // DQ (1/15/2011): This does not make sense to approach this way, and I think is not required for Fortran support (at least).
                           // typedefType->set_base_type(baseType);
                              ROSE_ASSERT(typedefType->get_declaration() != NULL);
                              printf ("Error: Typedef can't have there base type reset! \n");
                              ROSE_ASSERT(false);
                            }
                           else
                            {
                              printf ("Unable to reset the base type for parentType = %p = %s \n",parentType,parentType->class_name().c_str());
                              ROSE_ASSERT(false);
                            }
                       }
                  }
             }
        }
   }

// SKW (3/1/2011): Added these explicit implementations since we no longer build them automatically
SgExpression *
SgType::get_type_kind () const
   {
     return p_type_kind;
   }

void
SgType::set_type_kind ( SgExpression* type_kind )
   {
     p_type_kind = type_kind;
   }

SOURCE_MAIN_TYPE_END


SOURCE_BUILTIN_TYPE_SUPPORT_START

#if 0
// DQ (12/26/2005): Supporting function for traverseMemoryPool
// where static IR nodes (only isn soem SgType IR nodes) are
// present and must be traversed using specially generated code.
void
$CLASSNAME::executeVisitorMemberFunctionOnBuiltinData(ROSE_Visitor & visitor)
   {
     $CLASSNAME::builtin_type.executeVisitorMemberFunction(visitor);
   }
#endif

SOURCE_BUILTIN_TYPE_SUPPORT_END


SOURCE_TYPE_UNKNOWN_TYPE_START
SOURCE_TYPE_UNKNOWN_TYPE_END


SOURCE_TYPE_CHAR_TYPE_START
SOURCE_TYPE_CHAR_TYPE_END


SOURCE_TYPE_SIGNED_CHAR_TYPE_START
SOURCE_TYPE_SIGNED_CHAR_TYPE_END


SOURCE_TYPE_UNSIGNED_CHAR_TYPE_START
SOURCE_TYPE_UNSIGNED_CHAR_TYPE_END


SOURCE_TYPE_SHORT_TYPE_START
SOURCE_TYPE_SHORT_TYPE_END


SOURCE_TYPE_SIGNED_SHORT_TYPE_START
SOURCE_TYPE_SIGNED_SHORT_TYPE_END


SOURCE_TYPE_UNSIGNED_SHORT_TYPE_START
SOURCE_TYPE_UNSIGNED_SHORT_TYPE_END


SOURCE_TYPE_INT_TYPE_START
SOURCE_TYPE_INT_TYPE_END


SOURCE_TYPE_SIGNED_INT_TYPE_START
SOURCE_TYPE_SIGNED_INT_TYPE_END


SOURCE_TYPE_UNSIGNED_INT_TYPE_START
SOURCE_TYPE_UNSIGNED_INT_TYPE_END


SOURCE_TYPE_LONG_TYPE_START
SOURCE_TYPE_LONG_TYPE_END


SOURCE_TYPE_SIGNED_LONG_TYPE_START
SOURCE_TYPE_SIGNED_LONG_TYPE_END


SOURCE_TYPE_UNSIGNED_LONG_TYPE_START
SOURCE_TYPE_UNSIGNED_LONG_TYPE_END


SOURCE_TYPE_VOID_TYPE_START
SOURCE_TYPE_VOID_TYPE_END


SOURCE_TYPE_GLOBAL_VOID_TYPE_START
SOURCE_TYPE_GLOBAL_VOID_TYPE_END


SOURCE_TYPE_WCHAR_TYPE_START

SOURCE_TYPE_WCHAR_TYPE_END


SOURCE_TYPE_FLOAT_TYPE_START
SOURCE_TYPE_FLOAT_TYPE_END


SOURCE_TYPE_DOUBLE_TYPE_START
SOURCE_TYPE_DOUBLE_TYPE_END


SOURCE_TYPE_LONG_LONG_TYPE_START
SOURCE_TYPE_LONG_LONG_TYPE_END


SOURCE_TYPE_SIGNED_LONG_LONG_TYPE_START
SOURCE_TYPE_SIGNED_LONG_LONG_TYPE_END


SOURCE_TYPE_UNSIGNED_LONG_LONG_TYPE_START
SOURCE_TYPE_UNSIGNED_LONG_LONG_TYPE_END


SOURCE_TYPE_LONG_DOUBLE_TYPE_START
SOURCE_TYPE_LONG_DOUBLE_TYPE_END


SOURCE_TYPE_STRING_TYPE_START

// DQ (8/17/2010): Added support for SgTypeString.
void
SgTypeString::post_construction_initialization()
   {
  // printf ("Inside of SgTypeString::post_construction_initialization() \n");

  // DQ (10/5/2010): We no longer use this scalar mechanism (comment out).
#if 0
     p_definedUsingScalarLength = (p_lengthExpression == NULL);

     if (p_definedUsingScalarLength && p_lengthScalar == 0)
        {
       // DQ (8/21/2010): This is not a problem.
       // printf ("Warning: Zero length string specified, might be OK. \n");
        }
#endif
   }

SOURCE_TYPE_STRING_TYPE_END


SOURCE_TYPE_BOOL_TYPE_START
SOURCE_TYPE_BOOL_TYPE_END


SOURCE_TYPE_COMPLEX_TYPE_START
SOURCE_TYPE_COMPLEX_TYPE_END


SOURCE_TYPE_DEFAULT_TYPE_START

SgName
SgTypeDefault::get_mangled (void) const
   {
     ROSE_ASSERT(this != NULL);

     SgName mangled_name;
     mangled_name << "__" << "MANGLED_ID_DEFAULT_TYPE" << "b__" // start tag
                  << p_name.str() // name of default type
                  << "__" << "MANGLED_ID_DEFAULT_TYPE" << "e__"; // end tag

#if 0
     printf ("LEAVING: In SgTypeDefault::get_mangled(): mangled_name = %s \n",mangled_name.str());
#endif

     return mangled_name;
   }

SgTypeDefault*
SgTypeDefault::createType ( const SgName & nameOfType )
   {
     SgTypeDefault* returnType = new SgTypeDefault();
     if (nameOfType.is_null() == false)
        {
          returnType->set_name(nameOfType);
        }
     ROSE_ASSERT(returnType != NULL);

     SgName name = returnType->get_mangled();

#if 0
     printf ("In SgTypeDefault::createType(): Building a default type = %p mangled name = %s \n",returnType,name.str());
#endif

  // Only look for pointers to type in the global type table.
     SgType* t = get_globalTypeTable()->lookup_type(name);

     if (t == NULL)
        {
       // The pointer type was not found in the type table, put it into the global type table.
#if 0
          printf ("Mangled type name for $CLASSNAME = %s (does NOT exist in type table) interting it... \n",name.str());
#endif
          get_globalTypeTable()->insert_type(name,returnType);
        }
       else
        {
       // If it is already present in the type table then delete the type (so that it will remain unique).
#if 0
          printf ("Mangled type name for SgStringType = %s (already exists in type table) \n",name.str());
#endif
          ROSE_ASSERT(t != returnType);

          delete returnType;
          returnType = NULL;

          returnType = isSgTypeDefault(t);
        }

     return returnType;
   }

SOURCE_TYPE_DEFAULT_TYPE_END


SOURCE_TYPE_LABEL_TYPE_START

SgName
SgTypeLabel::get_mangled (void) const
   {
     ROSE_ASSERT(this != NULL);

     SgName mangled_name;
     mangled_name << "__" << "MANGLED_ID_LABEL_TYPE" << "b__" // start tag
                  << p_name.str() // name of default type
                  << "__" << "MANGLED_ID_LABEL_TYPE" << "e__"; // end tag

#if 0
     printf ("LEAVING: In SgTypeLabel::get_mangled(): mangled_name = %s \n",mangled_name.str());
#endif

     return mangled_name;
   }

SgTypeLabel*
SgTypeLabel::createType ( const SgName & nameOfType )
   {
     SgTypeLabel* returnType = new SgTypeLabel();
     if (nameOfType.is_null() == false)
        {
          returnType->set_name(nameOfType);
        }
     ROSE_ASSERT(returnType != NULL);

     SgName name = returnType->get_mangled();

#if 0
     printf ("In SgTypeLabel::createType(): Building a label type = %p mangled name = %s \n",returnType,name.str());
#endif

  // Only look for pointers to type in the global type table.
     SgType* t = get_globalTypeTable()->lookup_type(name);

     if (t == NULL)
        {
       // The pointer type was not found in the type table, put it into the global type table.
#if 0
          printf ("Mangled type name for $CLASSNAME = %s (does NOT exist in type table) interting it... \n",name.str());
#endif
          get_globalTypeTable()->insert_type(name,returnType);
        }
       else
        {
       // If it is already present in the type table then delete the type (so that it will remain unique).
#if 0
          printf ("Mangled type name for SgStringType = %s (already exists in type table) \n",name.str());
#endif
          ROSE_ASSERT(t != returnType);

          delete returnType;
          returnType = NULL;

          returnType = isSgTypeLabel(t);
        }

     return returnType;
   }

SOURCE_TYPE_LABEL_TYPE_END


SOURCE_POINTER_TYPE_START
SOURCE_POINTER_TYPE_END


SOURCE_POINTER_MEMBER_TYPE_START

// PC (10/29/2009): Deprecated compatibility routine for those still using get_class_of()
SgClassDefinition*
SgPointerMemberType::get_class_of() const
   {
     if (get_class_type() == NULL)
          return NULL;
     SgClassType *clsType = isSgClassType(get_class_type()->stripTypedefsAndModifiers());
     ROSE_ASSERT(clsType != NULL);
     SgClassDeclaration *clsDecl = isSgClassDeclaration(clsType->get_declaration()->get_definingDeclaration());
     ROSE_ASSERT(clsDecl != NULL);
     return clsDecl->get_definition();
   }

SOURCE_POINTER_MEMBER_TYPE_END


SOURCE_REFERENCE_TYPE_START
SOURCE_REFERENCE_TYPE_END


SOURCE_NAMED_TYPE_START
// DQ (12/21/2005): Build the static empty list to use as a default argument for the SgQualifiedNameType constructor
// SgQualifiedNamePtrList SgNamedType::p_defaultQualifiedNamePtrList;

SgNamedType::SgNamedType ( const SgNamedType & X )
   {
     p_declaration            = X.p_declaration;
 	  p_autonomous_declaration = X.p_autonomous_declaration;

     ROSE_ASSERT(p_declaration != NULL);
   }

SgName
SgNamedType::get_name() const
   {
     printf ("Error: base class $CLASSNAME::get_name() called! \n");
     ROSE_ABORT();

     return SgName();
   }


SgName
SgNamedType::get_qualified_name() const
   {
  // DQ (10/15/2004): This function is similar to the one for SgClassDeclaration.
  // This function calls get_scope() which uses the parent pointers, thus
  // it should not be called before the parent pointers are set (within the AST fixup after
  // the Sage III AST is fully constructed).

  // printf ("In $CLASSNAME::get_qualified_name() for %p = %s name = %s \n",this,sage_class_name(),get_name().str());

     ROSE_ASSERT(get_declaration() != NULL);

  // DQ (6/23/2005): This does not appear to be required any more (I think)
  // ROSE_ASSERT(get_declaration()->get_parent() != NULL);

#if 0
     printf ("In $CLASSNAME::get_qualified_name() get_declaration() = %p = %s at: \n",get_declaration(),get_declaration()->sage_class_name());
     get_declaration()->get_file_info()->display("In $CLASSNAME::get_qualified_name(): location of declaration");
#endif

  // The semantics of get_scope is that it can never be NULL (SgGlobal returns itself as its scope!)
     SgScopeStatement* scope = get_declaration()->get_scope();
     ROSE_ASSERT(scope != NULL);

  // printf ("In $CLASSNAME::get_qualified_name(): scope->sage_class_name() = %s \n",scope->sage_class_name());

     SgName returnName = SgName::assembleQualifiedName(scope->get_qualified_name(),get_name());

  // printf ("In $CLASSNAME::get_qualified_name() returnName = %s \n",returnName.str());

  // printf ("Exiting at end of $CLASSNAME::get_qualified_name() \n");
  // ROSE_ASSERT(false);

     return returnName;
   }

SOURCE_NAMED_TYPE_END


SOURCE_CLASS_TYPE_START
SgClassType::SgClassType ( const SgClassType & X )
   : SgNamedType(X)
   {
   }


SgName
SgClassType::get_name() const
   {
  // DQ (12/4/2011): Adding support for template declarations in the AST.
  // if (get_declaration() != NULL)
     SgDeclarationStatement* declaration = get_declaration();
     if (declaration != NULL)
        {
       // DQ (12/4/2011): Handling support for SgClassDeclaration and SgTemplateClassDeclaration declarations.
       // return isSgClassDeclaration(get_declaration())->get_name();
          SgClassDeclaration* classDeclaration = isSgClassDeclaration(declaration);
          if (classDeclaration != NULL)
             {
               return classDeclaration->get_name();
             }
            else
             {
               SgTemplateClassDeclaration* templateClassDeclaration = isSgTemplateClassDeclaration(declaration);
               ROSE_ASSERT(templateClassDeclaration != NULL);
               return templateClassDeclaration->get_name();
             }
        }
       else
        {
          return SgName((char *)0L);
        }
   }

#if 0
SgName
$CLASSNAME::get_mangled(SgUnparse_Info&)
   {
     return get_name();
   }
#endif

// RV (1/31/2006): Changed behavior to return a fully-qualified, mangled name.
/*! Returns a mangled name (with embedded, mangled qualifiers).
 *  \note If the class is anonymous, e.g.,
 *    typedef struct { int a; char b; } tag_t;
 *  then this routine returns an empty name.
 */
SgName
$CLASSNAME::get_mangled(void) const
   {
     ROSE_ASSERT(this != NULL);
#if 0
     printf ("In $CLASSNAME::get_mangled(): get_name() = %s \n",get_name().str());
#endif
     SgName mangled_name;
  // if (get_name().get_length() != 0) // not anonymous
     if (get_name().is_null() == false) // not anonymous
        {
          const SgClassDeclaration* class_decl = isSgClassDeclaration(get_declaration());
#if 0
          printf ("In $CLASSNAME::get_mangled(): class_decl = %p = %s \n",class_decl, ((class_decl == NULL) ? "NULL" : class_decl->class_name().c_str()) );
#endif
          if (class_decl != NULL)
             {
            // DQ (3/14/2012): We need to have a valid scope or else the name qualification will be empty.
               ROSE_ASSERT(class_decl->get_scope() != NULL);

            // DQ (7/29/2010): Template instantiation declarations can differ on template parameters so we have to dig a little farther.
               const SgTemplateInstantiationDecl* template_class_decl = isSgTemplateInstantiationDecl(get_declaration());
               if (template_class_decl != NULL)
                  {
                    mangled_name = template_class_decl->get_mangled_name();
#if 0
                    printf ("In $CLASSNAME::get_mangled(): SgTemplateInstantiationDecl mangled_name = %s \n",mangled_name.str());
#endif
#if 0
                    printf ("Need to get the mangled names of the template arguments \n");
                    ROSE_ASSERT(false);
#endif
                  }
                 else
                  {
                 // DQ (3/14/2012): We need to have a valid scope or else the name qualification will be empty.
                    ROSE_ASSERT(class_decl->get_scope() != NULL);

                 // This is for just a simple SgClassDeclaration.
                    mangled_name = class_decl->get_mangled_name();
#if 0
                    printf ("In $CLASSNAME::get_mangled(): SgClassDeclaration calling class_decl->get_mangled_name() --- mangled_name = %s \n",mangled_name.str());
#endif
                  }
             }
        }

     return mangled_name;
   }

#if 0
// Older code
SgName
$CLASSNAME::get_mangled(SgUnparse_Info&)
   {
     SgName tmp;
  // todo: what should be done when the class name is nil (anonymous class?)

#if 0
     SgName name = get_name();
     if (!name.is_null())
        {
          tmp << strlen(name.str()) << name.str();
        }
#else
     SgName name = get_qualified_name();
  // printf ("Using get_qualified_name() instead of get_name() in get_mangled() name = %s \n",name.str());
     if (!name.is_null())
        {
       // DQ (6/23/2005): type names put into the symbol table (function symbol table) should be name qualified (maybe)
       // tmp << strlen(get_name().str()) << get_name().str();
       // tmp << strlen(get_mangled_name().str()) << get_mangled_name().str();
          tmp << strlen(name.str()) << name.str();
        }
#endif

     return tmp;
   }
#endif

SOURCE_CLASS_TYPE_END


SOURCE_JAVA_PARAMETERIZED_TYPE_START
SgJavaParameterizedType::SgJavaParameterizedType ( const SgJavaParameterizedType & X )
   : SgNamedType(X)
   {
   }


SgName
SgJavaParameterizedType::get_name() const
   {
     if(get_declaration())
          return isSgClassDeclaration(get_declaration())->get_name();
       else
          return SgName((char *)0L);
   }

// DQ (8/18/2011): This function is copied from the version from SgClassType.
SgName
$CLASSNAME::get_mangled(void) const
   {
     ROSE_ASSERT(this != NULL);

  // printf ("In $CLASSNAME::get_mangled(): get_name() = %s \n",get_name().str());

     SgName mangled_name;
  // if (get_name().get_length() != 0) // not anonymous
     if (get_name().is_null() == false) // not anonymous
        {
          const SgClassDeclaration* class_decl = isSgClassDeclaration(get_declaration());
       // printf ("In $CLASSNAME::get_mangled(): class_decl = %p = %s \n",class_decl, ((class_decl == NULL) ? "NULL" : class_decl->class_name().c_str()) );
          if (class_decl != NULL)
             {
            // DQ (7/29/2010): Template instantiation declarations can differ on template parameters so we have to dig a little farther.
               const SgTemplateInstantiationDecl* template_class_decl = isSgTemplateInstantiationDecl(get_declaration());
               if (template_class_decl != NULL)
                  {
                    mangled_name = template_class_decl->get_mangled_name();
#if 0
                    printf ("In $CLASSNAME::get_mangled(): SgTemplateInstantiationDecl mangled_name = %s \n",mangled_name.str());
#endif
#if 0
                    printf ("Need to get the mangled names of the template arguments \n");
                    ROSE_ASSERT(false);
#endif
                  }
                 else
                  {
                 // This is for just a simple SgClassDeclaration.
                    mangled_name = class_decl->get_mangled_name();
                 // printf ("In $CLASSNAME::get_mangled(): SgClassDeclaration mangled_name = %s \n",mangled_name.str());
                  }
             }
        }

     return mangled_name;
   }
SOURCE_JAVA_PARAMETERIZED_TYPE_END


SOURCE_TEMPLATE_TYPE_START
SOURCE_TEMPLATE_TYPE_END


SOURCE_ENUM_TYPE_START

SgEnumType::SgEnumType ( const SgEnumType & X )
   : SgNamedType(X)
   {
   }

SgName
SgEnumType::get_name() const
   {
     if(get_declaration())
          return isSgEnumDeclaration(get_declaration())->get_name();
       else
          return SgName((char *)0L);
   }

// RV (2/1/2006): Updated to use the declaration's mangling routine.
SgName
SgEnumType::get_mangled (void) const
    {
     ROSE_ASSERT(this != NULL);

     const SgEnumDeclaration* decl = isSgEnumDeclaration (get_declaration());
     ROSE_ASSERT (decl);
     return decl->get_mangled_name ();
   }

#if 0
// Older code
SgName
SgEnumType::get_mangled(SgUnparse_Info&)
   {
  // DQ (6/23/2005): Use the qualified name here
  // return get_name();
     return get_qualified_name();
   }
#endif

SOURCE_ENUM_TYPE_END


SOURCE_TYPEDEF_TYPE_START

SgTypedefType::SgTypedefType ( const SgTypedefType & X )
// : SgNamedType(X.get_declaration())
   : SgNamedType(X), p_parent_scope(X.p_parent_scope)
   {
  // DQ (10/18/2007): This copy constructor is to support the AST copy mechansim, specifically
  // to permit the SgTypedefSeq to be updated with new copies of SgTypedefType objects.

  // DQ (10/19/2007): Make sure that this is true (though we could not test it before building the base class.
     ROSE_ASSERT( X.get_declaration() != NULL);

  // Typedefs need to setup the fixup the SgTypedefSeq list.
     SgTypedefDeclaration* typedefDeclaration = isSgTypedefDeclaration(X.get_declaration());
     ROSE_ASSERT( typedefDeclaration != NULL);
     SgType* baseType = typedefDeclaration->get_base_type();
     ROSE_ASSERT(baseType != NULL);

  // Fixup the SgTypedefSeq object.
     baseType->get_typedefs()->append_typedef(this);
   }

SgName
SgTypedefType::get_name() const
   {
     if (get_declaration() != NULL)
        {
          return isSgTypedefDeclaration(get_declaration())->get_name();
        }
       else
        {
          printf ("Warning: Returning an empty name from $CLASSNAME::get_name() \n");
          return SgName((char *)0L);
        }
   }

SgType*
SgTypedefType::get_base_type() const
   {
  // DQ (6/30/2005): Added assertion (I think this makes sense!)
     ROSE_ASSERT(isSgTypedefDeclaration(get_declaration()) != NULL);
     return (get_declaration() != NULL) ? isSgTypedefDeclaration(get_declaration())->get_base_type() : NULL;
   }

// RV (2/1/2006): Updated to use the declaration's mangling routine.
SgName
SgTypedefType::get_mangled (void) const
   {
     ROSE_ASSERT(this != NULL);

     const SgTypedefDeclaration* decl = isSgTypedefDeclaration (get_declaration());
     ROSE_ASSERT (decl);
     return decl->get_mangled_name();
   }

SOURCE_TYPEDEF_TYPE_END


SOURCE_MODIFIER_TYPE_START

// mask some bit on or off
// void set_modifier   (int flag);
// void unset_modifier (int flag);

SgTypeModifier &
SgModifierType::get_typeModifier ()
   {
     assert (this != NULL);
     return p_typeModifier;
   }

// RV (2/2/2006): Created this 'const' version.
const SgTypeModifier &
SgModifierType::get_typeModifier (void) const
   {
     assert (this != NULL);
     return p_typeModifier;
   }

#if 0
bool
SgModifierType::isSync() const
   {
  // CC++ specific modifier!
     return p_bitfield & m_sync;
   }

bool
SgModifierType::isGlobal() const
   { return p_bitfield & m_global; }
#endif
#if 0
void
SgModifierType::unsetSync()
   { p_bitfield &= ~m_sync; }

void
SgModifierType::setSync()
   {
  // DQ (12/7/2003): != is meaningless
  // p_bitfield != m_sync;
     p_bitfield |= m_sync;
   }

void
SgModifierType::unsetGlobal()
   { p_bitfield &= ~m_global; }

void
SgModifierType::setGlobal()
   {
  // DQ (12/7/2003): != is meaningless
  // p_bitfield != m_global;
     p_bitfield |= m_global;
   }
#endif

#if 0
// Access the function at the lower level typeModifier, storageModifier, or accessModifier objects
bool $CLASSNAME::isRestrict() const    { return p_typeModifier.isRestrict(); }
bool $CLASSNAME::isConst() const       { return p_typeModifier.get_constVolatileModifier().isConst(); }
bool $CLASSNAME::isVolatile() const    { return p_typeModifier.get_constVolatileModifier().isVolatile(); }
bool $CLASSNAME::isUPC_Shared() const  { return p_typeModifier.get_upcModifier().isUPC_Shared(); }
bool $CLASSNAME::isUPC_Strict() const  { return p_typeModifier.get_upcModifier().isUPC_Strict(); }
bool $CLASSNAME::isUPC_Relaxed() const { return p_typeModifier.get_upcModifier().isUPC_Relaxed(); }

void $CLASSNAME::unsetRestrict()    { p_typeModifier.unsetRestrict(); }
void $CLASSNAME::setRestrict()      { p_typeModifier.setRestrict(); }
#endif

#if 0
void $CLASSNAME::unsetConst()       { p_typeModifier.get_constVolatileModifier().unsetConst(); }
void $CLASSNAME::setConst()         { p_typeModifier.get_constVolatileModifier().setConst();   }
void $CLASSNAME::unsetVolatile()    { p_typeModifier.get_constVolatileModifier().unsetVolatile(); }
void $CLASSNAME::setVolatile()      { p_typeModifier.get_constVolatileModifier().setVolatile();   }
void $CLASSNAME::unsetUPC_Shared()  { p_typeModifier.get_upcModifier().unsetUPC_Shared(); }
void $CLASSNAME::setUPC_Shared()    { p_typeModifier.get_upcModifier().setUPC_Shared(); }
void $CLASSNAME::unsetUPC_Strict()  { p_typeModifier.get_upcModifier().unsetUPC_Strict(); }
void $CLASSNAME::setUPC_Strict()    { p_typeModifier.get_upcModifier().setUPC_Strict(); }
void $CLASSNAME::unsetUPC_Relaxed() { p_typeModifier.get_upcModifier().unsetUPC_Relaxed(); }
void $CLASSNAME::setUPC_Relaxed()   { p_typeModifier.get_upcModifier().setUPC_Relaxed(); }
#endif

#if 0
bool $CLASSNAME::isExtern() const      { return p_storageModifier.isExtern(); }
bool $CLASSNAME::isStatic() const      { return p_storageModifier.isStatic(); }
bool $CLASSNAME::isAuto() const        { return p_storageModifier.isAuto(); }
bool $CLASSNAME::isUnspecified() const { return p_storageModifier.isUnspecified(); }
bool $CLASSNAME::isTypedef() const     { return p_storageModifier.isTypedef(); }
bool $CLASSNAME::isRegister() const    { return p_storageModifier.isRegister(); }
bool $CLASSNAME::isAsm() const         { return p_storageModifier.isAsm(); }
bool $CLASSNAME::isVirtual() const     { return p_accessModifier.isVirtual(); }
bool $CLASSNAME::isProtected() const   { return p_accessModifier.isProtected(); }
bool $CLASSNAME::isPrivate() const     { return p_accessModifier.isPrivate(); }
bool $CLASSNAME::isPublic() const      { return p_accessModifier.isPublic(); }

void $CLASSNAME::setExtern()        { p_storageModifier.setExtern(); }
void $CLASSNAME::setStatic()        { p_storageModifier.setStatic(); }
void $CLASSNAME::setAuto()          { p_storageModifier.setAuto();   }
void $CLASSNAME::setUnspecified()   { p_storageModifier.setUnspecified(); }
void $CLASSNAME::setTypedef()       { p_storageModifier.setTypedef(); }
void $CLASSNAME::setRegister()      { p_storageModifier.setRegister(); }
void $CLASSNAME::setAsm()           { p_storageModifier.setAsm(); }
void $CLASSNAME::setPrivate()       { p_accessModifier.setPrivate(); }
void $CLASSNAME::setProtected()     { p_accessModifier.setProtected(); }
void $CLASSNAME::setPublic()        { p_accessModifier.setPublic(); }
void $CLASSNAME::setVirtual()       { p_accessModifier.setVirtual(); }
#endif

#if 0
unsigned int
SgModifierType::bitfield(void)
   { return p_bitfield; }
#endif

// RV (1/31/2006): Removed dependence on SgUnparse_Info
SgName
SgModifierType::get_mangled (void) const
   {
     ROSE_ASSERT(this != NULL);

     SgName mangled_name;

     const SgTypeModifier &          type_mod = get_typeModifier();
     const SgConstVolatileModifier & cv_mod   = type_mod.get_constVolatileModifier();
     const SgUPC_AccessModifier &    upc_mod  = type_mod.get_upcModifier();

     if (cv_mod.isConst())       mangled_name << "C";
     if (cv_mod.isVolatile())    mangled_name << "V";
  // DQ (4/22/2004): Removed support for CC++
  // if (isSync())        mangled_name << "SYN";
  // if (isGlobal())      mangled_name << "GLB";
     if (type_mod.isRestrict())    mangled_name << "RST";
  // if (upc_mod.isUPC_Shared())  mangled_name << "SHD";

     // \pp make mangled name depend on blocksize
     if (upc_mod.get_isShared())
     {
       mangled_name << "SHD";

       std::stringstream sstr;
       long              blocksize = upc_mod.get_layout();
       ROSE_ASSERT(blocksize >= -2);

       // \pp just add the blocksize as string to the mangled name.
       //     The TypeTable implementation needs to differentiate types
       //     with different shared blocksize.
       sstr << blocksize;
       mangled_name << sstr.str();
     }

     if (upc_mod.isUPC_Strict())  mangled_name << "STR";
     if (upc_mod.isUPC_Relaxed()) mangled_name << "RLX";

     mangled_name << get_base_type()->get_mangled().str();

     return mangled_name;
   }

#if 0
// Older code
SgName
SgModifierType::get_mangled(SgUnparse_Info& info)
   {
     SgName tmp;
     if (get_typeModifier().get_constVolatileModifier().isConst())    tmp << "C";
     if (get_typeModifier().get_constVolatileModifier().isVolatile()) tmp << "V";
  // DQ (4/22/2004): Removed support for CC++
  // if (isSync())        tmp << "SYN";
  // if (isGlobal())      tmp << "GLB";
     if (get_typeModifier().isRestrict())                             tmp << "RST";
     if (get_typeModifier().get_upcModifier().isUPC_Shared())         tmp << "SHD";
     if (get_typeModifier().get_upcModifier().isUPC_Strict())         tmp << "STR";
     if (get_typeModifier().get_upcModifier().isUPC_Relaxed())        tmp << "RLX";

     tmp << get_base_type()->get_mangled(info).str();

     return tmp;
   }
#endif

// DQ (7/24/2010): Adding post_construction_initialization() function.
void
SgModifierType::post_construction_initialization()
   {
     ROSE_ASSERT(p_base_type != NULL);

  // DQ (7/24/2010): There can be a number of different types of modifiers for a given base type and
  // the SgModifierType contains a list of them.  But I don't think it is used!
     if (isSgModifierType(p_base_type) == NULL)
        {
          ROSE_ASSERT(p_base_type->get_modifiers() == NULL);
        }

  // The local reference to the SgModifierType should also be NULL.
  // ROSE_ASSERT(get_modifiers() == NULL);
   }

SOURCE_MODIFIER_TYPE_END


SOURCE_QUALIFIED_NAME_TYPE_START
// DQ (12/21/2005): Build the static empty list to use as a default argument for the SgQualifiedNameType constructor
// SgQualifiedNamePtrList SgQualifiedNameType::p_defaultQualifiedNamePtrList;

SgQualifiedNamePtrList &
SgQualifiedNameType::get_qualifiedNameList()
   {
     return p_qualifiedNameList;
   }

const SgQualifiedNamePtrList &
SgQualifiedNameType::get_qualifiedNameList() const
   {
     return p_qualifiedNameList;
   }

void
SgQualifiedNameType::set_qualifiedNameList( const SgQualifiedNamePtrList & x )
   {
     p_qualifiedNameList = x;
   }

SgName
SgQualifiedNameType::get_prefix() const
   {
     SgName tmp;

#if 1
     SgQualifiedNamePtrList::const_iterator i = p_qualifiedNameList.begin();
     while(i != p_qualifiedNameList.end())
        {
          printf ("Found a qualified name \n");
          if (isSgGlobal((*i)->get_scope()) != NULL)
             {
               printf ("Output the global scope qualifier \n");
               tmp << "::";
             }
            else
             {
            // Use the generated name until we are ready to select between generated or stored qualified names
               printf ("Use the generated name until we are ready to select between generated or stored qualified names \n");
             }
          i++;
        }
#else
     printf ("Error: SgQualifiedNameType::get_prefix() not used! \n");
     ROSE_ASSERT(false);
#endif

     return tmp;
   }

#if 1
// SgName $CLASSNAME::get_mangled (SgUnparse_Info & info)
SgName
SgQualifiedNameType::get_mangled (void) const
   {
     ROSE_ASSERT(this != NULL);

     SgName tmp;

  // DQ (6/23/2005): Get the name (and qualified name) of the type into the mangled name
  // info.set_name();
  // printf ("In $CLASSNAME::get_mangled_type(): calling info.set_PrintName() \n");
  // info.set_PrintName();
  // ROSE_ASSERT(info.PrintName() == true);

  // return get_mangled (SgNO_UNPARSE_INFO);

  // printf ("WARNING: The generated name in SgQualifiedNameType::get_mangled() should use a prefix generated from mangled names \n");

#if 1
  // SgName qualifiedName = get_prefix();

  // tmp << qualifiedName.str() << get_base_type()->get_mangled(info).str();

  // DQ (10/10/2006): The base_type should be fully qualified before mangling, so I don't think we need the prefix!
  // tmp << qualifiedName.str() << get_base_type()->get_mangled().str();
     tmp << "qualified_name_" << get_base_type()->get_mangled().str();
#else
     printf ("Error: SgQualifiedNameType::get_mangled() not used! \n");
     ROSE_ASSERT(false);
#endif

     return tmp;
   }
#endif

SOURCE_QUALIFIED_NAME_TYPE_END


SOURCE_FUNCTION_TYPE_START

// Specialized constructor
SgFunctionType::SgFunctionType(SgPartialFunctionType *ft)
   {
     assert(ft != NULL);
     p_return_type      = ft->p_return_type;
     p_has_ellipses     = ft->p_has_ellipses;

#if 0
     p_orig_return_type = ft->p_return_type;

  // DQ (6/25/2006): Handle the allocation of the SgFunctionParameterTypeList in one place if possible!
  // This is part of debugging the AST File I/O.

  /* process argument type */
     p_argument_list = new SgFunctionParameterTypeList();
     ROSE_ASSERT(p_argument_list != NULL);

  // DQ (5/11/2006): Set the parent to avoid having NULL pointers
     p_argument_list->set_parent(this);
#else
     post_construction_initialization();
#endif

     SgTypePtrList::iterator p = ft->get_arguments().begin();
  // printf ("PartialFunctionType->get_arguments().size() = %zu \n",ft->get_arguments().size());
     while(p != ft->get_arguments().end())
        {
       // printf ("     function argument = %p = %s \n",*p,(*p)->sage_class_name());
          append_argument((*p));
          p++;
        }
   }

void
SgFunctionType::post_construction_initialization ()
   {
     p_orig_return_type = NULL;
     p_argument_list    = new SgFunctionParameterTypeList();
     ROSE_ASSERT(p_argument_list != NULL);

  // DQ (6/25/2006): Commented out to allow File I/O to work, I don't understand why it is required!
  // DQ (5/11/2006): Set the parent to avoid having NULL pointers
     p_argument_list->set_parent(this);

  // DQ (6/22/2006): Initialize the orig_return_type
     ROSE_ASSERT(p_return_type != NULL);
     set_orig_return_type(p_return_type);
     ROSE_ASSERT(p_orig_return_type != NULL);

   }

const SgTypePtrList &
SgFunctionType::get_arguments() const
   { return p_argument_list->get_arguments(); }

SgTypePtrList &
SgFunctionType::get_arguments()
   { return p_argument_list->get_arguments(); }

void
SgFunctionType::append_argument( SgType* what)
   {
    p_argument_list->append_argument(what);
   }

void
SgFunctionType::insert_argument(const SgTypePtrList::iterator& where, SgType* what)
   {
     p_argument_list->insert_argument(where,what);
   }

SgName
SgFunctionType::get_mangled(SgType* ret_type, SgFunctionParameterTypeList * typeList) 
   {
  // process argument type
     SgName arg_names;
     if (typeList != NULL)
        {
          const SgTypePtrList & args = typeList->get_arguments ();
          arg_names = mangleTypes (args.begin (), args.end ());
        }
#if 0
     printf ("In SgFunctionType::get_mangled(SgType*,SgFunctionParameterTypeList*): arg_names = %s \n",arg_names.str());
#endif

  // process return type
     ROSE_ASSERT (ret_type != NULL);
     SgName ret_name = ret_type->get_mangled();

#if 0
     printf ("In SgFunctionType::get_mangled(SgType*,SgFunctionParameterTypeList*): ret_name = %s \n",ret_name.str());
#endif

  // Build complete mangled name
     SgName mangled_name;
     mangled_name << "_Fb_" // begin function signature
                  << ret_name.str () // return type
                  << "_Gb_" // argument list begin
                  << arg_names.str () // argument types
                  << "_Fe_"; // end function signature

#if 0
     printf ("Leaving SgFunctionType::get_mangled(SgType*,SgFunctionParameterTypeList*): mangled_name = %s \n",mangled_name.str());
#endif

     return mangled_name;
   }

// RV (1/31/2006): Changed the form of the mangled name.
SgName
SgFunctionType::get_mangled (void) const
   {
     ROSE_ASSERT(this != NULL);

  // TV (04/19/2011): I outlined the mangling of function type in a static function to avoid
  // building of a function type in 'SageBuilder::buildFunctionType' (This was used
  // to do a search in 'globalFunctionTypeTable')
  // return get_mangled(get_return_type(), get_argument_list());

     SgName name = get_mangled(get_return_type(), get_argument_list());

#if 0
     printf ("In SgFunctionType::get_mangled(void): name = %s \n",name.str());
#endif

     return name;
   }


#if 0
// virtual SgName SgFunctionType::get_mangled_name ( SgUnparse_Info & info );
SgName
SgFunctionType::get_mangled_name(SgUnparse_Info& info)
   {
     SgName rtmp;
  // SgDeclarationStatement *dstmt = info.get_decl_stmt();
     SgFunctionDeclaration *dstmt = isSgFunctionDeclaration(info.get_decl_stmt());
     ROSE_ASSERT (dstmt != NULL);
     SgName fname = info.get_name();

  // int len = strlen(fname.str());
  // SgName tmp(fname);
  // char *opstr  = "operator";
  // char *newstr = "new";
  // char *delstr = "delete";
  // int m = strlen(opstr);

#if 0
     printf ("In SgFunctionType::get_mangled_name(): fname = %s \n",fname.str());
     printf ("     unused function qualified name = %s \n",dstmt->get_qualified_name().str());
#endif

#if 0
  // DQ (4/28/2005): These should be false since this is not a member function
     ROSE_ASSERT(dstmt->get_specialFunctionModifier().isConstructor() == false);
     ROSE_ASSERT(dstmt->get_specialFunctionModifier().isConversion()  == false);
     ROSE_ASSERT(dstmt->get_specialFunctionModifier().isDestructor()  == false);

  // DQ (4/29/2005): This is all that we need since non-member function can never be
  // constructor, destructors, or conversion operators.
     rtmp = mangledNameSupport(fname,info);
#else
     if (dstmt->get_specialFunctionModifier().isConstructor())
          rtmp << "__ct";
       else
          if (dstmt->get_specialFunctionModifier().isDestructor()) rtmp << "__dt";
            else
               if (dstmt->get_specialFunctionModifier().isConversion())
                  {
                    rtmp << "__conversion__";
                 // rtmp = mangledNameSupport(fname,info);
                  }
                 else
                  {
                 // These are just normal functions
                 // ROSE_ASSERT (dstmt->get_specialFunctionModifier().isOperator());
                    rtmp = mangledNameSupport(fname,info);
                  }
#endif

     string mangledName = rtmp.str();
     ROSE_ASSERT (mangledName.find("<") == string::npos);
     ROSE_ASSERT (mangledName.find(">") == string::npos);

     ROSE_ASSERT(mangledName.find('`') == string::npos);
     ROSE_ASSERT(mangledName.find('~') == string::npos);
     ROSE_ASSERT(mangledName.find('!') == string::npos);
     ROSE_ASSERT(mangledName.find('@') == string::npos);
     ROSE_ASSERT(mangledName.find('#') == string::npos);
     ROSE_ASSERT(mangledName.find('$') == string::npos);
     ROSE_ASSERT(mangledName.find('%') == string::npos);
     ROSE_ASSERT(mangledName.find('^') == string::npos);
     ROSE_ASSERT(mangledName.find('&') == string::npos);
     ROSE_ASSERT(mangledName.find('*') == string::npos);
     ROSE_ASSERT(mangledName.find('(') == string::npos);
     ROSE_ASSERT(mangledName.find(')') == string::npos);
     ROSE_ASSERT(mangledName.find('-') == string::npos);
     ROSE_ASSERT(mangledName.find('+') == string::npos);
     ROSE_ASSERT(mangledName.find('=') == string::npos);
     ROSE_ASSERT(mangledName.find('{') == string::npos);
     ROSE_ASSERT(mangledName.find('}') == string::npos);
     ROSE_ASSERT(mangledName.find('[') == string::npos);
     ROSE_ASSERT(mangledName.find(']') == string::npos);
     ROSE_ASSERT(mangledName.find('|') == string::npos);
     ROSE_ASSERT(mangledName.find('\\') == string::npos);
     ROSE_ASSERT(mangledName.find(':') == string::npos);
     ROSE_ASSERT(mangledName.find(';') == string::npos);
     ROSE_ASSERT(mangledName.find('\"') == string::npos);
     ROSE_ASSERT(mangledName.find('\'') == string::npos);
     ROSE_ASSERT(mangledName.find('?') == string::npos);
     ROSE_ASSERT(mangledName.find('.') == string::npos);
     ROSE_ASSERT(mangledName.find('/') == string::npos);
     ROSE_ASSERT(mangledName.find(',') == string::npos);

  // These are the most common cases that fail
     ROSE_ASSERT(mangledName.find('<') == string::npos);
     ROSE_ASSERT(mangledName.find('>') == string::npos);

#if 0
     if (dstmt->get_specialFunctionModifier().isConstructor())
          rtmp << "__ct";
       else
          if (dstmt->get_specialFunctionModifier().isDestructor())
               rtmp << "__dt";
            else
#if 1
             {
               rtmp = mangledNameSupport(fname,info);
             }
#else
               if (len > 0 && strncmp(fname.str(),opstr,m) == 0)
                  {
                    if (fname.str()[m]==' ')
                       {
                      // DQ (4/27/2005): "m+2" should be "m+1"
                         if (strncmp(&(fname.str()[m+1]),newstr,strlen(newstr)) == 0)
                            {
                           // DQ (4/27/2005): Added support for array new
                              int newStringLength = strlen(newstr);
                              int parenStart = m+1+newStringLength;
                              if (len > parenStart && strncmp(&(fname.str()[parenStart]),"[]",2) == 0)
                                   rtmp << "__na";
                                else
                                   rtmp << "__nw";
                            }
                           else
                            {
                           // DQ (4/27/2005): Added support for array delete
                              if (strncmp(&(fname.str()[m+1]),delstr,strlen(delstr)) == 0)
                                 {
                                   int deleteStringLength = strlen(delstr);
                                   int parenStart = m+1+deleteStringLength;
                                   if (len > parenStart && strncmp(&(fname.str()[parenStart]),"[]",2) == 0)
                                        rtmp << "__da";
                                     else
                                        rtmp << "__dl";
                                 }
                                else
                                 {
                                // DQ (4/27/2005): Not clear where this is used (unless it is used in casting operators)!
                                   rtmp << "__op" << get_return_type()->get_mangled(info).str();
                                 }
                            }
                       }
                      else
                       {
                      // real operator
                         SgName opname=&(fname.str()[m]);
                         if(opname==SgName("->"))        rtmp << "__rf";
                         else if (opname==SgName("->*")) rtmp << "__rm";
                         else if (opname==SgName("=="))  rtmp << "__eq";
                         else if (opname==SgName("<"))   rtmp << "__lt";
                         else if (opname==SgName(">"))   rtmp << "__gt";
                         else if (opname==SgName("!="))  rtmp << "__ne";
                         else if (opname==SgName("<="))  rtmp << "__le";
                         else if (opname==SgName(">="))  rtmp << "__ge";
                         else if (opname==SgName("+"))   rtmp << "__pl";
                         else if (opname==SgName("-"))   rtmp << "__mi";
                         else if (opname==SgName("*"))   rtmp << "__ml";
                         else if (opname==SgName("/"))   rtmp << "__dv";
                         else if (opname==SgName("%"))   rtmp << "__md";
                         else if (opname==SgName("&&"))  rtmp << "__aa";
                         else if (opname==SgName("!"))   rtmp << "__nt";
                         else if (opname==SgName("||"))  rtmp << "__oo";
                         else if (opname==SgName("^"))   rtmp << "__er";
                         else if (opname==SgName("&"))   rtmp << "__ad";
                         else if (opname==SgName("|"))   rtmp << "__or";
                         else if (opname==SgName(","))   rtmp << "__cm";
                         else if (opname==SgName("<<"))  rtmp << "__ls";
                         else if (opname==SgName(">>"))  rtmp << "__rs";
                         else if (opname==SgName("--"))  rtmp << "__mm";
                         else if (opname==SgName("++"))  rtmp << "__pp";
                         else if (opname==SgName("~"))   rtmp << "__co";
                         else if (opname==SgName("="))   rtmp << "__as";
                         else if (opname==SgName("+="))  rtmp << "__apl";
                         else if (opname==SgName("-="))  rtmp << "__ami";
                         else if (opname==SgName("&="))  rtmp << "__aad";
                         else if (opname==SgName("|="))  rtmp << "__aor";
                         else if (opname==SgName("*="))  rtmp << "__amu";
                         else if (opname==SgName("/="))  rtmp << "__adv";
                         else if (opname==SgName("%="))  rtmp << "__amd";
                         else if (opname==SgName("^="))  rtmp << "__aer";
                         else if (opname==SgName("<<=")) rtmp << "__als";
                         else if (opname==SgName(">>=")) rtmp << "__ars";
                         else if (opname==SgName("()"))  rtmp << "__cl";
                         else if (opname==SgName("[]"))  rtmp << "__xi";
                         else
                            {
                              printf ("In SgFunctionType::get_mangled_name(): This case should never be reached (fname = %s) \n",fname.str());
                              ROSE_ASSERT(false);
                            }
                       }
                  }
                 else
                    rtmp << fname.str();
#endif
#endif

     return rtmp;
   }
#endif

#if 0
// Old code

// this routine can do 2 things,
// mangle a type - without funcname and class name(if member function)
// mangle a complete function declaration with name and class name
SgName
SgFunctionType::get_mangled(SgUnparse_Info & info)
   {
     SgName tmp;

  // printf ("In $CLASSNAME::get_mangled(SgUnparse_Info&) info.PrintName() = %s \n",(info.PrintName() == true) ? "true" : "false");

  /* should have a name to start with */
     if (info.PrintName())
        {
       // DQ (6/23/2005): This path is taken for constructors, destructors and conversion operators (I think!)
       // SgName name = get_mangled_name(info);
       // printf ("In $CLASSNAME::get_mangled(SgUnparse_Info&): (assuming info.PrintName() == true): name = %s \n",name.str());
       // tmp << get_mangled_name(info).str();
          tmp << name.str();
        }

     tmp << "__";
     tmp << "F";

  /* process argument type */
     SgTypePtrList::iterator p = get_arguments().begin();
     while(p != get_arguments().end())
        {
          tmp << (*p)->get_mangled(info).str();

       // DQ (5/2/2005): Added to handle function arguments which are templates
          tmp = fixupTemplateNameForMangledNameSupport(tmp);

          p++;
        }

  /* process return type */
     SgName returnTypeName = get_return_type()->get_mangled(info);
  // tmp << "_" << get_return_type()->get_mangled(info).str();
     tmp << "_" << returnTypeName.str();

  // DQ (5/2/2005): Added to handle function arguments which are templates
     tmp = fixupTemplateNameForMangledNameSupport(tmp);

#if 0
     printf ("########## In SgFunctionType::get_mangled(): tmp = %s (returnTypeName = %s is a %s) ########## \n",
          tmp.str(),returnTypeName.str(),get_return_type()->sage_class_name());
  // ROSE_ASSERT(false);
#endif

     return tmp;
   }
#endif

//! \deprecated by RV (1/31/2006)
SgName
SgFunctionType::get_mangled_type ()
   {
     ROSE_ASSERT(this != NULL);
     return get_mangled();
   }

#if 0
SgName
SgFunctionType::get_mangled_type ()
   {
     SgUnparse_Info info;

  // DQ (6/23/2005): Get the name (and qualified name) of the type into the mangled name
  // info.set_name();
  // printf ("In $CLASSNAME::get_mangled_type(): calling info.set_PrintName() \n");
  // info.set_PrintName();
  // ROSE_ASSERT(info.PrintName() == true);

  // return get_mangled (SgNO_UNPARSE_INFO);
     return get_mangled (info);
   }
#endif


// SgFunctionType* SgFunctionType::mkAnotherType(SgType *);
// void sym_print(ostream& os);

// DQ (2/6/2007): Get the associated symbol from the symbol table in the stored scope
SgSymbol*
SgFunctionType::get_symbol_from_symbol_table() const
   {
     return SgNode::get_globalFunctionTypeTable()->get_function_type_table()->find(this);
   }

SOURCE_FUNCTION_TYPE_END


SOURCE_MEMBER_FUNCTION_TYPE_START

SgMemberFunctionType::SgMemberFunctionType ( SgPartialFunctionType* ft )
   : SgFunctionType(ft)
   {
     p_class_type      = ft->p_class_type ;
     p_mfunc_specifier = ft->p_mfunc_specifier;
   }

void
SgMemberFunctionType::post_construction_initialization()
   {
  // DQ (3/8/2012): We want to avoid resetting the data members (just set in the SgMemberFunctionType constructor).
#if 0
     printf ("In SgMemberFunctionType::post_construction_initialization(): avoid resetting the data members. \n");
#endif
  // p_class_type =0;

  // DQ (3/8/2012): We can't assert that this is true (likely because of how SgPartialFunctionType is used to build non-memb4r function types.
  // ROSE_ASSERT(p_class_type != NULL);

  // p_mfunc_specifier = 0;

  // DQ (3/8/2012): Since we are not including support for restrict in the function type, don't allow it to be set (basic testing).
  // If we discover that we need this then we will have to re-enable restrict support, else we can eliminate the e_restrict value
  // in the enum type (either way this will be an improvement).
  // ROSE_ASSERT((e_restrict && p_mfunc_specifier) == 0);

  // DQ (3/10/2012): If this is non-zero then the SgPartialFunctionType should have somethin set internally.
     if (p_mfunc_specifier != 0)
        {
#if 0
          printf ("In SgMemberFunctionType::post_construction_initialization(): p_mfunc_specifier = %u isConstFunc()    = %s \n",p_mfunc_specifier,isConstFunc()    ? "true" : "false");
          printf ("In SgMemberFunctionType::post_construction_initialization(): p_mfunc_specifier = %u isVolatileFunc() = %s \n",p_mfunc_specifier,isVolatileFunc() ? "true" : "false");
          printf ("In SgMemberFunctionType::post_construction_initialization(): p_mfunc_specifier = %u isRestrictFunc() = %s \n",p_mfunc_specifier,isRestrictFunc() ? "true" : "false");
#endif
       // ROSE_ASSERT(partialFunctionType->isConstFunc() == true || partialFunctionType->isVolatileFunc() == true);
       // ROSE_ASSERT(isConstFunc() == true || isVolatileFunc() == true || isRestrictFunc() == true);
          ROSE_ASSERT( (isConstFunc() == true) || (isVolatileFunc() == true) || (isRestrictFunc() == true) );
        }
   }

// static SgMemberFunctionType* createType(SgPartialFunctionType *);

// RV (2/1/2006): Made a 'const' member function.
bool
SgMemberFunctionType::isConstFunc() const
   { return (p_mfunc_specifier & e_const); }

void
SgMemberFunctionType::setConstFunc()
   { p_mfunc_specifier |= e_const; }

void
SgMemberFunctionType::unsetConstFunc()
   { p_mfunc_specifier &= ~e_const; }

// RV (2/1/2006): Made a 'volatile' member function.
bool
SgMemberFunctionType::isVolatileFunc() const
   { return (p_mfunc_specifier & e_volatile); }

void
SgMemberFunctionType::setVolatileFunc()
   { p_mfunc_specifier |= e_volatile; }

void
SgMemberFunctionType::unsetVolatileFunc()
   { p_mfunc_specifier &= ~e_volatile; }


// DQ (3/8/2012): Added support for restict on member function types.
bool
SgMemberFunctionType::isRestrictFunc() const
   { return (p_mfunc_specifier & e_restrict); }

void
SgMemberFunctionType::setRestrictFunc()
   { p_mfunc_specifier |= e_restrict; }

void
SgMemberFunctionType::unsetRestrictFunc()
   { p_mfunc_specifier &= ~e_restrict; }



SgName
SgMemberFunctionType::get_mangled_name (void) const
   {
     ROSE_ASSERT(this != NULL);
     return get_mangled ();
   }

SgName SgMemberFunctionType::get_mangled(SgType* ret_type, SgFunctionParameterTypeList * typeList, SgClassType* classType )
   {
  // DQ (12/3/2011): Added this static function to simplify (refactor) how mangled names are generated).
  // The advantage of refactoring this code to a static function is that the managle name generated to
  // support the global function type table hash key could be generated more directly that what we do 
  // now (which is the generate a SgMemberFunctionType, call the get_mangled() function, and then delete
  // the newly built SgMemberFunctionType if the name is alread in the global function type table.

  // Unfortunaely, this function makes too many calls to non-static member functions, and thus would be
  // harder than expected to turn into a simple static function.

  // Member-function specific information (class name, const/volatile qualifiers).
     SgName mangled_cls_tag;

     ROSE_ASSERT(classType != NULL);

  // Compute class scope
  //! \todo Figure out why member function types are sometimes used
  //! incorrectly in place of plain function types.
  // const SgType* cls_type = get_class_type();
     const SgType* cls_type = classType;
     if (cls_type != NULL)
        {
          SgName class_scope = cls_type->get_mangled();
          mangled_cls_tag += class_scope;
        }

     SgName mangled_name;

#if 0
  // DQ (12/3/2011): Because of these member function calls this can't be refactored to be a static function.
  // Append modifiers
     if (isConstFunc())
          mangled_cls_tag << "_cf";
     if (isVolatileFunc())
          mangled_cls_tag << "_vf";

  // Mangle the function type without qualifiers
     SgName basic_func_type = SgFunctionType::get_mangled();

  // Compute mangled member function pointer type
     SgName mangled_name;
     if (mangled_cls_tag.get_length () > 0)
          mangled_name << "__MFb_" << mangled_cls_tag.str (); // really is a member function

     mangled_name << "_" << basic_func_type.str (); // Append standard argument signature.
#else
  // DQ (12/3/2011): If the data fro these non-static member fucntions were passed in as parameters it might be possible to refactor this code.
     printf ("This function can be used as a refactored version of SgMemberFunctionType::get_mangled(void) \n");
     ROSE_ASSERT(false);
#endif

     return mangled_name;
   }

// RV (1/31/2006): Changed form of mangling to include begin/end tags.
SgName
SgMemberFunctionType::get_mangled (void) const
   {
     ROSE_ASSERT(this != NULL);

#if 1
  // Member-function specific information (class name, const/volatile qualifiers)
     SgName mangled_cls_tag;

  // Compute class scope
  //! \todo Figure out why member function types are sometimes used
  //! incorrectly in place of plain function types.
     const SgType* cls_type = get_class_type ();
     if (cls_type)
        {
          SgName class_scope = cls_type->get_mangled ();
          mangled_cls_tag += class_scope;
        }
#if 0
     printf ("In SgMemberFunctionType::get_mangled(): after class scope evaluation: mangled_cls_tag = %s \n",mangled_cls_tag.str());
#endif

  // DQ (12/3/2011): Because of these member function calls this can't be refactored to be a static function.
  // Append modifiers
     if (isConstFunc() == true)
          mangled_cls_tag << "_cf";
     if (isVolatileFunc() == true)
          mangled_cls_tag << "_vf";

  // DQ (3/8/2012): Added support for restrict on member function types.
     if (isRestrictFunc() == true)
          mangled_cls_tag << "_rf";

#if 0
     printf ("In SgMemberFunctionType::get_mangled(): after function modifier evaluation: mangled_cls_tag = %s \n",mangled_cls_tag.str());
#endif

  // Mangle the function type without qualifiers
     SgName basic_func_type = SgFunctionType::get_mangled();

#if 0
     printf ("In SgMemberFunctionType::get_mangled(): after call to SgFunctionType::get_mangled(): basic_func_type = %s \n",basic_func_type.str());
#endif

  // Compute mangled member function pointer type
     SgName mangled_name;
     if (mangled_cls_tag.get_length () > 0)
        {
          mangled_name << "__MFb_" << mangled_cls_tag.str(); // really is a member function
        }

#if 0
     printf ("In SgMemberFunctionType::get_mangled(): after mangled member function pointer type evaluation: mangled_cls_tag = %s \n",mangled_name.str());
#endif

     mangled_name << "_" << basic_func_type.str (); // Append standard argument signature.

#if 0
     printf ("In SgMemberFunctionType::get_mangled(): returning: mangled_name = %s \n",mangled_name.str());
#endif

#else
  // DQ (12/3/2011): Not sure how to construct this case...leaving the older code (unrefactored).
     SgMemberFunctionType::get_mangled(get_return_type(),get_argument_list(),get_class_type());
#endif

     return mangled_name;
   }


#if 0
SgName
SgMemberFunctionType::get_mangled_type()
   {
     SgUnparse_Info info;

  // DQ (6/23/2005): Get the name (and qualified name) of the type into the mangled name
  // printf ("In $CLASSNAME::get_mangled_type(): calling info.set_PrintName() \n");
  // info.set_PrintName();
  // ROSE_ASSERT(info.PrintName() == true);

  // return get_mangled(SgNO_UNPARSE_INFO);
     return get_mangled(info);
   }
#endif

#if 0
// SgMemberFunctionType::get_mangled_name(SgUnparse_Info&);

//! This function repreents the name mangleing support for unparsing
SgName
SgMemberFunctionType::get_mangled_name(SgUnparse_Info& info)
   {
     SgName rtmp;
  // SgDeclarationStatement *dstmt = info.get_decl_stmt();
     SgFunctionDeclaration *dstmt = isSgFunctionDeclaration(info.get_decl_stmt());
     ROSE_ASSERT (dstmt != NULL);
     SgName fname = info.get_name();

  // int len = strlen(fname.str());
  // SgName tmp(fname);
  // char *opstr  = "operator";
  // char *newstr = "new";
  // char *delstr = "delete";
  // int m = strlen(opstr);

  // printf ("In SgMemberFunctionType::get_mangled_name(): fname = %s \n",fname.str());

#if 0
  // ***** What about cast operators !!! *****
     if (dstmt->get_specialFunctionModifier().isConversion())
        {
          printf ("Found a conversion operator in $CLASSNAME::get_mangled_name \n");
        }

     if (dstmt->get_specialFunctionModifier().isOperator())
        {
          printf ("Found an operator in $CLASSNAME::get_mangled_name \n");
        }
#endif

     if (dstmt->get_specialFunctionModifier().isConstructor())
          rtmp << "__ct";
       else
          if (dstmt->get_specialFunctionModifier().isDestructor()) rtmp << "__dt";
            else
               if (dstmt->get_specialFunctionModifier().isConversion())
                  {
                    rtmp << "__conversion__";
                 // rtmp = mangledNameSupport(fname,info);
                  }
                 else
                  {
                 // These are just normal member functions
                 // ROSE_ASSERT (dstmt->get_specialFunctionModifier().isOperator());
                    rtmp = mangledNameSupport(fname,info);
                  }

     string mangledName = rtmp.str();
     ROSE_ASSERT (mangledName.find("<") == string::npos);
     ROSE_ASSERT (mangledName.find(">") == string::npos);

     ROSE_ASSERT(mangledName.find('`') == string::npos);
     ROSE_ASSERT(mangledName.find('~') == string::npos);
     ROSE_ASSERT(mangledName.find('!') == string::npos);
     ROSE_ASSERT(mangledName.find('@') == string::npos);
     ROSE_ASSERT(mangledName.find('#') == string::npos);
     ROSE_ASSERT(mangledName.find('$') == string::npos);
     ROSE_ASSERT(mangledName.find('%') == string::npos);
     ROSE_ASSERT(mangledName.find('^') == string::npos);
     ROSE_ASSERT(mangledName.find('&') == string::npos);
     ROSE_ASSERT(mangledName.find('*') == string::npos);
     ROSE_ASSERT(mangledName.find('(') == string::npos);
     ROSE_ASSERT(mangledName.find(')') == string::npos);
     ROSE_ASSERT(mangledName.find('-') == string::npos);
     ROSE_ASSERT(mangledName.find('+') == string::npos);
     ROSE_ASSERT(mangledName.find('=') == string::npos);
     ROSE_ASSERT(mangledName.find('{') == string::npos);
     ROSE_ASSERT(mangledName.find('}') == string::npos);
     ROSE_ASSERT(mangledName.find('[') == string::npos);
     ROSE_ASSERT(mangledName.find(']') == string::npos);
     ROSE_ASSERT(mangledName.find('|') == string::npos);
     ROSE_ASSERT(mangledName.find('\\') == string::npos);
     ROSE_ASSERT(mangledName.find(':') == string::npos);
     ROSE_ASSERT(mangledName.find(';') == string::npos);
     ROSE_ASSERT(mangledName.find('\"') == string::npos);
     ROSE_ASSERT(mangledName.find('\'') == string::npos);
     ROSE_ASSERT(mangledName.find('?') == string::npos);
     ROSE_ASSERT(mangledName.find('.') == string::npos);
     ROSE_ASSERT(mangledName.find('/') == string::npos);
     ROSE_ASSERT(mangledName.find(',') == string::npos);

  // These are the most common cases that fail
     ROSE_ASSERT(mangledName.find('<') == string::npos);
     ROSE_ASSERT(mangledName.find('>') == string::npos);

  // printf ("Leaving SgMemberFunctionType::get_mangled_name(): mangledName = %s \n",mangledName.c_str());

#if 0
            // This code has been refactored and place in a separate function: mangledNameSupport()
               if (len > 0 && strncmp(fname.str(),opstr,m)==0)
                  {
                    if (fname.str()[m]==' ')
                       {
#if 0
                         if (strncmp(&(fname.str()[m+2]),newstr,strlen(newstr)))
                              rtmp << "__nw";
                           else
                              if (strncmp(&(fname.str()[m+2]),delstr, strlen(delstr)))
                                   rtmp << "__dl";
                                else
                                   rtmp << "__op" << get_return_type()->get_mangled(info).str();
#else
                      // DQ (4/27/2005): "m+2" should be "m+1"
                         if (strncmp(&(fname.str()[m+1]),newstr,strlen(newstr)) == 0)
                            {
                           // DQ (4/27/2005): Added support for array new
                              int newStringLength = strlen(newstr);
                              int parenStart = m+1+newStringLength;
                              if (len > parenStart && strncmp(&(fname.str()[parenStart]),"[]",2) == 0)
                                   rtmp << "__na";
                                else
                                   rtmp << "__nw";
                            }
                           else
                            {
                           // DQ (4/27/2005): Added support for array delete
                              if (strncmp(&(fname.str()[m+1]),delstr,strlen(delstr)) == 0)
                                 {
                                   int deleteStringLength = strlen(delstr);
                                   int parenStart = m+1+deleteStringLength;
                                   if (len > parenStart && strncmp(&(fname.str()[parenStart]),"[]",2) == 0)
                                        rtmp << "__da";
                                     else
                                        rtmp << "__dl";
                                 }
                                else
                                 {
                                // DQ (4/27/2005): Not clear where this is used (unless it is used in casting operators)!
                                   rtmp << "__op" << get_return_type()->get_mangled(info).str();
                                 }
                            }
#endif
                       }
                      else
                       {
                      // real operator
                         SgName opname=&(fname.str()[m]);
                         if (opname==SgName("->"))       rtmp << "__rf";
                         else if (opname==SgName("->*")) rtmp << "__rm";
                         else if (opname==SgName("=="))  rtmp << "__eq";
                         else if (opname==SgName("<"))   rtmp << "__lt";
                         else if (opname==SgName(">"))   rtmp << "__gt";
                         else if (opname==SgName("!="))  rtmp << "__ne";
                         else if (opname==SgName("<="))  rtmp << "__le";
                         else if (opname==SgName(">="))  rtmp << "__ge";
                         else if (opname==SgName("+"))   rtmp << "__pl";
                         else if (opname==SgName("-"))   rtmp << "__mi";
                         else if (opname==SgName("*"))   rtmp << "__ml";
                         else if (opname==SgName("/"))   rtmp << "__dv";
                         else if (opname==SgName("%"))   rtmp << "__md";
                         else if (opname==SgName("&&"))  rtmp << "__aa";
                         else if (opname==SgName("!"))   rtmp << "__nt";
                         else if (opname==SgName("||"))  rtmp << "__oo";
                         else if (opname==SgName("^"))   rtmp << "__er";
                         else if (opname==SgName("&"))   rtmp << "__ad";
                         else if (opname==SgName("|"))   rtmp << "__or";
                         else if (opname==SgName(","))   rtmp << "__cm";
                         else if (opname==SgName("<<"))  rtmp << "__ls";
                         else if (opname==SgName(">>"))  rtmp << "__rs";
                         else if (opname==SgName("--"))  rtmp << "__mm";
                         else if (opname==SgName("++"))  rtmp << "__pp";
                         else if (opname==SgName("~"))   rtmp << "__co";
                         else if (opname==SgName("="))   rtmp << "__as";
                         else if (opname==SgName("+="))  rtmp << "__apl";
                         else if (opname==SgName("-="))  rtmp << "__ami";
                         else if (opname==SgName("&="))  rtmp << "__aad";
                         else if (opname==SgName("|="))  rtmp << "__aor";
                         else if (opname==SgName("*="))  rtmp << "__amu";
                         else if (opname==SgName("/="))  rtmp << "__adv";
                         else if (opname==SgName("%="))  rtmp << "__amd";
                         else if (opname==SgName("^="))  rtmp << "__aer";
                         else if (opname==SgName("<<=")) rtmp << "__als";
                         else if (opname==SgName(">>=")) rtmp << "__ars";
                         else if (opname==SgName("()"))  rtmp << "__cl";
                         else if (opname==SgName("[]"))  rtmp << "__xi";
                         else
                            {
                              printf ("In SgMemberFunctionType::get_mangled_name(): This case should never be reached (fname = %s) \n",fname.str());
                              ROSE_ASSERT(false);
                            }
                       }
                  }
                 else
                    rtmp << fname.str();
#endif

     return rtmp;
   }
#endif

#if 0
//! This function repreents the name mangling support for unparsing
/*! this routine can do 2 things,
    mangle a type with class name - without funcname
    mangle a complete function declaration with name and class name
 */
SgName
SgMemberFunctionType::get_mangled(SgUnparse_Info & info)
   {
     SgName tmp;

  // printf ("In $CLASSNAME::get_mangled(SgUnparse_Info&) info.PrintName() = %s \n",(info.PrintName() == true) ? "true" : "false");

  /* should have a name to start with */
     if (info.PrintName())
        {
       // DQ (6/23/2005): This path is taken for constructors, destructors and conversion operators (I think!)
       // tmp << get_mangled_name(info).str();
       // SgName name = get_mangled_name(info);
       // printf ("In $CLASSNAME::get_mangled(SgUnparse_Info&): (assuming info.PrintName() == true): name = %s \n",name.str());
          tmp << name.str();
        }
#if 0
     printf ("In $CLASSNAME::get_mangled(SgUnparse_Info&): #1 tmp = %s \n",tmp.str());
#endif
     tmp << "__";
  // if(info.PrintName()) { // only if needs to print name
     if (p_struct_name != NULL)
        {
       // a member function
          int cnt=0;
          SgName p_nm = p_struct_name->get_mangled_qualified_name(cnt);
          if(cnt>1)
               tmp << "Q" << cnt << p_nm.str();
            else
               tmp << p_nm.str();
        }
     // }
     tmp << "F";
#if 0
     printf ("In $CLASSNAME::get_mangled(SgUnparse_Info&): #2 tmp = %s \n",tmp.str());
#endif
  /* process argument type */
     SgTypePtrList::iterator p = get_arguments().begin();
     while (p != get_arguments().end())
        {
          tmp << (*p)->get_mangled(info).str();

       // DQ (5/2/2005): Added to handle function arguments which are templates
          tmp = fixupTemplateNameForMangledNameSupport(tmp);

          p++;
        }
#if 0
     printf ("In $CLASSNAME::get_mangled(SgUnparse_Info&): #3 tmp = %s \n",tmp.str());
#endif
  /* process return type */
     SgName returnTypeName = get_return_type()->get_mangled(info);
#if 0
     printf ("In $CLASSNAME::get_mangled(SgUnparse_Info&): get_return_type() = %s returnTypeName = %s \n",
          get_return_type()->sage_class_name(),returnTypeName.str());
#endif

     returnTypeName = fixupTemplateNameForMangledNameSupport(returnTypeName);
#if 0
     printf ("In $CLASSNAME::get_mangled(SgUnparse_Info&): #4 tmp = %s \n",tmp.str());
#endif
  // tmp << "_" << get_return_type()->get_mangled(info).str();
     tmp << "_" << returnTypeName.str();

     if (isConstFunc())
          tmp << "_cf";

     if (isVolatileFunc())
          tmp << "_vf";
#if 0
     printf ("In $CLASSNAME::get_mangled(SgUnparse_Info&): #5 tmp = %s \n",tmp.str());
#endif
#if 0
     printf ("###########  In SgMemberFunctionType::get_mangled(): tmp = %s (returnTypeName = %s is a %s) ########## \n",
          tmp.str(),returnTypeName.str(),get_return_type()->sage_class_name());
  // ROSE_ASSERT(false);
#endif

     return tmp;
   }
#endif


// SgMemberFunctionType * mkAnotherType(SgType *);
SgMemberFunctionType *
SgMemberFunctionType::mkAnotherType(SgType *rtype)
   {
     if (rtype == get_return_type())
          return NULL;

     SgPartialFunctionType *part_type = SgPartialFunctionType::createType(rtype);

  /* process argument type */
     SgTypePtrList::iterator p = this->get_arguments().begin();
     while (p != this->get_arguments().end())
        {
          part_type->append_argument((*p));
          p++;
        }
     part_type->set_class_type(this->get_class_type());
     part_type->set_mfunc_specifier(this->get_mfunc_specifier());

     SgMemberFunctionType *ntype = SgMemberFunctionType::createType(part_type);
     if (ntype == this)
          return NULL;
       else
          return ntype;
   }

// PC (10/29/2009): Deprecated compatibility routine for those still using get_struct_name()
SgClassDefinition*
SgMemberFunctionType::get_struct_name() const
   {
     if (get_class_type() == NULL)
          return NULL;
     SgClassType *clsType = isSgClassType(get_class_type()->stripTypedefsAndModifiers());
     ROSE_ASSERT(clsType != NULL);
     SgClassDeclaration *clsDecl = isSgClassDeclaration(clsType->get_declaration()->get_definingDeclaration());
     ROSE_ASSERT(clsDecl != NULL);
     return clsDecl->get_definition();
   }


SOURCE_MEMBER_FUNCTION_TYPE_END


SOURCE_PARTIAL_FUNCTION_TYPE_START
//! This is an empty function (no data to initialize)
void
SgPartialFunctionType::post_construction_initialization ()
   {
   }

SOURCE_PARTIAL_FUNCTION_TYPE_END


SOURCE_ARRAY_TYPE_START
// RV (1/31/2006): Changed the form of the mangled name to include begin/end tags.
SgName
SgArrayType::get_mangled(void) const
   {
     ROSE_ASSERT(this != NULL);

     const SgType* base_type = get_base_type();
     ROSE_ASSERT (base_type != NULL);
     SgName base_name = base_type->get_mangled();

  // printf ("In SgArrayType::get_mangled(): mangled base type name = %s \n",base_name.str());

     const SgExpression* index_exp = get_index();
     SgName index_name;
     if (index_exp != NULL)
        {
       // DQ (2/12/2011): Now that we support saving the original expression in an array type's size argument 
       // we want to generate the name from the cconstant folded expression instead of the original expression.
       // index_name = index_exp->unparseToString();
       // printf ("In SgArrayType::get_mangled(): index_name = %s index_exp = %p = %s = %s \n",index_name.str(),index_exp,index_exp->class_name().c_str(),SageInterface::generateUniqueName(index_exp,true).c_str());
       // SgUnsignedLongVal* value = isSgUnsignedLongVal(index_exp);
          const SgValueExp* value = isSgUnsignedLongVal(index_exp);

       // DQ (2/12/2011): I wonder if we can enforce this...No!
       // ROSE_ASSERT(value != NULL);

          if (value != NULL)
             {
            // index_name = StringUtility::numberToString(value->get_value());
            // printf ("In SgArrayType::get_mangled() (special case of index as numberToString): index_name = %s index_exp = %p = %s = %s \n",index_name.str(),index_exp,index_exp->class_name().c_str(),SageInterface::generateUniqueName(index_exp,true).c_str());

               index_name = value->get_constant_folded_value_as_string().c_str();
            // printf ("In SgArrayType::get_mangled() (special case of index as get_constant_folded_value_as_string): index_name = %s index_exp = %p = %s = %s \n",index_name.str(),index_exp,index_exp->class_name().c_str(),SageInterface::generateUniqueName(index_exp,true).c_str());
             }
            else
             {
               index_name = index_exp->unparseToString();
            // printf ("In SgArrayType::get_mangled(): index_name = %s index_exp = %p = %s = %s \n",index_name.str(),index_exp,index_exp->class_name().c_str(),SageInterface::generateUniqueName(index_exp,true).c_str());
             }
        }

  // DQ (6/21/2006): Use is_null() instead of counting the size (and fixed case were it is null)
  // ROSE_ASSERT (base_name.get_length ());
     if (base_name.is_null() == true)
        {
       // This happens for code such as: "typedef struct {int id; } *XYZ;"
       // printf ("Warning: In $CLASSNAME::get_mangled(), empty base type name found \n");
          base_name = "unnamed_base_type";
        }
     ROSE_ASSERT (base_name.is_null() == false);

     if (index_name.is_null() == true)
        {
       // This happens for code such as: "typedef struct {int id; } *XYZ;"
       // printf ("Warning: In $CLASSNAME::get_mangled(), no empty base type name found \n");
          index_name = "unnamed_index";
        }
     ROSE_ASSERT (base_name.is_null() == false);

     SgName mangled_name;
     mangled_name << "_Ab_"
                  << base_name.str ()
                  << "_index_"
                  << index_name.str ()
                  << "_Ae_";

  // printf ("SgArrayType::get_mangled(): mangled_name = %s \n",mangled_name.str());

     return mangled_name;
   }

SOURCE_ARRAY_TYPE_END

SOURCE_TYPE_ELLIPSE_TYPE_START
SgName
$CLASSNAME::get_mangled (void) const
   {
     ROSE_ASSERT(this != NULL);
     return SgName ("_E_");
   }
 SOURCE_TYPE_ELLIPSE_TYPE_END



// ###################################################################
// ###################################################################
//             CREATE TYPE MEMBER FUNCTION DEFINITIONS
// ###################################################################
// ###################################################################

SOURCE_COMMON_CREATE_TYPE_START

// DQ (1/31/2006): Modified to build all types in the memory pools
// $CLASSNAME $CLASSNAME::builtin_type;
// $CLASSNAME* $CLASSNAME::builtin_type = new $CLASSNAME();
$CLASSNAME* $CLASSNAME::p_builtin_type = NULL;


// DQ (10/4/2010): Added support for optional Fotran type_kind specification.
// $CLASSNAME* $CLASSNAME::createType(void)
$CLASSNAME*
$CLASSNAME::createType(SgExpression* optional_fortran_type_kind)
   {
  // DQ (12/22/2005): Jochen thinks that we need this because the SgNode constructor
  // is not called (likely because static initialization is compiler dependent).
  // DQ (1/31/2006): Modified to build all types in the memory pools
  // builtin_type.p_freepointer = AST_FileIO::IS_VALID_POINTER();
  // return &builtin_type;

  // DQ (10/4/2010): New version of code to support multiple kinds of bool as required for the Fortran type_kind support within ROSE.
  // Note that this implementation does not use p_builtin_type, since with the global type table it is not required.

     $CLASSNAME* temp_type = new $CLASSNAME();
     if (optional_fortran_type_kind != NULL)
        {
          temp_type->set_type_kind(optional_fortran_type_kind);
        }
#if 0
       else
        {
       // Let p_builtin_type refer to the unadorned type (no type kind).
          p_builtin_type = temp_type;
        }
#endif

     SgName name = temp_type->get_mangled();
#if 0
     printf ("Mangled type name for $CLASSNAME = %s get_globalTypeTable()->get_type_table()->size() = %d \n",name.str(),get_globalTypeTable()->get_type_table()->size());
#endif

     SgType* t = get_globalTypeTable()->lookup_type(name);
#if 0
     printf ("In $CLASSNAME::createType(): type from lookup_type = %p \n",t);
#endif
     if (t == NULL)
        {
          get_globalTypeTable()->insert_type(name,temp_type);
        }
       else
        {
       // If t is the same as p_builtin_type then we can't delete it...(only comes up in merging AST's read from files).
          if (t != temp_type)
             {
               delete temp_type;
               temp_type = NULL;
#if 0
            // Should we clear the p_builtin_type? I think we have to, but it will be overwritten below.
               if (optional_fortran_type_kind != NULL)
                  {
                    p_builtin_type = NULL;
                  }
#endif
             }

       // Reuse this tempType variable so we can use the same code below.
          temp_type = is$CLASSNAME(t);
          ROSE_ASSERT(temp_type != NULL);
        }

     return temp_type;
   }

SOURCE_COMMON_CREATE_TYPE_END


// DQ (8/17/2010): removed SOURCE_CREATE_TYPE_WITH_PARAMETER (not used).


SOURCE_CREATE_TYPE_FOR_PARTIAL_FUNCTION_TYPE_START
// $CLASSNAME* $CLASSNAME::createType(SgType* rtype)
$CLASSNAME*
$CLASSNAME::createType(SgType* rtype,SgExpression* optional_fortran_type_kind)
   {
  // return new $CLASSNAME(rtype);

  // DQ (10/4/2010): I don't think this type can have a fortran type kind parameter.
     ROSE_ASSERT(optional_fortran_type_kind == NULL);

     $CLASSNAME* returnType = new $CLASSNAME(rtype);
     ROSE_ASSERT(returnType != NULL);

     return returnType;
   }

SOURCE_CREATE_TYPE_FOR_PARTIAL_FUNCTION_TYPE_END


SOURCE_CREATE_TYPE_FOR_TYPEDEF_TYPE_START
// SgTypedefType* SgTypedefType::createType(SgTypedefDeclaration *decl)
SgTypedefType*
SgTypedefType::createType(SgTypedefDeclaration *decl, SgExpression* optional_fortran_type_kind)
   {
  // printf ("Inside of SgTypedefType::createType() \n");
     assert(decl != NULL);

  // DQ (10/4/2010): I don't think this type can have a fortran type kind parameter.
     ROSE_ASSERT(optional_fortran_type_kind == NULL);

  // if (!decl->get_type())
     if (decl->get_type() == NULL)
        {
          assert(decl->get_base_type() != NULL);

          ROSE_ASSERT (decl->get_base_type() != NULL);
          ROSE_ASSERT (decl->get_base_type()->p_typedefs != NULL);
       // printf ("Before loop over typedef chain: (decl->get_base_type()->p_typedefs)->get_typedefs().size() = %d \n",
       //      (decl->get_base_type()->p_typedefs)->get_typedefs().size());

          SgTypePtrList::iterator i = ((decl->get_base_type()->p_typedefs)->get_typedefs().begin());
          while (i != ((decl->get_base_type()->p_typedefs)->get_typedefs().end()))
             {
            // printf ("In loop over typedef chain \n");

            // SgName dname = decl->get_name();
            // SgTypedefType *tptr= isSgTypedefType((*i).irep());
               ROSE_ASSERT( (*i) != NULL);
               SgTypedefType *tptr= isSgTypedefType(*i);
               ROSE_ASSERT(tptr != NULL);

            // DQ (3/21/2012): No, test2004_48.C fails this test.
            // DQ (3/3/2012): I think this is always NULL pointer to a SgSymbol.
            // ROSE_ASSERT(decl->get_parent_scope() == NULL);

            // DQ (3/21/2012): No, test2003_08.C fails this test.
            // DQ (3/3/2012): I think this is always NULL pointer to a SgSymbol. 
            // ROSE_ASSERT(tptr->get_parent_scope() == NULL);

               if( (decl->get_name() == tptr->get_name()) &&
                   (decl->get_parent_scope() == tptr->get_parent_scope()) )
                    return (tptr);
               i++;
             }

       // decl->set_type(new SgTypedefType(decl, decl->get_parent_scope()));

       // debugging code
       // decl->get_file_info()->display("declration used in $CLASSNAME::createType()");

       // Parent scope is NULL for declarations in global scope
       // ROSE_ASSERT (decl->get_parent_scope() != NULL);
#if 0
          SgTypedefType* tempType = new SgTypedefType(decl, decl->get_parent_scope());
#else
       // DQ (7/22/2010): Use the global type table to get the type.

       // We have to build the type before we can generate a mangle name for it.
          SgTypedefType* tempType = new SgTypedefType(decl, decl->get_parent_scope());
          SgName name = tempType->get_mangled();
          ROSE_ASSERT(name.is_null() == false);

          SgScopeStatement* currentScope = getCurrentScope();

       // ROSE_ASSERT(currentScope != NULL);
          if (currentScope != NULL)
             {
            // DQ (7/30/2010): If valid pointer then we are in the process of building the C/C++/Fortran AST.
               SgType* t = currentScope->get_type_table()->lookup_type(name);

               if (t == NULL)
                  {
                 // If the type is not in the type table then insert it so that we can reuse it.
#if 0
                    printf ("Mangled type name for $CLASSNAME = %s (not available in type table) \n",name.str());
#endif
                 // get_globalTypeTable()->insert_type(name,tempType);
                    currentScope->get_type_table()->insert_type(name,tempType);
                  }
                 else
                  {
                 // If it is already present in the type table then delete the type (so that it will remain unique).
#if 0
                    printf ("Mangled type name for $CLASSNAME = %s (already exists in type table) \n",name.str());
#endif
                    ROSE_ASSERT(t != tempType);

                    delete tempType;
                    tempType = NULL;

                 // Reuse this tempType variable so we can use the same code below.
                    tempType = is$CLASSNAME(t);
                  }
             }
#endif
          ROSE_ASSERT (tempType != NULL);
          decl->set_type(tempType);

          ROSE_ASSERT (decl->get_type() != NULL);
          ROSE_ASSERT (decl->get_base_type() != NULL);
          ROSE_ASSERT (decl->get_base_type()->p_typedefs != NULL);

       // printf ("Before updating list: (decl->get_base_type()->p_typedefs)->get_typedefs().size() = %d \n",
       //      (decl->get_base_type()->p_typedefs)->get_typedefs().size());

          (decl->get_base_type()->p_typedefs)->get_typedefs().push_back(decl->get_type());
        }

  // printf ("Leaving SgTypedefType::createType() \n");

     ROSE_ASSERT(decl != NULL);
     ROSE_ASSERT(decl->get_type() != NULL);  // I think we can assert this!

     ROSE_ASSERT ((decl->get_base_type()->p_typedefs)->get_typedefs().size() > 0);

     return decl->get_type();
   }

SOURCE_CREATE_TYPE_FOR_TYPEDEF_TYPE_END


SOURCE_CREATE_TYPE_FOR_FUNCTION_TYPE_START
// SgFunctionType* SgFunctionType::createType(SgPartialFunctionType* ft)
SgFunctionType*
SgFunctionType::createType(SgPartialFunctionType* ft, SgExpression* optional_fortran_type_kind)
   {
  // The problem with this function is that I have not added the name mangling into SAGE 3 yet!

     ROSE_ASSERT(ft != NULL);

  // DQ (10/4/2010): I don't think this type can have a fortran type kind parameter.
     ROSE_ASSERT(optional_fortran_type_kind == NULL);

#if 1
  // DQ (3/29/2006):
  // Simplify this function to not use the function type table, thus SgFunctionType nodes are not
  // shared. During function creation.  As a result we don't have to call the functions to mangle
  // the names of things (which traverse parents to compute scopes and can be a problem if called
  // before the parents are set, done in post processing of AST).  However, this design requires
  // that the funtion type symbol table be constructed after the AST is built (and parent pointers
  // are set).  If functions are created then the function type table must also be updated.
     SgFunctionType* theType = new SgFunctionType(ft);

  // DQ (6/21/2006): Since we mangle the return type into the mangled function as part of building
  // the symbol table we don't have to worry about sharing function types that would have different
  // return types.  Here we set the orig_return_type stored explicitly (it seems it is always the
  // same as the return_type.
     ROSE_ASSERT (ft->get_return_type() != NULL);
     theType->set_orig_return_type(ft->get_return_type());
#else
  // printf ("In $CLASSNAME::createType(SgPartialFunctionType* ft): calling ft->get_mangled_type \n");
  // SgName nname = ft->get_mangled_type();

  // DQ (3/29/2006): experiment with generating a unique name for the function type table lookup
  // This will avoid calling the get_mangled_type() function durring the construction
  // of the AST.  Because the name will be unique there will be no collision in the
  // function type symbol table.  The function type symbol tabel will then have to
  // be rebuilt after the AST is build (in a post-processing phase).
     static int functionCounter = 0;
     string baseName = "function_";
     string mangleName = baseName + StringUtility::numberToString(functionCounter++);
     SgName nname = mangleName;

#if 0
     SgName nname = "NOT YET SUPPORTED IN SAGE3 YET"; // ft->get_mangled_type();
     printf ("WARNING: Name mangling not yet suppported in SAGE 3! (required in SgFunctionType::createType()) \n");
#endif

  // check the function type table
  // DQ (1/31/2006): Modified to build all types in the memory pools
  // SgType *t = Sgfunc_type_table.lookup_function_type(nname);
     ROSE_ASSERT(get_globalFunctionTypeTable() != NULL);
     SgType *t = get_globalFunctionTypeTable()->lookup_function_type(nname);

     $CLASSNAME *theType = is$CLASSNAME(t);
  // if(!theType)
     if(theType == NULL)
        {
       // printf ("##### Building a default type since theType == NULL \n");
          theType = new $CLASSNAME(ft);
          ROSE_ASSERT(theType != NULL);
       // DQ (1/31/2006): Modified to build all types in the memory pools
       // Sgfunc_type_table.insert_function_type(nname, theType);
          ROSE_ASSERT(get_globalFunctionTypeTable() != NULL);
          get_globalFunctionTypeTable()->insert_function_type(nname, theType);
        }
       else
        {
          theType->set_orig_return_type(ft->get_return_type());
        }

  // Commented out to avoid deleting the input data (poor design, I think)
  // delete ft;
#endif

     ROSE_ASSERT(theType != NULL);
     return theType;
   }

SOURCE_CREATE_TYPE_FOR_FUNCTION_TYPE_END


SOURCE_CREATE_TYPE_FOR_MEMBER_FUNCTION_TYPE_START
// SgMemberFunctionType* SgMemberFunctionType::createType(SgPartialFunctionType* ft)
SgMemberFunctionType*
SgMemberFunctionType::createType(SgPartialFunctionType* ft, SgExpression* optional_fortran_type_kind)
   {
     ROSE_ASSERT(ft != NULL);
  // printf ("In $CLASSNAME::createType(SgPartialFunctionType* ft): calling ft->get_mangled_type \n");
  // SgName nname = ft->get_mangled_type();

  // DQ (10/4/2010): I don't think this type can have a fortran type kind parameter.
     ROSE_ASSERT(optional_fortran_type_kind == NULL);

#if 1
  // DQ (3/29/2006):
  // Simplify this function to not use the function type table, thus SgFunctionType nodes are not
  // shared. During function creation.  As a result we don't have to call the functions to mangle
  // the names of things (which traverse parents to compute scopes and can be a problem if called
  // before the parents are set, done in post processing of AST).  However, this design requires
  // that the funtion type symbol table be constructed after the AST is build (and parent pointers
  // are set).  If functions are created then the function type table must also be updated.
     SgMemberFunctionType* theType = new SgMemberFunctionType(ft);

  // DQ (6/22/2006): Since we mangle the return type into the mangled function as part of building
  // the symbol table we don't have to worry about sharing function types that would have different
  // return types.  Here we set the orig_return_type stored explicitly (it seems it is always the
  // same as the return_type.
     ROSE_ASSERT (ft->get_return_type() != NULL);
     theType->set_orig_return_type(ft->get_return_type());
#else
  // DQ (3/29/2006): experiment with generating a unique name for the function type table lookup
  // This will avoid calling the get_mangled_type() function durring the construction
  // of the AST.  Because the name will be unique there will be no collision in the
  // function type symbol table.  The function type symbol tabel will then have to
  // be rebuilt after the AST is build (in a post-processing phase).
     static int functionCounter = 0;
     string baseName = "memberfunction_";
     string mangleName = baseName + StringUtility::numberToString(functionCounter++);
     SgName nname = mangleName;

#if 0
     SgName nname = "NOT YET SUPPORTED"; // ft->get_mangled_type();
     printf ("WARNING: Name mangling not yet suppported in SAGE 3! (required in SgFunctionType::createType()) \n");
#endif

  // check the function type table
  // DQ (1/31/2006): Modified to build all types in the memory pools
  // SgType *t = Sgfunc_type_table.lookup_function_type(nname);
     ROSE_ASSERT(get_globalFunctionTypeTable() != NULL);
     SgType *t = get_globalFunctionTypeTable()->lookup_function_type(nname);
     $CLASSNAME* theType = is$CLASSNAME(t);
  // if (!theType)
     if (theType == NULL)
        {
          theType = new $CLASSNAME(ft);
          ROSE_ASSERT(theType != NULL);
       // printf ("In $CLASSNAME::createType(): insert function type into symbol table: nname = %s \n",nname.str());
       // Sgfunc_type_table.insert_function_type(nname, theType);
          ROSE_ASSERT(get_globalFunctionTypeTable() != NULL);
          get_globalFunctionTypeTable()->insert_function_type(nname, theType);
        }
       else
        {
       // printf ("In $CLASSNAME::createType(): function type found in symbol table: nname = %s \n",nname.str());
          theType->set_orig_return_type(ft->get_return_type());
        }

  // DQ: commented out the delete of the input structure (poor design, I think)
  // delete ft;
#endif

     ROSE_ASSERT(theType != NULL);
     return theType;
   }

SOURCE_CREATE_TYPE_FOR_MEMBER_FUNCTION_TYPE_END


SOURCE_CREATE_TYPE_FOR_POINTER_MEMBER_TYPE_START
// $CLASSNAME* $CLASSNAME::createType ( SgType* base_type, SgType *class_type )
$CLASSNAME*
$CLASSNAME::createType ( SgType* base_type, SgType *class_type, SgExpression* optional_fortran_type_kind )
   {
  // DQ (10/4/2010): I don't think this type can have a fortran type kind parameter.
     ROSE_ASSERT(optional_fortran_type_kind == NULL);

     $CLASSNAME* returnType = new $CLASSNAME(base_type,class_type);
     assert(returnType != NULL);
     return returnType;
   }

SOURCE_CREATE_TYPE_FOR_POINTER_MEMBER_TYPE_END

SOURCE_CREATE_TYPE_FOR_TYPE_INT_TYPE_START
const int SgTypeInt::maxBitLength = ROSE_INTEGER_TYPE_MAX_BIT_LENGTH;
// DQ (1/31/2006): Modified to build all types in the memory pools
// SgTypeInt SgTypeInt::builtin_type[maxBitLength];
#if 0
#if defined __x86_64__
// 64 bit support
SgTypeInt* SgTypeInt::p_builtin_type[maxBitLength] = { NULL,NULL,NULL,NULL,NULL,NULL,NULL,NULL,NULL,NULL,NULL,NULL,NULL,NULL,NULL,NULL,
                                                     NULL,NULL,NULL,NULL,NULL,NULL,NULL,NULL,NULL,NULL,NULL,NULL,NULL,NULL,NULL,NULL,
                                                     NULL,NULL,NULL,NULL,NULL,NULL,NULL,NULL,NULL,NULL,NULL,NULL,NULL,NULL,NULL,NULL,
                                                     NULL,NULL,NULL,NULL,NULL,NULL,NULL,NULL,NULL,NULL,NULL,NULL,NULL,NULL,NULL,NULL };
#else
// 32 bit support
SgTypeInt* SgTypeInt::p_builtin_type[maxBitLength] = { NULL,NULL,NULL,NULL,NULL,NULL,NULL,NULL,NULL,NULL,NULL,NULL,NULL,NULL,NULL,NULL,
                                                     NULL,NULL,NULL,NULL,NULL,NULL,NULL,NULL,NULL,NULL,NULL,NULL,NULL,NULL,NULL,NULL };
#endif
#else
// DQ (1/31/2006): Convert to a single builtin pointer rather than an array of them.
// I don't think we really need an array of these internally.
SgTypeInt* SgTypeInt::p_builtin_type = NULL;
#endif

// DQ (10/4/2010): Added support for fortran type kind expressions.
// $CLASSNAME* $CLASSNAME::createType(int bitLength)
SgTypeInt*
SgTypeInt::createType(int bitLength, SgExpression* optional_fortran_type_kind)
   {
#if 0
     static bool firstCallToFunction = true;
     if (firstCallToFunction == true)
        {
       // printf ("Build the SgTypeInt objects within the builtin_type array (for bit modified types) \n");
       // Allocate all the required integer types (we require 32 of them for
       // 32 bit architectures because "int i:n" (where "n" is the number of
       // bits), forms a valid type).
          for (int i=0; i < maxBitLength; i++)
             {
               p_builtin_type[bitLength] = new $CLASSNAME();
             }
        }
     firstCallToFunction = false;

     ROSE_ASSERT(bitLength < maxBitLength);

  // DQ (12/22/2005): Jochen thinks that we need this because the SgNode constructor
  // is not called (likely because static initialization is compiler dependent).
  // DQ (1/31/2006): Modified to build all types in the memory pools
  // builtin_type[bitLength].p_freepointer = AST_FileIO::IS_VALID_POINTER();
  // return &builtin_type[bitLength];
     ROSE_ASSERT(p_builtin_type[bitLength] != NULL);
     p_builtin_type[bitLength]->p_freepointer = AST_FileIO::IS_VALID_POINTER();
     return p_builtin_type[bitLength];
#else
#if 0
  // DQ (1/31/2006): Convert to a single builtin pointer rather than an array of them.
  // I don't think we really need an array of these internally.
     if (p_builtin_type == NULL)
        {
#if 0
          p_builtin_type = new $CLASSNAME(bitLength);
#else
       // DQ (7/22/2010): Use the global type table to get the type.
          p_builtin_type = new $CLASSNAME(bitLength);

          if (optional_fortran_type_kind != NULL)
             {
            // DQ (10/4/2010): Added fortran type kind support (must be in place before the mangled name is generated).
               p_builtin_type->set_type_kind(optional_fortran_type_kind);
             }

          SgName name = p_builtin_type->get_mangled();
#if 0
          printf ("Mangled type name for $CLASSNAME = %s \n",name.str());
#endif
          get_globalTypeTable()->insert_type(name,p_builtin_type);
#endif
        }

     ROSE_ASSERT(p_builtin_type != NULL);
     return p_builtin_type;
#else
  // DQ (10/5/2010): New version of code to support multiple kinds of SgTypeInt as required for the Fortran type_kind support within ROSE.
  // Note that this implementation does not use p_builtin_type, since with the global type table it is not required.

     $CLASSNAME* temp_type = new $CLASSNAME();
     if (optional_fortran_type_kind != NULL)
        {
          temp_type->set_type_kind(optional_fortran_type_kind);
        }

     SgName name = temp_type->get_mangled();
#if 0
     printf ("Mangled type name for $CLASSNAME = %s get_globalTypeTable()->get_type_table()->size() = %d \n",name.str(),get_globalTypeTable()->get_type_table()->size());
#endif

     SgType* t = get_globalTypeTable()->lookup_type(name);
#if 0
     printf ("In $CLASSNAME::createType(): type from lookup_type = %p \n",t);
#endif
     if (t == NULL)
        {
          get_globalTypeTable()->insert_type(name,temp_type);
        }
       else
        {
       // If t is the same as p_builtin_type then we can't delete it...(only comes up in merging AST's read from files).
          if (t != temp_type)
             {
               delete temp_type;
               temp_type = NULL;
             }

       // Reuse this tempType variable so we can use the same code below.
          temp_type = is$CLASSNAME(t);
          ROSE_ASSERT(temp_type != NULL);
        }

     return temp_type;
#endif
#endif
   }

#if 0
// DQ (12/26/2005): Supporting function for traverseMemoryPool
// where static IR nodes (only isn soem SgType IR nodes) are
// present and must be traversed using specially generated code.
void
$CLASSNAME::executeVisitorMemberFunctionOnBuiltinData(ROSE_Visitor & visitor)
   {
     for (int i=0; i < SgTypeInt::maxBitLength; i++)
          SgTypeInt::builtin_type[i].executeVisitorMemberFunction(visitor);
   }
#endif
SOURCE_CREATE_TYPE_FOR_TYPE_INT_TYPE_END


SOURCE_CREATE_TYPE_FOR_ENUM_TYPE_START
// SgEnumType* SgEnumType::createType(SgEnumDeclaration* cd)
SgEnumType*
SgEnumType::createType(SgEnumDeclaration* cd, SgExpression* optional_fortran_type_kind)
   {
  // DQ (10/4/2010): I think that pointer types can't have a kind parameter, so this should be NULL.
     ROSE_ASSERT(optional_fortran_type_kind == NULL);

     SgEnumType* returnType = NULL;
  // return cd->get_type() ? cd->get_type() : new $CLASSNAME(cd);

     assert(cd != NULL);
     returnType = cd->get_type();
     if (returnType == NULL)
        {
#if 0
          returnType = new SgEnumType(cd);
#else
       // DQ (7/22/2010): Use the global type table to get the type.

          returnType = new SgEnumType(cd);
          ROSE_ASSERT(returnType != NULL);

       // We have to build the type before we can generate a mangle name for it.
          SgName name = returnType->get_mangled();
          if (name.is_null() == true)
             {
#if 0
               printf ("Need to handle special case of SgEnumDeclaration of un-named class cd = %p = %s \n",cd,cd->class_name().c_str());
            // ROSE_ASSERT(cd->get_file_info() != NULL);
            // cd->get_file_info()->display("Need to handle special case of SgClassDeclaration of un-named class");
#endif
               name = SageInterface::generateUniqueName(returnType,/* ignoreDifferenceBetweenDefiningAndNondefiningDeclarations = */ true);
#if 0
               printf ("Generated a unique name (using SageInterface::generateUniqueName())= %s \n",name.str());
#endif
             }
          ROSE_ASSERT(name.is_null() == false);

          SgScopeStatement* currentScope = getCurrentScope();

          if (currentScope != NULL)
             {
            // DQ (7/30/2010): If valid pointer then we are in the process of building the C/C++/Fortran AST.
               SgType* t = currentScope->get_type_table()->lookup_type(name);
               if (t == NULL)
                  {
                 // If the type is not in the type table then insert it so that we can reuse it.
#if 0
                    printf ("Mangled type name for $CLASSNAME = %s (not available in type table) \n",name.str());
#endif
                 // get_globalTypeTable()->insert_type(name,returnType);
                    currentScope->get_type_table()->insert_type(name,returnType);
                  }
                 else
                  {
                 // If it is already present in the type table then delete the type (so that it will remain unique).
#if 0
                    printf ("Mangled type name for $CLASSNAME = %s (already exists in type table) \n",name.str());
#endif
                    ROSE_ASSERT(t != returnType);

                    delete returnType;
                    returnType = NULL;

                 // Reuse this returnType variable so we can use the same code below.
                    ROSE_ASSERT(t != NULL);
                    returnType = isSgEnumType(t);

                    if (returnType == NULL)
                       {
                         printf ("ERROR: returnType == NULL --- t = %p = %s \n",t,t->class_name().c_str());
                         cd->get_file_info()->display("ERROR: returnType == NULL");
                       }
                    ROSE_ASSERT(returnType != NULL);
                  }
             }
#endif
        }
#if 0
     printf ("This SgEnumType::createType() function does NOT set the type in the SgEnumDeclaration = %p \n",cd);
#endif

     ROSE_ASSERT(returnType != NULL);

     return returnType;
   }

SOURCE_CREATE_TYPE_FOR_ENUM_TYPE_END


SOURCE_CREATE_TYPE_FOR_CLASS_TYPE_START

// SgClassType* SgClassType::createType(SgClassDeclaration * cd)
// SgClassType* SgClassType::createType(SgClassDeclaration * cd, SgExpression* optional_fortran_type_kind)
SgClassType*
SgClassType::createType(SgDeclarationStatement* cd, SgExpression* optional_fortran_type_kind)
   {
     ROSE_ASSERT(cd != NULL);

  // DQ (10/4/2010): I think that pointer types can't have a kind parameter, so this should be NULL.
     ROSE_ASSERT(optional_fortran_type_kind == NULL);

#if 0
     printf ("cd = %p = %s cd->get_definition() = %p = %s \n",
          cd,cd->sage_class_name(),
          cd->get_definition(),(cd->get_definition() != NULL) ? cd->get_definition()->sage_class_name() : "NULL");
     printf ("cd->get_type() = %p \n",cd->get_type());
     printf ("cd = %p cd->get_definingDeclaration()         = %p \n",cd,cd->get_definingDeclaration());
     printf ("cd = %p cd->get_firstNondefiningDeclaration() = %p \n",cd,cd->get_firstNondefiningDeclaration());
#endif

  // DQ (12/4/2011): Adding template declaration support to AST.  An SgClassType is modified to hold a SgTemplateClassDeclaration or a SgClassDeclaration.
     SgClassDeclaration*         classDeclaration         = isSgClassDeclaration(cd);
     SgTemplateClassDeclaration* templateClassDeclaration = isSgTemplateClassDeclaration(cd);
     ROSE_ASSERT(classDeclaration != NULL || templateClassDeclaration != NULL);

     SgType* type_from_declaration = NULL;
  // if (classDeclaration != NULL)
     if (templateClassDeclaration == NULL)
        {
          ROSE_ASSERT(classDeclaration != NULL);
          type_from_declaration = classDeclaration->get_type();
       // ROSE_ASSERT(type_from_declaration != NULL);
        }
       else
        {
          ROSE_ASSERT(templateClassDeclaration != NULL);
          type_from_declaration = templateClassDeclaration->get_type();
       // ROSE_ASSERT(type_from_declaration != NULL);
        }

  // ROSE_ASSERT(type_from_declaration != NULL);
#if 0
     printf ("Inside of SgClassType::createType(): cd = %p = %s type_from_declaration = %p \n",cd,cd->class_name().c_str(),type_from_declaration);
#endif

  // if (!cd->get_type())
     if (type_from_declaration == NULL)
        {
#if 0
          $CLASSNAME* newType = new $CLASSNAME(cd);
          ROSE_ASSERT(newType != NULL);
          cd->set_type(newType);
       // cd->set_type(new $CLASSNAME(cd));
#else
       // DQ (7/22/2010): Use the global type table to get the type.
          $CLASSNAME* newType = new $CLASSNAME(cd);
          ROSE_ASSERT(newType != NULL);
#if 1
       // DQ (3/14/2012): Note that the new template support allows that classDeclaration is non-null (since template classes are derived from non-template classes).
          ROSE_ASSERT(classDeclaration != NULL);
#if 0
          printf ("Inside of SgClassType::createType(): cd = %p = %s = %s newType = %p \n",cd,cd->class_name().c_str(),classDeclaration->get_name().str(),newType);
#endif
#endif
          SgScopeStatement* currentScope = getCurrentScope();
#if 0
          printf ("Inside of SgClassType::createType(): currentScope = %p = %s \n",currentScope,currentScope->class_name().c_str());
#endif
       // DQ (3/14/2012): Make sure that this is a valid pointer else it might explain why qualification is not being use to generate the mangled names.
       // ROSE_ASSERT(cd->get_scope() != NULL);
          if (cd->get_scope() == NULL && currentScope != NULL)
             {
#if 0
               printf ("Inside of SgClassType::createType(): Setting scope for cd = %p = %s to currentScope = %p = %s \n",cd,cd->class_name().c_str(),currentScope,currentScope->class_name().c_str());
#endif
               cd->set_scope(currentScope);
             }
          ROSE_ASSERT(cd->get_scope() != NULL);

       // We have to build the type before we can generate a mangle name for it.
          SgName name = newType->get_mangled();

#if 0
          printf ("Inside of SgClassType::createType(): type name (newType->get_mangled()) = %s \n",name.str());
#endif
          if (name.is_null() == true)
             {
#if 0
               printf ("Need to handle special case of SgClassDeclaration of un-named class cd = %p = %s \n",cd,cd->class_name().c_str());
#endif
#if 0
               printf ("Need to handle special case of SgClassDeclaration of un-named class cd = %p = %s \n",cd,cd->class_name().c_str());
               ROSE_ASSERT(cd->get_file_info() != NULL);
               cd->get_file_info()->display("Need to handle special case of SgClassDeclaration of un-named class");
#endif
            // name = SageInterface::generateUniqueName(cd,/* ignoreDifferenceBetweenDefiningAndNondefiningDeclarations = */ true);
               name = SageInterface::generateUniqueName(newType,/* ignoreDifferenceBetweenDefiningAndNondefiningDeclarations = */ true);
#if 0
               printf ("Generated a unique name (using SageInterface::generateUniqueName())= %s \n",name.str());
#endif
            // name = SageInterface::get_name(newType);
            // printf ("Generated a unique name (using SageInterface::get_name()) = %s \n",name.str());
            // ROSE_ASSERT(false);
             }
          ROSE_ASSERT(name.is_null() == false);

       // SgScopeStatement* currentScope = getCurrentScope();

          if (currentScope != NULL)
             {
            // DQ (7/30/2010): If valid pointer then we are in the process of building the C/C++/Fortran AST.
            // SgType* t = currentScope->get_type_table()->lookup_type(name);
               SgType* t = currentScope->get_type_table()->lookup_type(name);
               if (t == NULL)
                  {
                 // If the type is not in the type table then insert it so that we can reuse it.
#if 0
                    printf ("Mangled type name for SgClassType = %s (not available in type table) \n",name.str());
#endif
                 // get_globalTypeTable()->insert_type(name,newType);
                    currentScope->get_type_table()->insert_type(name,newType);
#if 0
                    printf ("This SgClassType::createType() function also sets the type in the SgClassDeclaration = %p \n",cd);
#endif

                 // DQ (12/4/2011): Modified to support template declarations in the AST.
                 // cd->set_type(newType);
                    if (classDeclaration != NULL)
                         classDeclaration->set_type(newType);
                      else
                         templateClassDeclaration->set_type(newType);
                  }
                 else
                  {
                 // If it is already present in the type table then delete the type (so that it will remain unique).
                    SgClassType* classType = isSgClassType(t);
                    ROSE_ASSERT(classType != NULL);
#if 1
                    ROSE_ASSERT(classType->get_declaration() != NULL);
#if 0
                    printf ("Mangled type classType = %p (classType->get_declaration() = %p = %s) name for SgClassType name = %s (already exists in type table) \n",t,classType->get_declaration(),classType->get_declaration()->class_name().c_str(),name.str());
#endif
#endif

                 // DQ (3/21/2012): New test.
                 // ROSE_ASSERT(t != newType);
                 // delete newType;
                 // newType = NULL;

                 // DQ (3/21/2012): New conditional test for t != newType (and delete new type only then).
                    if (t != newType)
                       {
#if 0
                         printf ("Deleting the just built exploritory type = %p (case of t != newType) t = %p = %s \n",newType,t,t->class_name().c_str());
#endif
                         delete newType;
                         newType = NULL;
                       }
                      else
                       {
                         printf ("WARNING: In SgClassType::createType(): Found a case of t == newType \n");
                       }
#if 0
                    printf ("This SgClassType::createType() function also sets the type in the SgClassDeclaration = %p \n",cd);
#endif
                    $CLASSNAME* typeFromTypeTable = is$CLASSNAME(t);

                 // DQ (3/21/2012): New test.
                    ROSE_ASSERT(typeFromTypeTable != NULL);

                 // DQ (12/4/2011): Modified to support template declarations in the AST.
                 // cd->set_type(typeFromTypeTable);
                    if (classDeclaration != NULL)
                         classDeclaration->set_type(typeFromTypeTable);
                      else
                         templateClassDeclaration->set_type(typeFromTypeTable);
                  }
             }
            else
             {
            // Set the type using the generated type that might be redundant with a previously
            // generated type (something to sort out when we either merge local type tables or
            // when we connect the AST fragment being built (bottom up) into the large AST).

            // DQ (12/4/2011): Modified to support template declarations in the AST.
            // cd->set_type(newType);
            // if (classDeclaration != NULL)
               if (templateClassDeclaration == NULL)
                  {
                    ROSE_ASSERT(classDeclaration != NULL);
                    classDeclaration->set_type(newType);
                  }
                 else
                  {
                    ROSE_ASSERT(templateClassDeclaration != NULL);
                    templateClassDeclaration->set_type(newType);
                  }

             }
#endif
        }

  // return ($CLASSNAME*) cd->get_type();

  // ROSE_ASSERT(type_from_declaration != NULL);
  // return ($CLASSNAME*) type_from_declaration;

#if 0
     printf ("SgClassType::createType(): classDeclaration         = %p \n",classDeclaration);
     printf ("SgClassType::createType(): templateClassDeclaration = %p \n",templateClassDeclaration);
#endif

     SgClassType* returnType = NULL;
     if (classDeclaration != NULL)
        {
          returnType = isSgClassType(classDeclaration->get_type());
          ROSE_ASSERT(returnType != NULL);
        }
       else
        {
          returnType = isSgClassType(templateClassDeclaration->get_type());
          ROSE_ASSERT(returnType != NULL);
        }

     ROSE_ASSERT(returnType != NULL);

  // DQ (3/22/2012): Added assertions.
     if (returnType->get_declaration() != cd)
        {
          printf ("returnType = %p = %s \n",returnType,returnType->class_name().c_str());
          printf ("returnType->get_declaration() = %p = %s cd = %p = %s \n",returnType->get_declaration(),returnType->get_declaration()->class_name().c_str(),cd,cd->class_name().c_str());
          ROSE_ASSERT(returnType->get_declaration()->get_firstNondefiningDeclaration() != NULL);
          ROSE_ASSERT(cd->get_firstNondefiningDeclaration() != NULL);
          printf ("returnType->get_declaration()->get_firstNondefiningDeclaration() = %p = %s cd->get_firstNondefiningDeclaration() = %p = %s \n",returnType->get_declaration()->get_firstNondefiningDeclaration(),returnType->get_declaration()->get_firstNondefiningDeclaration()->class_name().c_str(),cd->get_firstNondefiningDeclaration(),cd->get_firstNondefiningDeclaration()->class_name().c_str());
        }
     ROSE_ASSERT(returnType->get_declaration() == cd);

#if 0
     printf ("Leaving SgClassType::createType(): returnType = %p = %s \n",returnType,returnType->class_name().c_str());
#endif

  // return ($CLASSNAME*) returnType;
     return returnType;
   }

SOURCE_CREATE_TYPE_FOR_CLASS_TYPE_END


SOURCE_CREATE_TYPE_FOR_JAVA_PARAMETERIZED_TYPE_START

// SgClassType* SgClassType::createType(SgClassDeclaration * cd)
SgJavaParameterizedType*
SgJavaParameterizedType::createType(SgClassDeclaration * cd, SgExpression* optional_fortran_type_kind)
   {
     ROSE_ASSERT(cd != NULL);

  // DQ (10/4/2010): I think that pointer types can't have a kind parameter, so this should be NULL.
     ROSE_ASSERT(optional_fortran_type_kind == NULL);

     return ($CLASSNAME*) cd->get_type();
   }

SOURCE_CREATE_TYPE_FOR_JAVA_PARAMETERIZED_TYPE_END


SOURCE_CREATE_TYPE_FOR_TEMPLATE_TYPE_START

SgTemplateType*
SgTemplateType::createType(SgTemplateDeclaration* cd, SgExpression* optional_fortran_type_kind)
   {
     ROSE_ASSERT(cd != NULL);

  // DQ (10/4/2010): I think that pointer types can't have a kind parameter, so this should be NULL.
     ROSE_ASSERT(optional_fortran_type_kind == NULL);

     printf ("SgTemplateType::createType(SgTemplateDeclaration*,SgExpression*) implemented to return NULL \n");
     ROSE_ASSERT(false);

  // return ($CLASSNAME*) cd->get_type();
     return NULL;
   }

SOURCE_CREATE_TYPE_FOR_TEMPLATE_TYPE_END


SOURCE_CREATE_TYPE_FOR_POINTER_TYPE_START
// SgPointerType* SgPointerType::createType(SgType* base_type)
SgPointerType*
SgPointerType::createType(SgType* base_type, SgExpression* optional_fortran_type_kind)
   {
     ROSE_ASSERT(base_type != NULL);

  // DQ (10/4/2010): I think that pointer types can't have a kind parameter, so this should be NULL.
     ROSE_ASSERT(optional_fortran_type_kind == NULL);

     if (base_type->p_ptr_to != NULL)
        {
          return base_type->p_ptr_to;
        }
       else
        {
#if 0
          SgPointerType* newType = new SgPointerType(base_type);
          assert(newType != NULL);
#else
          SgPointerType* newType = new SgPointerType(base_type);
          assert(newType != NULL);

          SgName name = newType->get_mangled();

#if 0
          printf ("Building a pointer to base_type = %p = %s name = %s \n",base_type,base_type->class_name().c_str(),name.str());
#endif

       // Only look for pointers to type in the global type table.
          SgType* t = get_globalTypeTable()->lookup_type(name);

          if (t == NULL)
             {
            // The pointer type was not found in the type table, put it into the global type table.
#if 0
            // This is too agressive and fails for some test codes!
               printf ("Mangled type name for $CLASSNAME = %s (does NOT exist in type table) \n",name.str());
               get_globalTypeTable()->insert_type(name,newType);
#else
               SgType* root_type = base_type->stripType();
               ROSE_ASSERT(root_type != NULL);
               if (handledUsingLocalTable(root_type) == false)
                  {
#if 0
                    printf ("Mangled type name for SgPointerType = %s (does NOT exist in type table) interting it... \n",name.str());
#endif
                    get_globalTypeTable()->insert_type(name,newType);
                  }
                 else
                  {
#if 0
                    printf ("Skip putting the SgPointerType into the global type table for specific root types = %s name = %s \n",root_type->class_name().c_str(),name.str());
#endif
                  }
#endif
             }
            else
             {
            // This should be only a pointer to a SgModifierType (e.g. a pointer to a const base_type) NOT TRUE.
            // ROSE_ASSERT(isSgModifierType(base_type) != NULL || isSgFunctionType(base_type) != NULL);

            // The pointer type was found in either the local or global table (but the base_type->p_ptr_to should have been valid).
            // printf ("WARNING: the pointer to a base type = %p = %s should exist, we need to find it! \n",base_type,base_type->class_name().c_str());
            // ROSE_ASSERT(false);

            // If it is already present in the type table then delete the type (so that it will remain unique).
#if 0
               printf ("Mangled type name for SgPointerType = %s (already exists in type table) \n",name.str());
#endif
               ROSE_ASSERT(t != newType);

               delete newType;
               newType = NULL;

               newType = isSgPointerType(t);
             }
#endif

          base_type->p_ptr_to = newType;
          assert(base_type->p_ptr_to != NULL);

          return base_type->p_ptr_to;
        }
   }

SOURCE_CREATE_TYPE_FOR_POINTER_TYPE_END


SOURCE_CREATE_TYPE_FOR_REFERENCE_TYPE_START
// SgReferenceType* SgReferenceType::createType(SgType* base_type)
SgReferenceType*
SgReferenceType::createType(SgType* base_type, SgExpression* optional_fortran_type_kind)
   {
     ROSE_ASSERT(base_type != NULL);

  // DQ (10/4/2010): I think that reference types can't have a kind parameter, so this should be NULL.
     ROSE_ASSERT(optional_fortran_type_kind == NULL);

     if (base_type->p_ref_to)
        {
          return base_type->p_ref_to;
        }
       else
        {
#if 0
          SgReferenceType* newType = new SgReferenceType(base_type);
          assert(newType != NULL);
#else
          SgReferenceType* newType = new SgReferenceType(base_type);
          assert(newType != NULL);

          SgName name = newType->get_mangled();

#if 0
          printf ("Building a reference to base_type = %p = %s name = %s \n",base_type,base_type->class_name().c_str(),name.str());
#endif
       // Only look for pointers to type in the global type table.
          SgType* t = get_globalTypeTable()->lookup_type(name);

          if (t == NULL)
             {
            // The pointer type was not found in the type table, put it into the global type table.
#if 0
            // This is too agressive and fails for some test codes!
               printf ("Mangled type name for $CLASSNAME = %s (does NOT exist in type table) \n",name.str());
               get_globalTypeTable()->insert_type(name,newType);
#else
               SgType* root_type = base_type->stripType();
               ROSE_ASSERT(root_type != NULL);
               if (handledUsingLocalTable(root_type) == false)
                  {
#if 0
                    printf ("Mangled type name for $CLASSNAME = %s (does NOT exist in type table) interting it... \n",name.str());
#endif
                    get_globalTypeTable()->insert_type(name,newType);
                  }
                 else
                  {
#if 0
                    printf ("Skip putting the SgReferenceType into the global type table for specific root types = %s name = %s \n",root_type->class_name().c_str(),name.str());
#endif
                  }
#endif
             }
            else
             {
            // If it is already present in the type table then delete the type (so that it will remain unique).
#if 0
               printf ("Mangled type name for SgReferenceType = %s (already exists in type table) \n",name.str());
#endif
               ROSE_ASSERT(t != newType);

               delete newType;
               newType = NULL;

               newType = isSgReferenceType(t);
             }
#endif

          base_type->p_ref_to = newType;
          assert(base_type->p_ref_to != NULL);

          return base_type->p_ref_to;
        }
   }

SOURCE_CREATE_TYPE_FOR_REFERENCE_TYPE_END


SOURCE_CREATE_TYPE_FOR_ARRAY_TYPE_START

// SgArrayType* SgArrayType::createType ( SgType* base_type, SgExpression* idx )
SgArrayType*
SgArrayType::createType ( SgType* base_type, SgExpression* idx, SgExpression* optional_fortran_type_kind)
   {
  // DQ (8/11/2010): It is OK for idx to be NULL, since it implies a declaration such as: "int array[]" which can be OK.

  // DQ (10/4/2010): I think that reference types can't have a kind parameter, so this should be NULL.
     ROSE_ASSERT(optional_fortran_type_kind == NULL);

     SgArrayType* returnType = new SgArrayType(base_type, idx);
     ROSE_ASSERT(returnType != NULL);

     SgName name = returnType->get_mangled();

#if 0
     printf ("In SgArrayType::createType(): Building an array [exp = %p] of base_type = %p = %s name = %s \n",idx,base_type,base_type->class_name().c_str(),name.str());
#endif

  // Only look for pointers to type in the global type table.
     SgType* t = get_globalTypeTable()->lookup_type(name);

#if 0
     printf ("In SgArrayType::createType(): After get_globalTypeTable()->lookup_type(%s) t = %p \n",name.str(),t);
#endif

     if (t == NULL)
        {
       // The pointer type was not found in the type table, put it into the global type table.
#if 0
       // This is too agressive and fails for some test codes!
          printf ("Mangled type name for $CLASSNAME = %s (does NOT exist in type table) \n",name.str());
          get_globalTypeTable()->insert_type(name,returnType);
#else
          SgType* root_type = base_type->stripType();
          ROSE_ASSERT(root_type != NULL);
          if (handledUsingLocalTable(root_type) == false)
             {
#if 0
               printf ("Mangled type name for $CLASSNAME = %s (does NOT exist in type table) interting it... \n",name.str());
#endif
               get_globalTypeTable()->insert_type(name,returnType);
             }
            else
             {
#if 0
               printf ("Skip putting the SgArrayType into the global type table for specific root types = %s name = %s \n",root_type->class_name().c_str(),name.str());
#endif
             }
#endif
        }
       else
        {
       // If it is already present in the type table then delete the type (so that it will remain unique).
#if 0
           printf ("Mangled type name for SgArrayType = %s (already exists in type table) t = %p returnType = %p \n",name.str(),t,returnType);
#endif
          ROSE_ASSERT(t != returnType);

       // DQ (9/25/2011): the array index can be an expression tree (not just one node) and it can have valid 
       // original expression trees from constant folding.  So we don't want to delete the index unless we are 
       // going to do the job completely. so we want to:
       //    1) Avoid having it be deleted by the SgArrayType destructor.
       //    2) Delete it using the SageInterface::deleteAST() function.
          if (idx != NULL)
             {
#if 0
               printf ("In SgArrayType::createType(): idx = %p (deleting the index subtree) \n",idx);
#endif
               ROSE_ASSERT(idx->get_parent() == NULL);

            // Let the parent point to the SgArrayType that we will return.
               idx->set_parent(t);

               returnType->set_index(NULL);
            // SageInterface::deleteAST(idx);
               SageInterface::deleteExpressionTreeWithOriginalExpressionSubtrees(idx);
               idx = NULL;
             }
          ROSE_ASSERT(returnType->get_index() == NULL);

          delete returnType;
          returnType = NULL;

          returnType = isSgArrayType(t);
        }

#if 0
     printf ("In SgArrayType::createType(): idx = %p \n",idx);
#endif

  // DQ (2/20/2007): Added setting the parent (which should not have been set already)
  // note also that the index expression is not required to be specified.
     if (idx != NULL)
        {
#if 0
          printf ("In SgArrayType::createType(): fixing up the array index idx = %p = %s \n",idx,idx->class_name().c_str());
#endif
       // DQ (9/25/2011): If we have deleted the array index then it should be listed as V_SgNode (which would be an error we would want to catch).
          ROSE_ASSERT(idx->variantT() != V_SgNode);

          ROSE_ASSERT(idx->get_parent() == NULL);
          idx->set_parent(returnType);
        }

     return returnType;
  // return new $CLASSNAME(base_type, idx);
   }

SOURCE_CREATE_TYPE_FOR_ARRAY_TYPE_END


SOURCE_CREATE_TYPE_FOR_STRING_TYPE_START

// SgTypeString* SgTypeString::createType ( SgExpression* idx, size_t length, SgExpression* optional_fortran_type_kind )
SgTypeString*
SgTypeString::createType ( SgExpression* lengthExpression, SgExpression* optional_fortran_type_kind )
   {
  // DQ (8/17/2010): This is the new SgStringType IR node (now used in Fortran, but not previously used in C/C++).

  // DQ (8/17/2010): lengthExpression can be NULL, and even the length could be zero (e.g. for a empty string).
  // ROSE_ASSERT(idx != NULL);
  // ROSE_ASSERT((idx != NULL) || (length > 0));

  // SgTypeString* returnType = new SgTypeString(lengthExpression,length);
     SgTypeString* returnType = new SgTypeString(lengthExpression);
     if (optional_fortran_type_kind != NULL)
        {
          returnType->set_type_kind(optional_fortran_type_kind);
          optional_fortran_type_kind->set_parent(returnType);
        }
     ROSE_ASSERT(returnType != NULL);

     SgName name = returnType->get_mangled();

#if 0
     printf ("In SgTypeString::createType(): Building an character string [exp = %p] mangled name = %s \n",idx,name.str());
#endif

  // Only look for pointers to type in the global type table.
     SgType* t = get_globalTypeTable()->lookup_type(name);

     if (t == NULL)
        {
       // The pointer type was not found in the type table, put it into the global type table.
#if 0
          printf ("Mangled type name for $CLASSNAME = %s (does NOT exist in type table) interting it... \n",name.str());
#endif
          get_globalTypeTable()->insert_type(name,returnType);
        }
       else
        {
       // If it is already present in the type table then delete the type (so that it will remain unique).
#if 0
          printf ("Mangled type name for SgStringType = %s (already exists in type table) \n",name.str());
#endif
          ROSE_ASSERT(t != returnType);

          delete returnType;
          returnType = NULL;

          returnType = isSgTypeString(t);
        }

  // DQ (2/20/2007): Added setting the parent (which should not have been set already)
  // note also that the index expression is not required to be specified.
     if (lengthExpression != NULL)
        {
          ROSE_ASSERT(lengthExpression->get_parent() == NULL);
          lengthExpression->set_parent(returnType);
        }

  // DQ (10/9/2010): Added setting the parent (which should not have been set already)
  // note also that the index expression is not required to be specified.
     if (optional_fortran_type_kind != NULL && optional_fortran_type_kind->get_parent() == NULL)
        {
       // ROSE_ASSERT(optional_fortran_type_kind->get_parent() == NULL);
          optional_fortran_type_kind->set_parent(returnType);
        }

     return returnType;
   }

SOURCE_CREATE_TYPE_FOR_STRING_TYPE_END


SOURCE_CREATE_TYPE_FOR_MODIFIER_TYPE_START

// SgModifierType* SgModifierType::createType(SgType* base_type, unsigned int f)
SgModifierType*
SgModifierType::createType(SgType* base_type, unsigned int f, SgExpression* optional_fortran_type_kind )
   {
  // DQ (7/28/2010): Now we make it an error to call this function!
     printf ("ERROR: This function should not be called (replaced by different API plus insertModifierTypeIntoTypeTable()) \n");
     ROSE_ASSERT(false);

  // DQ (10/4/2010): I think that reference types can't have a kind parameter, so this should be NULL.
     ROSE_ASSERT(optional_fortran_type_kind == NULL);

#if 0
  // DQ (7/26/2010): Note that "unsigned int f" is not used!
     ROSE_ASSERT(base_type != NULL);

  // DQ (4/13/2004): See if we can get rid of this function, but first lets find out where it is called!
  // This is part of the work to reorganize now modifiers are used internally.
  // return base_type->matchModifiers(f);
  // printf ("Error, no longer supported! \n");
  // ROSE_ASSERT (false);
  // return NULL;

#if 0
  // DQ (7/26/2010): Alternative code which does NOT properly abstract the creation of the type using the new type table.
     SgModifierType* newType = new SgModifierType(base_type);
     ROSE_ASSERT(newType != NULL);
  // base_type->matchModifiers(f);
#else
     SgModifierType* newType = new SgModifierType(base_type);
     ROSE_ASSERT(newType != NULL);
  // base_type->matchModifiers(f);

     SgName name = newType->get_mangled();

#if 0
     printf ("Building a modifier type to base_type = %p = %s name = %s \n",base_type,base_type->class_name().c_str(),name.str());
#endif

  // Only look for modifiers to type in the global type table.
     SgType* t = get_globalTypeTable()->lookup_type(name);

     if (t == NULL)
        {
       // The pointer type was not found in the type table, put it into the global type table.
#if 0
       // This is too agressive and fails for some test codes!
          printf ("Mangled type name for $CLASSNAME = %s (does NOT exist in type table) \n",name.str());
          get_globalTypeTable()->insert_type(name,newType);
#else
          SgType* root_type = base_type->stripType();
          ROSE_ASSERT(root_type != NULL);
          if (handledUsingLocalTable(root_type) == false)
             {
#if 0
               printf ("Mangled type name for $CLASSNAME = %s (does NOT exist in type table) interting it... \n",name.str());
#endif
               get_globalTypeTable()->insert_type(name,newType);
             }
            else
             {
            // For now we can skip this case and then later use the local type table from the scope of the declaration.
#if 0
               printf ("Skip putting the SgModifierType into the global type table for specific root types = %s name = %s \n",root_type->class_name().c_str(),name.str());
#endif
             }
#endif
        }
       else
        {
       // This should be only a pointer to a SgModifierType (e.g. a pointer to a const base_type) NOT TRUE.
       // ROSE_ASSERT(isSgModifierType(base_type) != NULL || isSgFunctionType(base_type) != NULL);

       // The pointer type was found in either the local or global table (but the base_type->p_ptr_to should have been valid).
       // printf ("WARNING: the pointer to a base type = %p = %s should exist, we need to find it! \n",base_type,base_type->class_name().c_str());
       // ROSE_ASSERT(false);

       // If it is already present in the type table then delete the type (so that it will remain unique).
#if 0
           printf ("Mangled type name for SgModifierType = %s t = %p = %s (already exists in type table) \n",name.str(),t,t->class_name().c_str());
#endif
          ROSE_ASSERT(t != newType);

          delete newType;
          newType = NULL;

          newType = isSgModifierType(t);
          ROSE_ASSERT(newType != NULL);
        }
#endif

     ROSE_ASSERT(newType != NULL);
     return newType;
#else
     return NULL;
#endif
   }

SgModifierType*
SgModifierType::insertModifierTypeIntoTypeTable( SgModifierType* result )
   {
  // DQ (7/28/2010): Insert result type into type table and return it, or
  // replace the result type, if already available in the type table, with
  // the type from type table.

  // An assumption (that I don't know how to check currently) is that this is a newly built
  // type not previously used and not yet returned from any of the following functions
  // calling this function. Thus is has not been added yet to any (global or local) type table.
     ROSE_ASSERT(result != NULL);

#if 0
  // DQ (7/26/2010): Alternative code which does NOT properly abstract the creation of the type using the new type table.
     return result;
#else
  // This is the type after some specification (setting) via type modifier flags. We could verify
  // this by testing that at least one type modifier flag was set, not done yet.
     SgName name = result->get_mangled();

#if 0
     printf ("insertModifierTypeIntoTypeTable(): result is modifier type to base_type = %p = %s name = %s \n",result->get_base_type(),result->get_base_type()->class_name().c_str(),name.str());
#endif

  // Only look for modifiers to type in the global type table.
     SgType* t = get_globalTypeTable()->lookup_type(name);

     if (t == NULL)
        {
       // The pointer type was not found in the type table, put it into the global type table.
#if 0
       // This is too agressive and fails for some test codes!
          printf ("insertModifierTypeIntoTypeTable(): Mangled type name for $CLASSNAME = %s (does NOT exist in type table) \n",name.str());
          get_globalTypeTable()->insert_type(name,newType);
#else
          SgType* root_type = result->stripType();
          ROSE_ASSERT(root_type != NULL);
          if (handledUsingLocalTable(root_type) == false)
             {
#if 0
               printf ("insertModifierTypeIntoTypeTable(): Mangled type name for $CLASSNAME = %s (does NOT exist in type table) interting it... \n",name.str());
#endif
               get_globalTypeTable()->insert_type(name,result);
             }
            else
             {
            // For now we can skip this case and then later use the local type table from the scope of the declaration.
#if 0
               printf ("insertModifierTypeIntoTypeTable(): Skip putting the SgModifierType into the global type table for specific root types = %s name = %s \n",root_type->class_name().c_str(),name.str());
#endif
             }
#endif
        }
       else
        {
       // This should be only a pointer to a SgModifierType (e.g. a pointer to a const base_type) NOT TRUE.
       // ROSE_ASSERT(isSgModifierType(base_type) != NULL || isSgFunctionType(base_type) != NULL);

       // The pointer type was found in either the local or global table (but the base_type->p_ptr_to should have been valid).
       // printf ("WARNING: the pointer to a base type = %p = %s should exist, we need to find it! \n",base_type,base_type->class_name().c_str());
       // ROSE_ASSERT(false);

       // If it is already present in the type table then delete the type (so that it will remain unique).
#if 0
           printf ("insertModifierTypeIntoTypeTable(): Mangled type name for SgModifierType = %s t = %p = %s (already exists in type table) \n",name.str(),t,t->class_name().c_str());
           printf ("insertModifierTypeIntoTypeTable(): t = %p result = %p \n",t,result);
#endif

#if 0
           if (t != result)
             {
            // Never delete the input type!
            // delete result;
            // result = NULL;

               result = isSgModifierType(t);
             }
#else
        // DQ (7/30/2010): Because SageBuilder::buildModifierType(SgType*) can be still
        // called by mistake, we have to handle the case of where the type in the table is
        // not a SgModifierType.
           if (isSgModifierType(t) != NULL)
             {
               result = isSgModifierType(t);
             }

#if 0
       // DQ (8/27/2010): There is no problem with t not being a SgModifierType.
            else
             {
            // We want to later make this an error (the cause for this problem is the change to the build API for modifiers.
               ROSE_ASSERT(t != NULL);
               printf ("Error: SageBuilder::buildModifierType(SgType*) was called inapropriately internally t = %p = %s \n",t,t->class_name().c_str());
             }
#endif
#endif
          ROSE_ASSERT(result != NULL);
        }
#endif

     ROSE_ASSERT(result != NULL);

     return result;
   }

SOURCE_CREATE_TYPE_FOR_MODIFIER_TYPE_END

SOURCE_CREATE_TYPE_FOR_QUALIFIED_NAME_TYPE_START
// $CLASSNAME* $CLASSNAME::createType(SgType* base_type, unsigned int f)
$CLASSNAME*
$CLASSNAME::createType(SgType* base_type, unsigned int f, SgExpression* optional_fortran_type_kind)
   {
     ROSE_ASSERT(base_type != NULL);

  // DQ (10/4/2010): I think that reference types can't have a kind parameter, so this should be NULL.
     ROSE_ASSERT(optional_fortran_type_kind == NULL);

  // DQ (12/21/2005): This is a copy of the function from SgModifierType
  // (I think we need it to override the base class implementation).

     printf ("Error, this function $CLASSNAME should not have been called! \n");
     ROSE_ASSERT (false);

     return NULL;
   }

SOURCE_CREATE_TYPE_FOR_QUALIFIED_NAME_TYPE_END


SOURCE_CREATE_TYPE_FOR_COMPLEX_TYPE_START

// DQ (8/27/2006): This code is used for both SgTypeComplex and SgTypeImaginary.

$CLASSNAME*
$CLASSNAME::createType(SgType* t, SgExpression* optional_fortran_type_kind)
   {
  // Not clear why this is using a map???
     static std::map<SgType*, $CLASSNAME*> cache;

     $CLASSNAME*& returnType = cache[t];

     if (returnType == NULL)
        {
          returnType = new $CLASSNAME(t);
        }
     ROSE_ASSERT(returnType != NULL);

     return returnType;
   }

SgExpression *
$CLASSNAME::get_type_kind () const
   {
     return this->get_base_type()->get_type_kind();
   }

void
$CLASSNAME::set_type_kind ( SgExpression* type_kind )
   {
     this->get_base_type()->set_type_kind(type_kind);
   }

SOURCE_CREATE_TYPE_FOR_COMPLEX_TYPE_END<|MERGE_RESOLUTION|>--- conflicted
+++ resolved
@@ -1973,20 +1973,18 @@
   // Liao 8/3/2010, pass fortran only test
 // #ifdef ROSE_BUILD_CXX_LANGUAGE_SUPPORT
 #ifdef ROSE_BUILD_CXX_LANGUAGE_SUPPORT
-<<<<<<< HEAD
-#ifdef ROSE_USE_NEW_EDG_INTERFACE
+# ifdef ROSE_USE_NEW_EDG_INTERFACE
   // DQ (3/15/2012): Adding support for specification of scope for new C++ support (new EDG 4.x support).
   // extern SgScopeStatement* SageBuilder::topScopeStack();
 
   // This is what is used to test when we can use the AST Builder function (above).
   // extern bool SageBuilder::emptyScopeStack();
-#else
-=======
-#ifndef ROSE_USE_CLANG_FRONTEND
->>>>>>> 213fd5d7
+# else
+#  ifndef ROSE_USE_CLANG_FRONTEND
   // DQ (7/23/2010): This is defined in the EDG/Sage connection.
      extern SgScopeStatement* curr_sg_scope;
-#endif
+#  endif
+# endif
 #endif
 
 // Liao 8/4/2010, support enable-only-c
@@ -2011,7 +2009,6 @@
   // SgScopeStatement* currentScope = (curr_sg_scope != NULL) ? curr_sg_scope : getTopOfScopeStack();
      SgScopeStatement* currentScope = NULL;
 #ifdef ROSE_BUILD_CXX_LANGUAGE_SUPPORT
-<<<<<<< HEAD
 #ifdef ROSE_USE_NEW_EDG_INTERFACE
      if (SageBuilder::emptyScopeStack() == false)
         {
@@ -2021,12 +2018,10 @@
         }
        else
 #else
-=======
 #ifdef ROSE_USE_CLANG_FRONTEND
   // TV (03/01/2012): Clang Frontend use the scope stack from SageBuilder...
      SgScopeStatement * curr_sg_scope = SageBuilder::topScopeStack();
 #endif
->>>>>>> 213fd5d7
      if (curr_sg_scope != NULL)
         {
        // C/C++ AST being generated
