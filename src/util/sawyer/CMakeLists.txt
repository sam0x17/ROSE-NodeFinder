
include_directories(${KDE4_INCLUDES} ${KDE4_INCLUDE_DIR} ${QT_INCLUDES} )

<<<<<<< HEAD
install(FILES Assert.h BitVector.h BitVectorSupport.h CommandLine.h Graph.h GraphBoost.h 
              IndexedList.h Interval.h IntervalMap.h IntervalSet.h Map.h Markup.h MarkupRoff.h \
              Message.h ProgressBar.h Sawyer.h
=======
install(FILES Assert.h BitVector.h BitVectorSupport.h CommandLine.h DefaultAllocator.h Graph.h GraphBoost.h 
              IndexedList.h Interval.h IntervalMap.h IntervalSet.h Map.h Markup.h MarkupPod.h
	      Message.h Optional.h PoolAllocator.h ProgressBar.h Sawyer.h SharedPointer.h WarningsOff.h WarningsRestore.h
>>>>>>> 4145e1d6
        DESTINATION ${INCLUDE_INSTALL_DIR}/sawyer)<|MERGE_RESOLUTION|>--- conflicted
+++ resolved
@@ -1,13 +1,7 @@
 
 include_directories(${KDE4_INCLUDES} ${KDE4_INCLUDE_DIR} ${QT_INCLUDES} )
 
-<<<<<<< HEAD
-install(FILES Assert.h BitVector.h BitVectorSupport.h CommandLine.h Graph.h GraphBoost.h 
-              IndexedList.h Interval.h IntervalMap.h IntervalSet.h Map.h Markup.h MarkupRoff.h \
-              Message.h ProgressBar.h Sawyer.h
-=======
 install(FILES Assert.h BitVector.h BitVectorSupport.h CommandLine.h DefaultAllocator.h Graph.h GraphBoost.h 
               IndexedList.h Interval.h IntervalMap.h IntervalSet.h Map.h Markup.h MarkupPod.h
 	      Message.h Optional.h PoolAllocator.h ProgressBar.h Sawyer.h SharedPointer.h WarningsOff.h WarningsRestore.h
->>>>>>> 4145e1d6
         DESTINATION ${INCLUDE_INSTALL_DIR}/sawyer)