#ifndef Sawyer_Assert_H
#define Sawyer_Assert_H

#include <sawyer/Sawyer.h>
#include <string>

// If SAWYER_NDEBUG is defined then some of the macros defined in this header become no-ops.  For interoperability with the
// more standard NDEBUG symbol, we define SAWYER_NDEBUG if NDEBUG is defined.
#ifdef NDEBUG
#undef SAWYER_NDEBUG
#define SAWYER_NDEBUG
#endif

namespace Sawyer {                                      // documented elsewhere

/** Run-time logic assertions.
 *
 *  This library defines a collection of logic assertion macros (mostly) beginning with "ASSERT_". Many of the macros come in
 *  two flavors: with or without an <code>std::string</code> argument to describe what is being asserted.  Since there is not
 *  an official portable way for macros to have a variable number of arguments, macros that take a descriptive string have "2"
 *  appended to their names. Macros with "always" in their name are always enabled, while some of the others are only enabled
 *  when <code>NDEBUG</code> and <code>SAWYER_NDEBUG</code> are both undefined. Macros that are enabled evaluate their
 *  arguments one time each, and macros that are disabled do not evaluate their arguments at all.
 *
 *  The following macros are defined with "ASSERT_" prefix, optional "always", and optional trailing "2":
 *  
 *  @li <code>require(@e expr, [<em>note</em>])</code>: Asserts that <em>expr</em> evaluates to true, or fails
 *      with the message "assertion failed: required" with details about the failure.
 *  @li <code>forbid(<em>expr</em>, [<em>note</em>])</code>: Asserts that <em>expr</em> evaluates to false, or fails
 *      with the message "assertion failed: prohibitted" with details about the failure.
 *  @li <code>not_null(<em>expr</em>, [<em>note</em>])</code>: Asserts that <em>expr</em> evaluate to non-null, or
 *      fails with the message "null pointer" with details about the failure.
 *  @li <code>this()</code>: Asserts that the containing function is an object method invoked on a non-null object. If
 *      the function is not an object method then the compiler will emit an error. If the object is null at the time of
 *      invocation then the program fails with the message "'this' cannot be null in an object method".
 *  @li <code>not_reachable(<em>note</em>)</code>: Always fails with the message "reached impossible state". This macro
 *      is not disabled when SAWYER_NDEBUG is set.
 *  @li <code>not_implemented(<em>note</em>)</code>: Always fails with the message "not implemented yet". This macro
 *      is not disabled when SAWYER_NDEBUG is set.
 *
 *  Some examples:
 *
 *  @code
 *    // Require the condition to be true, or fail with this message.
 *    ASSERT_require2(sz1 > sz2, "vector one must have more elements than vector two");
 *
 *    // Forbid a vector from being empty.
 *    ASSERT_forbid2(users.empty(), "search must have yielded at least one user");
 *
 *    // Plain, old-fashioned assert.
 *    ASSERT_require(this!=NULL)
 *
 *    // A better way to write the same thing.
 *    ASSERT_not_null(this)
 *
 *    // An even better way to write the same thing.
 *    ASSERT_not_null2(this, "'this' cannot be null in an object method");
 *
 *    // The best way to write the same thing.
 *    ASSERT_this();
 *  @endcode
 *
 *  The following macros do not start with "ASSERT_" because they are widely recognized by IDEs. They are aso not disabled
 *  when <code>SAWYER_NDEBUG</code> is set.
 *
 *  <ul>
 *    <li><code>TODO(<em>note</em>)</code>: Always fails with the message "not implemented yet".</li>
 *    <li><code>FIXME(<em>note</em>)</code>: Always fails with the message "needs to be fixed".</li>
 *  </ul>
 *
 *  When using a <em>note</em> argument, the note should be written in the affirmative, i.e., a statement of what condition
 *  causes the assertion to pass.  It should describe what the macro is asserting, not what went wrong when the macro failed.
 *  For instance, if you're checking that two vectors are the same length, then the note should be something like "name and ID
 *  vectors must be the same size". Writing notes in the affirmative has two benefits: (1) the note documents the code, and (2)
 *  if the assertion fails the message makes sense to the user, namely "assertion failed: name and ID vectors must be the same
 *  size".
 *
 *  Failed assertions output to Sawyer::Message::assertionStream, which defaults to
 *  <code>Sawyer::Message::mlog[FATAL]</code>. This variable is initialized at the first call to @ref fail if it is a null
 *  pointer. Users can assign a different stream to it any time before then:
 *
 * @code
 *  int main(int argc, char *argv[]) {
 *      Sawyer::Message::assertionStream = Sawer::Message::mlog[FATAL];
 * @endcode */
namespace Assert {

/** Cause immediate failure.  This function is the low-level function called by most of the other Sawyer::Assert macros
 *  when an assertion fails. Calls to this function do not return. */
<<<<<<< HEAD
void fail(const char *mesg, const char *expr, const std::string &note,
          const char *filename, unsigned linenum, const char *funcname) SAWYER_ATTR_NORETURN;

/** The stream to be used for assertions. The default is to use <code>Sawyer::Message::mlog[FATAL]</code>. This variable is
 *  initialized at the first call to @ref fail if it is a null pointer. Users can assign a different stream to it any time
 *  before then:
 *
 * @code
 * int main(int argc, char *argv[]) {
 *     Sawyer::Assert::assertionStream = Sawer::Message::mlog[FATAL];
 * @endcode */
extern Message::SProxy assertionStream;
=======
SAWYER_EXPORT void fail(const char *mesg, const char *expr, const std::string &note,
                        const char *filename, unsigned linenum, const char *funcname) SAWYER_ATTR_NORETURN;
>>>>>>> 4145e1d6

} // namespace
} // namespace

////////////////////////////////////////////////////////////////////////////////////////////////////////////////////////////////
// These "always" macros are enabled regardless of whether SAWYER_NDEBUG is defined.  Don't use them for
// expensive assertions.
////////////////////////////////////////////////////////////////////////////////////////////////////////////////////////////////

#define ASSERT_always_require(expr) ASSERT_always_require2(expr, "")
#define ASSERT_always_require2(expr, note)                                                                                     \
    ((expr) ?                                                                                                                  \
        static_cast<void>(0) :                                                                                                 \
        Sawyer::Assert::fail("assertion failed", "required: " #expr, (note),                                                   \
                             __FILE__, __LINE__, SAWYER_PRETTY_FUNCTION))

#define ASSERT_always_forbid(expr) ASSERT_always_forbid2(expr, "")
#define ASSERT_always_forbid2(expr, note)                                                                                      \
    (!(expr) ?                                                                                                                 \
        static_cast<void>(0) :                                                                                                 \
        Sawyer::Assert::fail("assertion failed",                                                                               \
                             "forbidden: " #expr, (note), __FILE__, __LINE__, SAWYER_PRETTY_FUNCTION))

#define ASSERT_always_not_null(expr) ASSERT_always_not_null2(expr, "")
#define ASSERT_always_not_null2(expr, note)                                                                                    \
    ((expr)!=NULL ?                                                                                                            \
        static_cast<void>(0) :                                                                                                 \
        Sawyer::Assert::fail("null pointer",                                                                                   \
                             #expr, (note), __FILE__, __LINE__, SAWYER_PRETTY_FUNCTION))

#define ASSERT_always_not_reachable(note)                                                                                      \
    Sawyer::Assert::fail("reached impossible state", NULL, (note),                                                             \
                         __FILE__, __LINE__, SAWYER_PRETTY_FUNCTION);

#define ASSERT_always_not_implemented(note)                                                                                    \
    Sawyer::Assert::fail("not implemented yet", NULL, (note),                                                                  \
                         __FILE__, __LINE__, SAWYER_PRETTY_FUNCTION)

#define ASSERT_always_this()                                                                                                   \
    (this ?                                                                                                                    \
        static_cast<void>(0) :                                                                                                 \
        Sawyer::Assert::fail("assertion failed",                                                                               \
                             "required: this!=NULL", "'this' cannot be null in an object method",                              \
                             __FILE__, __LINE__, SAWYER_PRETTY_FUNCTION))

////////////////////////////////////////////////////////////////////////////////////////////////////////////////////////////////
// The non-"always" macros might change behavior based on whether SAWYER_NDEBUG is defined.
////////////////////////////////////////////////////////////////////////////////////////////////////////////////////////////////

#ifdef SAWYER_NDEBUG

#define ASSERT_require(expr)            /*void*/
#define ASSERT_require2(expr, note)     /*void*/
#define ASSERT_forbid(expr)             /*void*/
#define ASSERT_forbid2(expr, note)      /*void*/
#define ASSERT_not_null(expr)           /*void*/
#define ASSERT_not_null2(expr, note)    /*void*/
#define ASSERT_not_reachable(note)      ASSERT_always_not_reachable(note)
#define ASSERT_not_implemented(note)    ASSERT_always_not_implemented(note)
#define ASSERT_this()                   /*void*/

#else

#define ASSERT_require(expr)            ASSERT_always_require(expr)
#define ASSERT_require2(expr, note)     ASSERT_always_require2(expr, note)
#define ASSERT_forbid(expr)             ASSERT_always_forbid(expr)
#define ASSERT_forbid2(expr, note)      ASSERT_always_forbid2(expr, note)
#define ASSERT_not_null(expr)           ASSERT_always_not_null(expr)
#define ASSERT_not_null2(expr, note)    ASSERT_always_not_null2(expr, note)
#define ASSERT_not_reachable(note)      ASSERT_always_not_reachable(note)
#define ASSERT_not_implemented(note)    ASSERT_always_not_implemented(note)
#define ASSERT_this()                   ASSERT_always_this()

#endif

////////////////////////////////////////////////////////////////////////////////////////////////////////////////////////////////
// Macros recognized by some IDEs
////////////////////////////////////////////////////////////////////////////////////////////////////////////////////////////////

#define TODO(note)                                                                                                             \
    Sawyer::Assert::fail("not implemented yet", NULL, (note),                                                                  \
                         __FILE__, __LINE__, SAWYER_PRETTY_FUNCTION)

#define FIXME(note)                                                                                                            \
    Sawyer::Assert::fail("needs to be fixed", NULL, (note),                                                                    \
                         __FILE__, __LINE__, SAWYER_PRETTY_FUNCTION)

#endif<|MERGE_RESOLUTION|>--- conflicted
+++ resolved
@@ -87,23 +87,8 @@
 
 /** Cause immediate failure.  This function is the low-level function called by most of the other Sawyer::Assert macros
  *  when an assertion fails. Calls to this function do not return. */
-<<<<<<< HEAD
-void fail(const char *mesg, const char *expr, const std::string &note,
-          const char *filename, unsigned linenum, const char *funcname) SAWYER_ATTR_NORETURN;
-
-/** The stream to be used for assertions. The default is to use <code>Sawyer::Message::mlog[FATAL]</code>. This variable is
- *  initialized at the first call to @ref fail if it is a null pointer. Users can assign a different stream to it any time
- *  before then:
- *
- * @code
- * int main(int argc, char *argv[]) {
- *     Sawyer::Assert::assertionStream = Sawer::Message::mlog[FATAL];
- * @endcode */
-extern Message::SProxy assertionStream;
-=======
 SAWYER_EXPORT void fail(const char *mesg, const char *expr, const std::string &note,
                         const char *filename, unsigned linenum, const char *funcname) SAWYER_ATTR_NORETURN;
->>>>>>> 4145e1d6
 
 } // namespace
 } // namespace
