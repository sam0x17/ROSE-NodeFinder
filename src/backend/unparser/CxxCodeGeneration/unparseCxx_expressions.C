--- conflicted
+++ resolved
@@ -112,12 +112,9 @@
           case UPC_BLOCK_SIZEOF_EXPR: { unparseUpcBlockSizeOfOp(expr, info); break; }
           case UPC_ELEM_SIZEOF_EXPR:  { unparseUpcElemSizeOfOp(expr, info); break; }
 
-<<<<<<< HEAD
-=======
        // DQ (6/20/2013): Added alignof operator to support C/C++ extensions (used in EDG 4.7).
           case ALIGNOF_OP:            { unparseAlignOfOp(expr, info); break; }
 
->>>>>>> 7e925bae
           case TYPEID_OP:               { unparseTypeIdOp(expr, info); break; }
           case NOT_OP:                  { unparseNotOp(expr, info); break; }
           case DEREF_OP:                { unparseDerefOp(expr, info); break; }
@@ -397,34 +394,6 @@
 
 
 void
-Unparse_ExprStmt::unparseTemplateMemberFunctionName(SgTemplateInstantiationMemberFunctionDecl* templateInstantiationMemberFunctionDeclaration, SgUnparse_Info& info)
-   {
-  // DQ (5/25/2013): Generated this function to match that of unparseTemplateFunctionName().
-     ROSE_ASSERT (templateInstantiationMemberFunctionDeclaration != NULL);
-
-     unp->u_exprStmt->curprint(templateInstantiationMemberFunctionDeclaration->get_templateName().str());
-
-  // DQ (5/26/2013): test2013_194.C demonstrates that we need to drop the template argument list for the case of a constructor (I think).
-  // I think that this applies to constructors, destructors, and conversion operators, but I am not sure...
-  // unparseTemplateArgumentList(templateInstantiationMemberFunctionDeclaration->get_templateArguments(),info);
-     bool isConstructor        = templateInstantiationMemberFunctionDeclaration->get_specialFunctionModifier().isConstructor();
-     bool isDestructor         = templateInstantiationMemberFunctionDeclaration->get_specialFunctionModifier().isDestructor();
-     bool isConversionOperator = templateInstantiationMemberFunctionDeclaration->get_specialFunctionModifier().isConversion();
-
-  // DQ (5/26/2013): Output output the template argument list when this is not a constructor, destructor, or conversion operator.
-     bool skipTemplateArgumentList = (isConstructor == true || isDestructor == true || isConversionOperator == true);
-
-#if 0
-     printf ("In unparseTemplateMemberFunctionName(): skipTemplateArgumentList = %s \n",skipTemplateArgumentList ? "true" : "false");
-#endif
-
-     if (skipTemplateArgumentList == false)
-        {
-          unparseTemplateArgumentList(templateInstantiationMemberFunctionDeclaration->get_templateArguments(),info);
-        }
-   }
-
-void
 Unparse_ExprStmt::unparseTemplateArgumentList(const SgTemplateArgumentPtrList& templateArgListPtr, SgUnparse_Info& info)
    {
   // DQ (7/23/2012): This is one of three locations where the template arguments are assembled and where 
@@ -462,19 +431,11 @@
 #endif
           ninfo.unset_isTypeSecondPart();
         }
-<<<<<<< HEAD
 
   // DQ (5/6/2013): I think these should be false so that the full type will be output.
      ROSE_ASSERT(ninfo.isTypeFirstPart()  == false);
      ROSE_ASSERT(ninfo.isTypeSecondPart() == false);
 
-=======
-
-  // DQ (5/6/2013): I think these should be false so that the full type will be output.
-     ROSE_ASSERT(ninfo.isTypeFirstPart()  == false);
-     ROSE_ASSERT(ninfo.isTypeSecondPart() == false);
-
->>>>>>> 7e925bae
      if (!templateArgListPtr.empty())
         {
 #if 0
@@ -879,10 +840,7 @@
 #endif
 
 #if 0
-<<<<<<< HEAD
-=======
 #error "DEAD CODE!"
->>>>>>> 7e925bae
                  // Previous code to output the qualified name (but it happens too early).
                     curprint(nameQualifier);
 #else
@@ -895,11 +853,8 @@
             // DQ (5/4/2013): This code was copied from the function argument processing which does handle the types properly.
             // So this code needs to be refactored.
 
-<<<<<<< HEAD
-=======
 #error "DEAD CODE!"
 
->>>>>>> 7e925bae
                printf ("REFACTOR THIS TEMPLATE ARGUMENT TYPE HANDLING! \n");
 
             // info.set_isTypeFirstPart();
@@ -914,11 +869,8 @@
             // (documented in the Unparse_ExprStmt::unp->u_name->generateNameQualifier() member function.
             // info.set_forceQualifiedNames();
 
-<<<<<<< HEAD
-=======
 #error "DEAD CODE!"
 
->>>>>>> 7e925bae
             // SgUnparse_Info ninfo_for_type(info);
                SgUnparse_Info ninfo_for_type(newInfo);
 
@@ -936,9 +888,10 @@
                  // Note that general qualification of types is separated from the use of globl qualification.
                  // ninfo2.set_forceQualifiedNames();
                     ninfo_for_type.set_requiresGlobalNameQualification();
-<<<<<<< HEAD
                   }
 #endif
+
+#error "DEAD CODE!"
 
             // DQ (5/12/2011): Added support for newer name qualification implementation.
             // ninfo_for_type.set_name_qualification_length(initializedName->get_name_qualification_length_for_type());
@@ -957,6 +910,8 @@
             // ninfo_for_type.set_name_qualification_length(templateArgument->get_name_qualification_length_for_type());
                ninfo_for_type.set_name_qualification_length(templateArgument->get_name_qualification_length());
 
+#error "DEAD CODE!"
+
             // ninfo_for_type.set_global_qualification_required(templateArgument->get_global_qualification_required_for_type());
                ninfo_for_type.set_global_qualification_required(templateArgument->get_global_qualification_required());
 
@@ -970,6 +925,8 @@
             // DQ (5/29/2011): We have to set the associated reference node so that the type unparser can get the name qualification if required.
             // ninfo_for_type.set_reference_node_for_qualification(initializedName);
                ninfo_for_type.set_reference_node_for_qualification(templateArgument);
+
+#error "DEAD CODE!"
 
             // unparseType(tmp_type, info);
             // unp->u_type->unparseType(tmp_type, ninfo_for_type);
@@ -994,6 +951,8 @@
 
             // info.display("unparse_helper(): output the 2nd part of the type");
 
+#error "DEAD CODE!"
+
             // printf ("unparse_helper(): output the 2nd part of the type \n");
             // curprint( "\n/* unparse_helper(): output the 2nd part of the type */ \n");
             // unp->u_type->unparseType(tmp_type, info);
@@ -1005,95 +964,12 @@
 #endif
 #endif
                   }
-=======
-                  }
-#endif
-
-#error "DEAD CODE!"
-
-            // DQ (5/12/2011): Added support for newer name qualification implementation.
-            // ninfo_for_type.set_name_qualification_length(initializedName->get_name_qualification_length_for_type());
-            // ninfo_for_type.set_global_qualification_required(initializedName->get_global_qualification_required_for_type());
-            // ninfo_for_type.set_type_elaboration_required(initializedName->get_type_elaboration_required_for_type());
-#if 0
-               printf ("In unparseTemplateArgument(): BEFORE: templateArgument->get_name_qualification_length_for_type()     = %d \n",templateArgument->get_name_qualification_length_for_type());
-               printf ("In unparseTemplateArgument(): BEFORE: templateArgument->get_global_qualification_required_for_type() = %s \n",templateArgument->get_global_qualification_required_for_type() ? "true" : "false");
-               printf ("In unparseTemplateArgument(): BEFORE: templateArgument->get_type_elaboration_required_for_type()     = %s \n",templateArgument->get_type_elaboration_required_for_type() ? "true" : "false");
-#endif
-            // Transfer values from old variables to the newly added variables (which will be required to support the refactoring into a template of common code.
-               templateArgument->set_name_qualification_length_for_type(templateArgument->get_name_qualification_length());
-               templateArgument->set_global_qualification_required_for_type(templateArgument->get_global_qualification_required());
-               templateArgument->set_type_elaboration_required_for_type(templateArgument->get_type_elaboration_required());
-
-            // ninfo_for_type.set_name_qualification_length(templateArgument->get_name_qualification_length_for_type());
-               ninfo_for_type.set_name_qualification_length(templateArgument->get_name_qualification_length());
-
-#error "DEAD CODE!"
-
-            // ninfo_for_type.set_global_qualification_required(templateArgument->get_global_qualification_required_for_type());
-               ninfo_for_type.set_global_qualification_required(templateArgument->get_global_qualification_required());
-
-            // ninfo_for_type.set_type_elaboration_required(templateArgument->get_type_elaboration_required_for_type());
-               ninfo_for_type.set_type_elaboration_required(templateArgument->get_type_elaboration_required());
-#if 0
-               printf ("In unparseTemplateArgument(): AFTER: templateArgument->get_name_qualification_length_for_type()     = %d \n",templateArgument->get_name_qualification_length_for_type());
-               printf ("In unparseTemplateArgument(): AFTER: templateArgument->get_global_qualification_required_for_type() = %s \n",templateArgument->get_global_qualification_required_for_type() ? "true" : "false");
-               printf ("In unparseTemplateArgument(): AFTER: templateArgument->get_type_elaboration_required_for_type()     = %s \n",templateArgument->get_type_elaboration_required_for_type() ? "true" : "false");
-#endif
-            // DQ (5/29/2011): We have to set the associated reference node so that the type unparser can get the name qualification if required.
-            // ninfo_for_type.set_reference_node_for_qualification(initializedName);
-               ninfo_for_type.set_reference_node_for_qualification(templateArgument);
-
-#error "DEAD CODE!"
-
-            // unparseType(tmp_type, info);
-            // unp->u_type->unparseType(tmp_type, ninfo_for_type);
-               unp->u_type->unparseType(templateArgumentType, ninfo_for_type);
-
-            // curprint( "\n/* DONE - unparse_helper(): output the 1st part of the type */ \n");
-
-#if 0
-            // DQ (5/4/2013): This would be the name of the variable of the specific type in the function 
-            // parameter list, not wanted for the case of template arguments.
-
-            // forward declarations don't necessarily need the name of the argument
-            // so we must check if not NULL before adding to chars_on_line
-            // This is a more consistant way to handle the NULL string case
-            // curprint( "\n/* unparse_helper(): output the name of the type */ \n");
-            // curprint(tmp_name.str());
-               curprint( "\n/* In unparseTemplateArgument(): <<< name of type >>> */ \n");
-#endif
-            // output the rest of the type
-            // info.set_isTypeSecondPart();
-               newInfo.set_isTypeSecondPart();
-
-            // info.display("unparse_helper(): output the 2nd part of the type");
-
-#error "DEAD CODE!"
-
-            // printf ("unparse_helper(): output the 2nd part of the type \n");
-            // curprint( "\n/* unparse_helper(): output the 2nd part of the type */ \n");
-            // unp->u_type->unparseType(tmp_type, info);
-            // unp->u_type->unparseType(templateArgumentType, info);
-               unp->u_type->unparseType(templateArgumentType, newInfo);
-
-            // printf ("DONE: unparse_helper(): output the 2nd part of the type \n");
-            // curprint( "\n/* DONE: unparse_helper(): output the 2nd part of the type */ \n");
-#endif
-#endif
-                  }
->>>>>>> 7e925bae
                  else
                   {
                  // DQ (7/23/2011): To unparse the type directly we can't have either of these set!
                  // ROSE_ASSERT(newInfo.isTypeFirstPart()  == false);
                  // ROSE_ASSERT(newInfo.isTypeSecondPart() == false);
 
-<<<<<<< HEAD
-                 // This will unparse the type will any required name qualification.
-#if 0
-                    printf ("In unparseTemplateArgument(): Calling unparseType(templateArgument->get_type(),newInfo); templateArgument->get_type() = %p = %s \n",templateArgument->get_type(),templateArgument->get_type()->class_name().c_str());
-=======
 #if 0
                  // DQ (6/19/2013): If we are not using name qualification we at least need to unparse the whold type (both of the two parts).
                  // DQ (5/4/2013): I think we have to separate out the parts of the type so that the name qualificaion will not be output before the "const" for const types.
@@ -1110,16 +986,12 @@
 #if 0
                     printf ("In unparseTemplateArgument(): Calling unparseType(templateArgument->get_type(),newInfo); (second part) templateArgument->get_type() = %p = %s \n",templateArgument->get_type(),templateArgument->get_type()->class_name().c_str());
                     curprint ( "\n /* second part of type */ \n");
->>>>>>> 7e925bae
 #endif
                  // unp->u_type->unparseType(templateArgument->get_type(),newInfo);
                     unp->u_type->unparseType(templateArgumentType,newInfo);
 #if 0
                     printf ("DONE: In unparseTemplateArgument(): Calling unparseType(templateArgument->get_type(),newInfo); \n");
-<<<<<<< HEAD
-=======
                     curprint ( "\n /* end of type */ \n");
->>>>>>> 7e925bae
 #endif
                   }
 
@@ -1730,15 +1602,12 @@
 #if 0
                printf ("ssssssssssssssss Found type name in SgNode::get_globalTypeNameMap() typeNameString = %s for nodeReferenceToType = %p = %s \n",functionNameString.c_str(),nodeReferenceToFunction,nodeReferenceToFunction->class_name().c_str());
 #endif
-<<<<<<< HEAD
-=======
              }
             else
              {
 #if 0
                printf ("Could not find saved name qualified function name in globalTypeNameMap: nodeReferenceToFunction = %p \n",nodeReferenceToFunction);
 #endif
->>>>>>> 7e925bae
              }
         }
        else
@@ -2064,12 +1933,9 @@
   // DQ (6/4/2011): Support for output of generated string for type (used where name 
   // qualification is required for subtypes (e.g. template arguments)).
      SgNode* nodeReferenceToFunction = info.get_reference_node_for_qualification();
-<<<<<<< HEAD
-=======
 #if 0
      printf ("In unparseMFuncRefSupport(): nodeReferenceToFunction = %p \n",nodeReferenceToFunction);
 #endif
->>>>>>> 7e925bae
      if (nodeReferenceToFunction != NULL)
         {
 #if 0
@@ -2079,10 +1945,7 @@
           std::map<SgNode*,std::string>::iterator i = SgNode::get_globalTypeNameMap().find(nodeReferenceToFunction);
           if (i != SgNode::get_globalTypeNameMap().end())
              {
-<<<<<<< HEAD
-=======
             // I think this branch supports non-template member functions in template classes (called with explicit template arguments).
->>>>>>> 7e925bae
                usingGeneratedNameQualifiedFunctionNameString = true;
 
                functionNameString = i->second.c_str();
@@ -2091,8 +1954,6 @@
                     functionNameString.c_str(),nodeReferenceToFunction,nodeReferenceToFunction->class_name().c_str());
 #endif
              }
-<<<<<<< HEAD
-=======
             else
              {
 #if 0
@@ -2146,7 +2007,6 @@
                   }
 #endif
              }
->>>>>>> 7e925bae
         }
        else
         {
@@ -2161,12 +2021,9 @@
 #if 0
      printf ("In unparseMFuncRef(): usingGeneratedNameQualifiedFunctionNameString = %s \n",usingGeneratedNameQualifiedFunctionNameString ? "true" : "false");
 #endif
-<<<<<<< HEAD
-=======
 #if 0
      printf ("In unparseMFuncRefSupport(): functionNameString = %s \n",functionNameString.c_str());
 #endif
->>>>>>> 7e925bae
 
      if (usingGeneratedNameQualifiedFunctionNameString == true)
         {
@@ -2257,17 +2114,9 @@
 
   // char* func_name = mfunc_ref->get_symbol()->get_name();
      string func_name = mfunc_ref->get_symbol()->get_name().str();
-<<<<<<< HEAD
 
      string full_function_name = func_name;
-=======
->>>>>>> 7e925bae
-
-     string full_function_name = func_name;
-
-#if 0
-     curprint ( "\n /* Inside of unparseMFuncRef (after name qualification) func_name = " + func_name + " */ \n");
-#endif
+
 #if 0
      curprint ( "\n /* Inside of unparseMFuncRef (after name qualification) func_name = " + func_name + " */ \n");
 #endif
@@ -2354,13 +2203,8 @@
        // Make sure that the member function name does not include "()" (this prevents "operator()()" from being output)
           if (func_name != "()")
              {
-<<<<<<< HEAD
-            // printf ("Case of unparsing a member function which is NOT \"operator()\" \n");
-#if 0
-=======
 #if 0
                printf ("Case of unparsing a member function which is NOT \"operator()\" \n");
->>>>>>> 7e925bae
                curprint ("/* Case of unparsing a member function which is NOT \"operator()\" */ \n");
 #endif
             // DQ (12/11/2004): Catch special case of "a.operator->();" and avoid unparsing it as "a->;" (illegal C++ code)
@@ -2393,13 +2237,9 @@
                curprint (string("/* In unparseMFuncRefSupport(): (functionCall != NULL) = ") + ((functionCall != NULL) ? "true" : "false") + " */ \n");
                curprint (string("/* In unparseMFuncRefSupport(): uses_operator_syntax   = ") + (uses_operator_syntax   ? "true" : "false") + " */ \n");
 #endif
-<<<<<<< HEAD
-            // printf ("functionCall = %p \n",functionCall);
-=======
 #if 0
                printf ("In unparseMFuncRefSupport(): functionCall = %p uses_operator_syntax = %s \n",functionCall,uses_operator_syntax ? "true" : "false");
 #endif
->>>>>>> 7e925bae
             // if (functionCall != NULL)
                if ( (functionCall != NULL) && (uses_operator_syntax == false) )
                   {
@@ -2573,16 +2413,10 @@
                        {
 #if 0
                          printf ("In unparseMFuncRefSupport(): function name IS output \n");
-<<<<<<< HEAD
-                         curprint("/* In unparseMFuncRefSupport(): function name IS output */ \n");
-#endif
-#if 0
-=======
                       // curprint("/* In unparseMFuncRefSupport(): function name IS output */ \n");
 #endif
 #if 0
 #error "DEAD CODE!"
->>>>>>> 7e925bae
                       // DQ (5/25/2013): This is the older version of the code.
                          curprint(" " + func_name + " ");
 #else
@@ -2592,10 +2426,6 @@
                       // seperately so that they name qulification can be computed and saved in the name qualification name maps.
 
                       // Note that this code below is a copy of that from the support for unpasing the SgTemplateInstantiationFunctionDecl (in function above).
-<<<<<<< HEAD
-
-=======
->>>>>>> 7e925bae
                          SgDeclarationStatement* declaration = mfd;
 
                       // DQ (6/21/2011): Support for new name qualification (output of generated function name).
@@ -2603,11 +2433,7 @@
                       // printf ("Inside of Unparse_ExprStmt::unparseFuncRef(): declaration = %p = %s \n",declaration,declaration->class_name().c_str());
 #if 0
                       // DQ (4/15/2013): If there is other debug output turned on then nesting of comments inside of comments can occur in this output (see test2007_17.C).
-<<<<<<< HEAD
-                         curprint (string("\n /* In unparseMFuncRef(): put out func_name = ") + func_name + " */ \n ");
-=======
                          curprint (string("\n /* In unparseMFuncRefSupport(): put out func_name = ") + func_name + " */ \n ");
->>>>>>> 7e925bae
 #endif
                       // If this is a template then the name will include template arguments which require name qualification and the name 
                       // qualification will depend on where the name is referenced in the code.  So we have generate the non-canonical name 
@@ -2616,22 +2442,14 @@
                          if (templateInstantiationMemberFunctionDecl != NULL)
                             {
 #if 0
-<<<<<<< HEAD
-                              printf ("In unparseMFuncRef(): declaration->get_declarationModifier().isFriend() = %s \n",declaration->get_declarationModifier().isFriend() ? "true" : "false");
-=======
                               printf ("In unparseMFuncRefSupport(): declaration->get_declarationModifier().isFriend() = %s \n",declaration->get_declarationModifier().isFriend() ? "true" : "false");
->>>>>>> 7e925bae
                            // printf ("In unparseMFuncRef(): diff = %d \n",diff);
 #endif
                            // if ( (declaration->get_declarationModifier().isFriend() == false) && (diff == 0) )
                               if (declaration->get_declarationModifier().isFriend() == false)
                                  {
 #if 0
-<<<<<<< HEAD
-                                   printf ("Regenerate the name func_name = %s \n",func_name.c_str());
-=======
                                    printf ("Regenerate the name func_name = %s for case (uses_operator_syntax == false) \n",func_name.c_str());
->>>>>>> 7e925bae
                                    printf ("templateInstantiationMemberFunctionDecl->get_templateName() = %s \n",templateInstantiationMemberFunctionDecl->get_templateName().str());
 #endif
                                    unparseTemplateMemberFunctionName(templateInstantiationMemberFunctionDecl,info);
@@ -2639,12 +2457,7 @@
                                 else
                                  {
                                 // This case supports test2004_77.C
-<<<<<<< HEAD
-
-                                   printf ("WARNING: In unparseMFuncRef(): No name qualification permitted in this case! (not clear if this case if important for unparseMFuncRef(), as it was for unparseFuncRef()) \n");
-=======
                                    printf ("WARNING: In unparseMFuncRefSupport(): No name qualification permitted in this case! (not clear if this case if important for unparseMFuncRef(), as it was for unparseFuncRef()) \n");
->>>>>>> 7e925bae
 
                                    curprint (func_name);
                                  }
