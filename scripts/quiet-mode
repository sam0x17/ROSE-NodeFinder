--- conflicted
+++ resolved
@@ -12,23 +12,13 @@
 #     It seems that this might be an error on the part of automake since it bypasses libtool. [RPM 2009-04-04]
 #
 
-<<<<<<< HEAD
-find . -name Makefile.in | grep -v libharu | grep -v libltdl | xargs sed -i~ \
-    -e '/echo.*COMPILE/!s/^\(LT\)\{0,1\}\(CXX\)\{0,1\}COMPILE =/& @echo "  COMPILE $@";/' \
-    -e '/echo.*LINK/!s/^\(CXX\)\{0,1\}LINK =/& @echo "  LINK    $@";/'       \
-    -e '/echo.*COMPILE/!s/^\t\$(CXX)/\t@echo "  COMPILE $@"; $(CXX)/' \
-    -e '/LIBTOOL.*quiet/!s/@LIBTOOL@/& --quiet/g' \
-    -e '/^\t\$(LIBTOOL)[ \t][ \t]*--tag=CXX /s/^\t/\t@echo "  COMPILE $@"; /' \
-    -e '/^\t$(librose_la_LINK) -rpath /s/^\t/\t@echo "  LINK    $@"; /'
-=======
 find .  \( -type d -name 'libharu-*' -prune -false \) \
      -o \( -type d -name 'netcdf-*'  -prune -false \) \
      -o -name Makefile.in -print0 |\
     xargs -0 sed -i~ \
-	-e '/echo.*COMPILE/!s/^\(LT\)\{0,1\}\(CXX\)\{0,1\}COMPILE =/& @echo "  COMPILE $@";/' \
-	-e '/echo.*LINK/!s/^\(CXX\)\{0,1\}LINK =/& @echo "  LINK    $@";/' \
-    	-e '/echo.*COMPILE/!s/^\t\$(CXX)/\t@echo "  COMPILE $@"; $(CXX)/' \
-    	-e '/LIBTOOL.*quiet/!s/@LIBTOOL@/& --quiet/g' \
-    	-e '/^\t\$(LIBTOOL) --tag=CXX /s/^\t/\t@echo "  COMPILE $@"; /' \
-    	-e '/^\t$(librose_la_LINK) -rpath /s/^\t/\t@echo "  LINK    $@"; /'
->>>>>>> 55e38506
+	    -e '/echo.*COMPILE/!s/^\(LT\)\{0,1\}\(CXX\)\{0,1\}COMPILE =/& @echo "  COMPILE $@";/' \
+	    -e '/echo.*LINK/!s/^\(CXX\)\{0,1\}LINK =/& @echo "  LINK    $@";/' \
+	    -e '/echo.*COMPILE/!s/^\t\$(CXX)/\t@echo "  COMPILE $@"; $(CXX)/' \
+	    -e '/LIBTOOL.*quiet/!s/@LIBTOOL@/& --quiet/g' \
+	    -e '/^\t\$(LIBTOOL)[ \t][ \t]*--tag=CXX /s/^\t/\t@echo "  COMPILE $@"; /' \
+	    -e '/^\t$(librose_la_LINK) -rpath /s/^\t/\t@echo "  LINK    $@"; /'
