#!/bin/bash -e
#
# TODO: add more summary info
#	- List of durations for each step in the job
#
#  
#  Insure++:
#	1. ~/.psrc configuration file
#	2. configure with '--enable-insure'
#	3. GCC 4.2.4 for now (4.1.2 doesnt work!)
#
#
#
source scripts/hudson/runBuildStep.sh
source scripts/hudson/debuggingPrinters.sh
#########################################################################################
set +x
# Uniform banners allows for easy parsing of the hudson console output
# Starting 'build|configure|make|make install|make installcheck|make check|make distcheck|make docs' step...
# Done with 'build|configure|make|make install|make installcheck|make check|make distcheck|make docs' step!
printBannerToStartStep \
	"ROSE/scripts/hudson/runInsureOnRose in `pwd`"

machine=`uname -m`
machine_os=`uname -s`
machine_name=`uname -n`
start_time=`date`
hudson_start_time_seconds="$(date +%s)"
TOP_LEVEL_ROSE_DIRECTORY="$PWD"
LOG_LOCATION="$PWD"

# TODO: check licenses; retry? timeout

if test ! -f ~/.psrc ; then
  echo "Error: $machine_name doesn't seem to have a ~/.psrc Insure++ configuration file"
  exit 1
fi
if test ! -d /export/tmp.hudson-rose/tmp/ ; then
  echo "Error: $machine_name doesn't seem to have a /export/tmp.hudson-rose/tmp/ directory for Insure++ to write cache files to. (Configured in ~/.psrc)" 
  exit 1
fi


if test "x$ROSE_TEST_BUILD_STEP" = "xanalyze" ; then
  if test \! \( "$ROSE_TEST_BUILD_DIRECTORY" = "tests/CompileTests/Cxx_tests" -o \
                "$ROSE_TEST_BUILD_DIRECTORY" = "tests/CompileTests/Fortran_tests" \) ; then
    echo "Error: This hudson script has not been configured to support this build directory for Insure++ analysis: $ROSE_TEST_BUILD_DIRECTORY"
    exit 1
  fi

  if test ! -n "${ROSE_INSURE_BUILD_TREE}" ; then
    echo "Error: you did not specify a 'ROSE_INSURE_BUILD_TREE' for analysis = '${ROSE_INSURE_BUILD_TREE}'"
    exit 1
  fi
#  if test ! -d "${ROSE_INSURE_BUILD_TREE}" ; then
#    echo "Error: '${ROSE_INSURE_BUILD_TREE}' does not seem to be a valid ROSE_INSURE_BUILD_TREE for analysis"
#    exit 1
#  fi
fi



#########################################################################################
#
#  BOOST C++ 
#
#########################################################################################
if test "x$label" = "x64bit-macos-10.6" ; then
  export DYLD_LIBRARY_PATH="$ROSE_TEST_BOOST_PATH/lib:$DYLD_LIBRARY_PATH"
else
  # tps : 04/26/2010 - Added support for OpenGL for 64bit
  export LD_LIBRARY_PATH="${ROSE_TEST_BOOST_PATH}/lib:${ROSE_TEST_OPENGL_PATH}/lib:$LD_LIBRARY_PATH"
fi


#########################################################################################
#
#  UPC
#
#  tps : 11/17/2010 Hudson support for UPC - order matters!
#  tps : 11/16/2010 : Lets add support for UPC
#  tps : 11/22/2010 : The setup.sh has been updated by admin
#
#########################################################################################
UPC_TEST_MACHINE=`uname -m`
if test "x$UPC_TEST_MACHINE" = "xi686" ; then
  echo "UPC is not currently tested on 32-bit machines."
elif test "x$label" = "x64bit-macos-10.6" ; then
  echo "UPC is not currently tested on 64-bit Mac OS X 10.6"
else
# Turn off bash error checking to run source with file that uses "grep" (will return error code if target is not found).
  set +e
  # This causes "symbol lookup error: /usr/libexec/gcc/x86_64-redhat-linux/4.1.2/f951: undefined symbol: __gmpn_sqr_n"
  # on all 4.1.2 compilers (only effects 64 bit tests since we only use this script on 64 bit machines).
  # This UPC support must be thought out more carefully.
  if test "x$ROSE_TEST_GCC_VERSION" != "x4.1.2" ; then
    source /nfs/apps/upc/4.5.1.2/setup.sh
  else
    echo "UPC not tested 64-bit machines using gnu 4.1.2 for now."
  fi
  set -e
fi


#########################################################################################
#
#  GCC 4.1.2
#
#########################################################################################
if test "x$ROSE_TEST_GCC_VERSION" != "x4.1.2" ; then
    GCCROOT=/usr/apps/gcc/$ROSE_TEST_GCC_VERSION
    if test -e $GCCROOT/setup.sh ; then
        set +ex
        . $GCCROOT/setup.sh
        set -ex
    else
    # This is the case for g++ 3.4.6 (since there is no uniform existence of a setup.sh file).
      echo "Handling case of no $GCCROOT/setup.sh file."
		export PATH="$GCCROOT/bin:$PATH"

    # DQ (2/15/2010): For 64-bit this has to be setup to use lib64 explicitly
    # export LD_LIBRARY_PATH="$GCCROOT/lib:$LD_LIBRARY_PATH"
      if test "$MACHINE" = "i686" ; then
         export LD_LIBRARY_PATH="$GCCROOT/lib:$LD_LIBRARY_PATH"
      else
         export LD_LIBRARY_PATH="$GCCROOT/lib64:$GCCROOT/lib:$LD_LIBRARY_PATH"
      fi
    fi
fi


#########################################################################################
#
#  Configure Flags 
#
#  Note that Boost 1.39 and greater require using "--with-boost-libdir"
#
#########################################################################################
CONFIGURE_FLAGS="\
    --enable-insure \
    --with-boost=${ROSE_TEST_BOOST_PATH} \
    --with-boost-libdir=${ROSE_TEST_BOOST_PATH}/lib \
    --with-java=${ROSE_TEST_JAVA_PATH} \
    --with-ROSE_LONG_MAKE_CHECK_RULE=yes \
    --with-CXX_DEBUG=-g --with-C_DEBUG=-g --with-CXX_WARNINGS=-Wall"
#########################################################################################
#  i386 
# 
#  [RPM 2011-02-06]:
#  The "--enable-i386" configure switch was added in commit f5389299 on 2011-02-06.
#  If this switch is present, then configure will try to determine how to generate
#  32-bit x86 executables with the C compiler and will fail if such a capability is not
#  possible.  This is the same behavior as previously, except previously the failure didn't
#  occur until we hit a makefile that actually tried to generate an i386 executable. 
#  If "--disable-i386" switch were specified then tests that require i386 input files will
#  not run (and will not cause a make failure).  If neither --enable-i386 nor --disable-i386
#  are specified then configure will try to determine whether generating i386 is possible
#  and act as if either --enable-i386 or --disable-i386 was specified.
#
#  Since we want the a00-ROSE-from-scratch Hudson tests to fail if configure can't figure out 
#  how to generate i386, we explicitly request that i386 support be present by invoking 
#  configure with "--enable-i386".
#########################################################################################
CONFIGURE_FLAGS="$CONFIGURE_FLAGS --enable-i386"


#########################################################################################
#
#  Full build configurations 
#
#  tps (10/19/10) : opengl has not been tested for a year and the binary tests in place 
#  are failing because the infrastructure has changed. For now I have disabled openGL
#  testing but the way to turn it on is to specify --enable-openGL
#
#########################################################################################
if test "x$ROSE_TEST_BUILD_STYLE" = "xmake/check/install-full" ; then
  CONFIGURE_FLAGS="\
	${CONFIGURE_FLAGS} \
	--with-qt=${ROSE_TEST_QT_PATH} \
	--with-roseQt \
	--with-sqlite3=${ROSE_TEST_SQLITE_PATH}"

  ########################################################################################
  #  OpenGL
  #
  #  tps : 11/12/10 : Admins are installing openGL on hudson machines. Enabled openGL thereafter. Should pass.
  #  tps : It seems opengl is not properly installed on the hudson-rose node. Skip the test on this node for now.
  #######################################################################################
  if test \! \( "$MACHINE" = "i686" -o \
              "$machine_name" = "hudson-rose.llnl.gov" -o \
              "$machine_name" = "hudson-rose-07.llnl.gov" -o \
              "$machine_name" = "hudson-rose-08.llnl.gov" -o \
              "$machine_name" = "hudson-rose-13.llnl.gov" -o \
              "$machine_name" = "hudson-rose-14.llnl.gov" -o \
              "$machine_name" = "hudson-rose-15.llnl.gov" -o \
              "$machine_name" = "hudson-rose-16.llnl.gov" \)
  then
    echo "Skipping OpenGL..."
    # admins are troubleshooting the libGL.la
    #CONFIGURE_FLAGS="${CONFIGURE_FLAGS} --enable-rose-openGL"
  fi
  #######################################################################################
  #  PCH
  #
  #  tps : 11/12/10 - OpenGL is not installed on all nodes yet. 
  #######################################################################################
  CONFIGURE_FLAGS="${CONFIGURE_FLAGS} --with-pch  "

  #######################################################################################
  #  RTED
  #
  #  tps : 11/15/10 - RTED does not work for gcc 4.3.2 and 4.4.1 . This is not a problem of
  #  our implementation but rather a problem with the test suite. For instance we get the 
  #  following error: C_G_4_3_a_d.cpp:48: error: 'cout' was not declared in this scope
  #######################################################################################
  if test \! \( "x$ROSE_TEST_GCC_VERSION" = "x4.3.2" -o \
                "x$ROSE_TEST_GCC_VERSION" = "x4.4.1" \)
  then
    CONFIGURE_FLAGS="${CONFIGURE_FLAGS} --with-rted=${ROSE_TEST_RTED_PATH}"
  fi

fi

#######################################################################################
# OpenMP GOMP 
#   Only when on 64-bit Linux and gcc 4.4.1 is used.
#  Liao : 3/22/11 - Link with GOMP and run OpenMP tests
#######################################################################################
if test "x$ROSE_TEST_GCC_VERSION" = "x4.4.1" ; then
  if test "x$OS_MACHINE_LABEL" = "xamd64-linux" ; then
    if [ -a /usr/apps/gcc/4.4.1/lib64/libgomp.a ]; then
      CONFIGURE_FLAGS="${CONFIGURE_FLAGS} --with-gomp_omp_runtime_library=/usr/apps/gcc/4.4.1/lib64"
    fi
  fi
fi

#########################################################################################
#
##
   dumpHudsonEnvironment "${LOG_LOCATION}/HudsonEnvironment-before-tests.log"
##
#
#########################################################################################

set -ex

#########################################################################################
#
#  ROSE/make
#
#########################################################################################



case "$ROSE_TEST_BUILD_STEP" in
"build")

	#########################################################################################
	#
	#  ROSE/build
	#
	#########################################################################################
	printBannerToStartStep "build"
	build_start_time="$(date +%s)"

	./build

	printBannerToEndStep "build" $build_start_time

        SOURCE_TREE=`pwd`

	if test -e ROSE-install ; then 
	  chmod -R u+xw ROSE-install
	fi
	rm -rf ROSE-install
	mkdir ROSE-install
	CONFIGURE_PREFIX_DIR=`pwd`/ROSE-install

	if test -e ROSE-build ; then 
	  chmod -R u+xw ROSE-build
	fi
	rm -rf ROSE-build
	mkdir ROSE-build

	cd ROSE-build

	#########################################################################################
	#
	#  ROSE/configure
	#
	#########################################################################################
	printBannerToStartStep "configure"
	configure_start_time="$(date +%s)"

	${SOURCE_TREE}/configure --prefix=${CONFIGURE_PREFIX_DIR} ${CONFIGURE_FLAGS}

	printBannerToEndStep "configure" $configure_start_time

    ################################################################################
    # MAKE
    #
    runBuildStep make

 ;;

"analyze")

    # Make sure the ROSE-Insure++ build tree exists
    set +e
    ssh hudson-rose@hudson-rose-23 test -d ${ROSE_INSURE_BUILD_TREE}
    if [ $? -ne 0 ] ; then
	echo "Error: no build tree found at hudson-rose@hudson-rose-23:${ROSE_INSURE_BUILD_TREE}"
	exit 1
    fi
    set -e

    # TOO (4/23/2011): Use the same Insure++ ROSE build tree that was created during test-insure-build
    # TODO: use rsync instead to make it faster
    # TODO: if test-insure-build is run again, the build tree won't be valid since scp would be corrupt.
    rm -rf ROSE-build
    
    # We need to copy the ROSE-Insure++ build tree to the other analysis node
    if test "x$machine_name" = "xhudson-rose-20.llnl.gov" ; then
      workspace=`echo $ROSE_INSURE_BUILD_TREE | sed 's/ROSE-build//;s/hudson-rose-23//'`
      echo ${workspace}
      if test "x$workspace" = "x" -o "x$workspace" = "x\/" ; then
        echo "$workspace is invalid and could cause problems when issuing 'rm -rf' on it"
        exit 1
      fi
      rm -rf ${workspace}
      mkdir -p ${workspace}
      cd ${workspace}
      # Need the source Makefile.am's
      scp -r hudson-rose@hudson-rose-23:${workspace}/hudson-rose-23 .
      cd hudson-rose-23
    else
      scp -r hudson-rose@hudson-rose-23:${ROSE_INSURE_BUILD_TREE} .
    fi

    cd ROSE-build

    if test ! -f Makefile ; then
      echo "ERROR: '${ROSE_INSURE_BUILD_TREE}' doesn't seem to be a valid ROSE build tree"
      exit 1;
    fi
 

    ################################################################################
    # MAKE CHECK
    #
    printBannerToStartStep "analyze ${ROSE_TEST_BUILD_DIRECTORY}"
    analyze_start_time="$(date +%s)"

    if test ! -d ${ROSE_TEST_BUILD_DIRECTORY}; then
      echo "ERROR: '${ROSE_TEST_BUILD_DIRECTORY}' doesn't seem to be a valid directory within ROSE"
      exit 1;
    fi

    BUILD_TARGET=check
    if test "$ROSE_TEST_BUILD_DIRECTORY" = "tests/CompileTests/Fortran_tests" ; then
      BUILD_TARGET=tests
    fi

<<<<<<< HEAD
=======
  # DQ (4/30/2011): For the Fortran work run it is serial since it appears to be a problem to run in parallel.
  # DQ (5/1/2011): The failure mode we were seeing for Fortran can happen anytime Insure++ is run in parallel, 
  # so we have to always run our Insure++ tests in serial to avoid errors. Set the number of processors to be
  # used for the Insure++ testing to be "1".
  # DQ (5/3/2011): Using new information from support@parasoft (using "%p" instead of "%p" in generated file 
  # names) we can retry running this in parallel.
    NUM_PROCESS=16

>>>>>>> 495498e7
    make ${BUILD_TARGET} -j${NUM_PROCESS} -C ${ROSE_TEST_BUILD_DIRECTORY}
    if [ ${PIPESTATUS[0]} -ne 0 -o $? -ne 0 ]  ; then
       printBannerToEndStep "[ERROR] analyze ${ROSE_TEST_BUILD_DIRECTORY}" $analyze_start_time
       exit 3
    fi

    printBannerToEndStep "analyze ${ROSE_TEST_BUILD_DIRECTORY}" $analyze_start_time

 ;;

*)
   echo "ERROR: unrecognized build step = $ROSE_TEST_BUILD_STEP"
   exit 1;
 ;;
esac

####################################################################################
# SUMMARY 
#
#########################################################################################
#
##
set +x
   cd $TOP_LEVEL_ROSE_DIRECTORY

   dumpHudsonEnvironment "${LOG_LOCATION}/HudsonEnvironment-after-tests.log"

   printBannerWithDate

   printBannerToEndStep \
	"ROSE/scripts/hudson/runInsureOnRose" \
	$hudson_start_time_seconds
set -x
##
#
#########################################################################################<|MERGE_RESOLUTION|>--- conflicted
+++ resolved
@@ -361,8 +361,6 @@
       BUILD_TARGET=tests
     fi
 
-<<<<<<< HEAD
-=======
   # DQ (4/30/2011): For the Fortran work run it is serial since it appears to be a problem to run in parallel.
   # DQ (5/1/2011): The failure mode we were seeing for Fortran can happen anytime Insure++ is run in parallel, 
   # so we have to always run our Insure++ tests in serial to avoid errors. Set the number of processors to be
@@ -371,7 +369,6 @@
   # names) we can retry running this in parallel.
     NUM_PROCESS=16
 
->>>>>>> 495498e7
     make ${BUILD_TARGET} -j${NUM_PROCESS} -C ${ROSE_TEST_BUILD_DIRECTORY}
     if [ ${PIPESTATUS[0]} -ne 0 -o $? -ne 0 ]  ; then
        printBannerToEndStep "[ERROR] analyze ${ROSE_TEST_BUILD_DIRECTORY}" $analyze_start_time
