AC_INIT(ROSE, 0.9.5a)
AC_PREREQ([2.59])
AC_CONFIG_SRCDIR([README])
AC_CONFIG_AUX_DIR([config])
AM_INIT_AUTOMAKE([foreign tar-pax 1.9.5])

# DQ (3/11/2006): Changed name of config.h to rose_config.h 
# to avoid collisions with other projects using a config.h file.
AM_CONFIG_HEADER(rose_config.h)

# This macro calls all of the other macros that used to be in the body of
# this configure.in file.  This permits other projects to call this same
# macro and setup the variables and macros that an external project may 
# also require.
ROSE_SUPPORT_ROSE

# This should be wrapped into a single macro.
# JJW (12/10/2008): We don't preprocess the header files for the new interface
rm -rf ./include-staging
if test x$enable_new_edg_interface = xyes; then
  :
else
  GENERATE_BACKEND_C_COMPILER_SPECIFIC_HEADERS
  GENERATE_BACKEND_CXX_COMPILER_SPECIFIC_HEADERS
fi

<<<<<<< HEAD
=======
# echo "DONE: configure.in ...(after calling: generate backend C compiler specific headers)"
# echo "Exiting in configure.in ...(after calling: generate backend C compiler specific headers)"
# exit 1

# AC_REQUIRE([AC_PROG_CXX])
AC_PROG_CXX

echo "In configure.in ... CXX = $CXX"
# exit 1

# DQ (9/17/2006): These should be the same for both C and C++ (else we will need separate macros)
# Setup the -D<xxx> defines required to allow EDG to take the same path through the compiler 
# specific and system specific header files as for the backend compiler.  These depend
# upon the selection of the back-end compiler.
GET_COMPILER_SPECIFIC_DEFINES

# DQ (1/15/2007): These are no longer used, I think!
# Setup the location of header files after building the 
# default header files based on the back-end compiler.
# ROSE_C_HEADER_OPTIONS
# ROSE_CXX_HEADER_OPTIONS

# echo "DONE: configure.in ...(after calling: rose C and Cxx header options)"
# echo "Exiting in configure.in ...(after calling: rose C and Cxx header options)"
# exit 1

# This must go after the setup of the headers options
# Setup the CXX_INCLUDE_STRING to be used by EDG to find the correct headers
# SETUP_BACKEND_COMPILER_SPECIFIC_REFERENCES
# JJW (12/10/2008): We don't preprocess the header files for the new interface,
# but we still need to use the original C++ header directories
SETUP_BACKEND_C_COMPILER_SPECIFIC_REFERENCES
SETUP_BACKEND_CXX_COMPILER_SPECIFIC_REFERENCES

# echo "DONE: configure.in ...(after calling: setup backend C and Cxx compiler specific references)"
# echo "Exiting in configure.in ...(after calling: setup backend C and Cxx compiler specific references)"
# exit 1

# echo "Before test for LEX: CC (CC = $CC)"

# DQ (1/15/2007): Check if longer internal make check rule is to be used (default is short tests)
ROSE_SUPPORT_LONG_MAKE_CHECK_RULE

# Make the use of longer test optional where it is used in some ROSE/tests directories
AM_CONDITIONAL(ROSE_USE_LONG_MAKE_CHECK_RULE,test "$with_ROSE_LONG_MAKE_CHECK_RULE" = yes)

# The libxml2 library is availabe in /usr/lib on most Linux systems, however this is not
# enough when using the Intel compilers.  So we need to turn it on explicitly when we
# expect it to work with a specific platform/compiler combination.

# JJW -- use standard version in /usr/share/aclocal, and configure XML only
# once for roseHPCT and BinaryContextLookup
with_xml="no"
AM_PATH_XML2(2.0.0, [with_xml="yes"])

# Make the use of libxml2 explicitly controlled.
AM_CONDITIONAL(ROSE_USE_XML,test "$with_xml" != no)

# DQ (10/17/2009): This is a bug introduced (again) into ROSE which disables the Java support.
# See elsewhere in this file where this macro is commented out and the reason explained in 
# more details.
# AS Check for ssl for the binary clone detection work
# CHECK_SSL

# Check for objdump for BinaryContextLookup since it doesn't normally exist on
# Mac
AC_CHECK_TOOL(ROSE_OBJDUMP_PATH, [objdump], [no])
AM_CONDITIONAL(ROSE_USE_OBJDUMP, [test "$ROSE_OBJDUMP_PATH" != "no"])
AM_CONDITIONAL(ROSE_USE_BINARYCONTEXTLOOKUP, [test "$with_xml" != "no" -a "$ROSE_OBJDUMP_PATH" != "no"])

AC_C_BIGENDIAN
AC_CHECK_HEADERS([byteswap.h machine/endian.h])

# PKG_CHECK_MODULES([VALGRIND], [valgrind], [with_valgrind=yes; AC_DEFINE([ROSE_USE_VALGRIND], 1, [Use Valgrind calls in ROSE])], [with_valgrind=no])
VALGRIND_BINARY=""
AC_ARG_WITH(valgrind, [  --with-valgrind ... Run uninitialized field tests that use Valgrind],
            [AC_DEFINE([ROSE_USE_VALGRIND], 1, [Use Valgrind calls in ROSE])
             if test "x$withval" = "xyes"; then VALGRIND_BINARY="`which valgrind`"; else VALGRIND_BINARY="$withval"; fi])

AC_ARG_WITH(wave-default, [  --with-wave-default ... Use Wave as the default preprocessor],
            [AC_DEFINE([ROSE_WAVE_DEFAULT], true, [Use Wave as default in ROSE])],
            [AC_DEFINE([ROSE_WAVE_DEFAULT], false, [Simple preprocessor as default in ROSE])]
            )

# Don't set VALGRIND here because that turns on actually running valgrind in
# many tests, as opposed to just having the path available for
# uninitializedField_tests
AC_SUBST(VALGRIND_BINARY)
AM_CONDITIONAL(USE_VALGRIND, [test "x$VALGRIND_BINARY" != "x"])

# Add --disable-binary-analysis-tests flag to turn off tests that sometimes
# sometimes break.
AC_ARG_ENABLE(binary-analysis-tests, AS_HELP_STRING([--disable-binary-analysis-tests], [Disable tests of ROSE binary analysis code]), binary_analysis_tests="$withval", binary_analysis_tests=yes)
AM_CONDITIONAL(USE_BINARY_ANALYSIS_TESTS, test "x$binary_analysis_tests" = "xyes")

# Figure out what version of lex we have available
# flex works better than lex (this gives a preference to flex (flex is gnu))
AM_PROG_LEX
AC_SUBST(LEX)
AC_PROG_YACC
AC_SUBST(YACC)

# echo "After test for LEX: CC (CC = $CC)"

# DQ (4/1/2001) Need to call this macro to avoid having "MAKE" set to "make" in the
# top level Makefile (this is important to getting gmake to be used in the "make distcheck"
# makefile rule.  (This does not seem to work, since calling "make distcheck" still fails and
# only "gmake distcheck" seems to work.  I don't know why!
AC_PROG_MAKE_SET

# Call supporting macro for MySQL (more complex than SQLite, MySQL will be removed from optional use within ROSE)
ROSE_SUPPORT_MYSQL
# echo "In configure: with_MySQL = $with_MySQL"

# Setup Automake conditional in Projects/DataBase/Makefile.am
AM_CONDITIONAL(ROSE_USE_MYSQL_DATABASE,[test "x$MYSQL_VERSION" != "x"])

# Setup Automake conditional in ROSE/projects/DataBase/Makefile.am
AM_CONDITIONAL(ROSE_USE_SQLITE_DATABASE,[test "x$SQLITE3_VERSION" != "x"])

# DQ (9/21/2009): Debugging for RH release 5
echo "Testing the value of CC: (CC = $CC)"
echo "Testing the value of CPPFLAGS: (CPPFLAGS = $CPPFLAGS)"

# exit 1

# Call supporting macro for MAPLE
ROSE_SUPPORT_MAPLE

# Setup Automake conditional in Projects/programModeling/Makefile.am
AM_CONDITIONAL(ROSE_USE_MAPLE,test ! "$with_maple" = no)

#Call supporting macro for IDA PRO
ROSE_SUPPORT_IDA

# Setup Automake conditional in projects/AstEquivalence/Makefile.am
AM_CONDITIONAL(ROSE_USE_IDA,test ! "$with_ida" = no)

# Call supporting macro to Yices Satisfiability Modulo Theories (SMT) Solver
ROSE_SUPPORT_YICES

# Setup Automake conditional in --- (not yet distributed)
AM_CONDITIONAL(ROSE_USE_YICES,test ! "$with_yices" = no)

# Call supporting macro to Intel Pin Dynamic Instrumentation
ROSE_SUPPORT_INTEL_PIN

# Setup Automake conditional in --- (not yet distributed)
AM_CONDITIONAL(ROSE_USE_INTEL_PIN,test ! "$with_IntelPin" = no)

# Call supporting macro to DWARF (libdwarf)
ROSE_SUPPORT_DWARF

# Setup Automake conditional in --- (not yet distributed)
AM_CONDITIONAL(ROSE_USE_DWARF,test ! "$with_dwarf" = no)

# Call supporting macro for libffi (Foreign Function Interface library)
# This library is used by Peter's work on the Interpreter in ROSE.
ROSE_SUPPORT_LIBFFI

# Setup Automake conditional in projects/interpreter/Makefile.am
AM_CONDITIONAL(ROSE_USE_LIBFFI,test ! "$with_libffi" = no)

TEST_SMT_SOLVER=""
AC_ARG_WITH(smt-solver,
[  --with-smt-solver=PATH	Specify the path to an SMT-LIB compatible SMT solver.  Used only for testing.],
if test "x$with_smt_solver" = "xcheck" -o "x$with_smt_solver" = "xyes"; then
  AC_ERROR([--with-smt-solver cannot be auto-detected])
fi
if test "x$with_smt_solver" != "xno"; then
  TEST_SMT_SOLVER="$with_smt_solver"
fi,
)

AM_CONDITIONAL(ROSE_USE_TEST_SMT_SOLVER,test ! "$TEST_SMT_SOLVER" = "")
AC_SUBST(TEST_SMT_SOLVER)

# DQ (3/13/2009): Trying to get Intel Pin and ROSE to both use the same version of libdwarf.
# DQ (3/10/2009): The Dwarf support in Intel Pin conflicts with the Dwarf support in ROSE.
# Maybe there is a way to fix this later, for now we want to disallow it.
# echo "with_dwarf    = $with_dwarf"
# echo "with_IntelPin = $with_IntelPin"
#if test "$with_dwarf" != no && test "$with_IntelPin" != no; then
# # echo "Support for both DWARF and Intel Pin fails, these configure options are incompatable."
#   AC_MSG_ERROR([Support for both DWARF and Intel Pin fails, these configure options are incompatable!])
#fi

ROSE_SUPPORT_PHP

AM_CONDITIONAL(ROSE_USE_PHP,test ! "$with_php" = no)

#TPS (03/13/08) introduced optional DB support for binary work
HASH_ROSE_BINARY_SQL

AM_CONDITIONAL(ROSE_USE_BINARY_SQL,test ! "$with_binarysql" = no)


# Call supporting macro for Windows Source Code Analysis
ROSE_SUPPORT_WINDOWS_ANALYSIS

# Setup Automake conditional in Projects/programModeling/Makefile.am
AM_CONDITIONAL(ROSE_USE_WINDOWS_ANALYSIS_SUPPORT,test ! "$with_wine" = no)

# Control use of debugging support to convert most unions in EDG to structs.
ROSE_SUPPORT_EDG_DEBUGGING

# Call supporting macro for Omni OpenMP
# 
ROSE_SUPPORT_OMNI_OPENMP

# Configuration commandline support for OMP project using ROSE
#AM_CONDITIONAL(ROSE_USE_OPENMP,test ! "$with_omp_runtime_support" = no)
AM_CONDITIONAL(ROSE_USE_OMNI_OPENMP,test ! "$with_omni_omp_runtime_support" = no)

# call supporting macro for GCC 4.4.x gomp OpenMP runtime library
# AM_CONDITIONAL is already included into the macro
ROSE_WITH_GOMP_OPENMP_LIBRARY

# Call supporting macro for GCC OpenMP
ROSE_SUPPORT_GCC_OMP

# Configuration commandline support for OpenMP in ROSE
AM_CONDITIONAL(ROSE_USE_GCC_OMP,test ! "$with_gcc_omp" = no)


# JJW and TP (3-17-2008) -- added MPI support
AC_ARG_WITH(mpi,
[--with-mpi                    Configure option to have MPI-based tools built.],
[ echo "Setting up optional MPI-based tools"
])
AM_CONDITIONAL(ROSE_MPI,test "$with_mpi" = yes)
AC_CHECK_TOOLS(MPICXX, [mpiCC mpic++ mpicxx])


# TPS (2-11-2009) -- added PCH Support
AC_ARG_WITH(pch,
[--with-pch                    Configure option to have pre-compiled header support enabled.],
[ echo "Enabling precompiled header"
])
AM_CONDITIONAL(ROSE_PCH,test "$with_pch" = yes)
if test "x$with_pch" = xyes; then
  CPPFLAGS="-U_REENTRANT $CPPFLAGS";
  AC_MSG_NOTICE( "PCH enabled: You got the following CPPFLAGS: $CPPFLAGS" );
if test "x$with_mpi" = xyes; then
  AC_MSG_ERROR( "PCH Support cannot be configured together with MPI support" );
fi
if test "x$with_gcc_omp" = xyes; then
  AC_MSG_ERROR( "PCH Support cannot be configured together with GCC_OMP support" );
fi
else
  AC_MSG_NOTICE( "PCH disabled: No Support for PCH." );
fi


# TP (2-27-2009) -- support for RTED
ROSE_SUPPORT_RTED

AM_CONDITIONAL(ROSE_USE_RTED,test ! "$with_rted" = no)

# TP SUPPORT FOR OPENGL
AC_PATH_X dnl We need to do this by hand for some reason
MDL_HAVE_OPENGL
# echo "have_GL = '$have_GL' and have_glut = '$have_glut'"
AM_CONDITIONAL(ROSE_USE_OPENGL, test ! "x$have_GL" = xno -a ! "x$have_glut" = xno)

# Call supporting macro for python
ROSE_SUPPORT_PYTHON

AC_CHECK_PROGS(PERL, [perl])

# DQ (9/4/2009): Added checking for indent command (common in Linux, but not on some platforms).
# This command is used in the tests/roseTests/astInterfaceTests/Makefile.am file.
AC_CHECK_PROGS(INDENT, [indent])
AM_CONDITIONAL(ROSE_USE_INDENT, [test "x$INDENT" = "xindent"])
echo "value of INDENT variable = $INDENT"

# DQ (9/30/2009): Added checking for tclsh command (common in Linux, but not on some platforms).
# This command is used in the src/frontend/BinaryDisassembly/Makefile.am file.
AC_CHECK_PROGS(TCLSH, [tclsh])
AM_CONDITIONAL(ROSE_USE_TCLSH, [test "x$TCLSH" = "xtclsh"])
echo "value of TCLSH variable = $TCLSH"

# DQ & PC (11/3/2009): Debugging the Java support.
if false; then
if test "x$JAVA_HOME" = "x"; then
  JAVA="`which javac`"
  if test -f /usr/bin/javaconfig; then # Mac Java
    :
  else
    while test `readlink "$JAVA"` ; do 
      JAVA=`readlink "$JAVA"` ; 
   done

   if test $JAVA = "gcj"; then 
      AC_MSG_ERROR( "Error: gcj not supported. Please configure sun java as javac" );
   fi

  fi
  JAVA_HOME="`dirname $JAVA`/.."
fi
fi
# Call supporting macro for the Java path required by the Open Fortran Parser (for Fortran 2003 support)
# Use our classpath in case the user's is messed up
AS_SET_CATFILE([ABSOLUTE_SRCDIR], [`pwd`], [${srcdir}])
CLASSPATH=${ABSOLUTE_SRCDIR}/src/3rdPartyLibraries/antlr-jars/antlr-2.7.7.jar:${ABSOLUTE_SRCDIR}/src/3rdPartyLibraries/antlr-jars/antlr-3.0.1.jar:${ABSOLUTE_SRCDIR}/src/3rdPartyLibraries/antlr-jars/antlr-runtime-3.0.1.jar:${ABSOLUTE_SRCDIR}/src/3rdPartyLibraries/antlr-jars/stringtemplate-3.1b1.jar:.
export CLASSPATH
AC_SUBST(CLASSPATH)
ROSE_SUPPORT_JAVA # This macro uses JAVA_HOME

OPEN_FORTRAN_PARSER_PATH="${ac_top_builddir}/src/3rdPartyLibraries/fortran-parser" # For the one rule that uses it
AC_SUBST(OPEN_FORTRAN_PARSER_PATH)

AX_WITH_PROG(GFORTRAN_PATH, [gfortran], [])

ofp_enabled=no
AC_MSG_CHECKING([whether Fortran support can be used])
if test "x$USE_JAVA" = x1; then
  CPPFLAGS="$CPPFLAGS $JAVA_JVM_INCLUDE"
  if test "x$GFORTRAN_PATH" != "x"; then
    AC_DEFINE([USE_ROSE_OPEN_FORTRAN_PARSER_SUPPORT], [1], [Always enable Fortran support whenever Java and gfortran are present])
    ofp_enabled=yes
    AC_MSG_RESULT([yes])
    AC_DEFINE([USE_GFORTRAN_IN_ROSE], [1], [Mark that GFORTRAN is available])

  # Test that we have correctly evaluated the major and minor versions numbers...
    if test x$BACKEND_FORTRAN_COMPILER_MAJOR_VERSION_NUMBER == x; then
      echo "Error: Could not compute the MAJOR version number of $BACKEND_FORTRAN_COMPILER"
      exit 1
    fi
    if test x$BACKEND_FORTRAN_COMPILER_MINOR_VERSION_NUMBER == x; then
      echo "Error: Could not compute the MINOR version number of $BACKEND_FORTRAN_COMPILER"
      exit 1
    fi
  else
    AC_MSG_RESULT([no ... gfortran cannot be found (try --with-gfortran)])
  fi
else
  AC_MSG_RESULT([no ... Java cannot be found (try --with-java)])
fi
AM_CONDITIONAL(ROSE_USE_OPEN_FORTRAN_PARSER, [test "x$ofp_enabled" = "xyes"])
AC_SUBST(GFORTRAN_PATH)

AC_PROG_SWIG(1.3.31)
SWIG_ENABLE_CXX
#AS (10/23/07): introduced conditional use of javaport
AC_ARG_WITH(javaport,
   [  --with-javaport ... Enable Java bindings using Swig],
   [with_javaport=yes],
   [with_javaport=no])
AM_CONDITIONAL(ENABLE_JAVAPORT,test "$with_javaport" = yes)

if test "x$with_javaport" = "xyes"; then
  if test "x$USE_JAVA" = "x0"; then
    AC_MSG_ERROR([Trying to enable --with-javaport without --with-java also being set])
  fi
  if /bin/sh -c "$SWIG -version" >& /dev/null; then
    :
  else
    AC_MSG_ERROR([Trying to enable --with-javaport without SWIG installed])
  fi
  AC_MSG_WARN([Enabling Java binding support -- SWIG produces invalid C++ code, so -fno-strict-aliasing is being added to CXXFLAGS to work around this issue.  If you are not using GCC as a compiler, this flag will need to be changed.])
  CXXFLAGS="$CXXFLAGS -fno-strict-aliasing"
fi

# Call supporting macro for Haskell
ROSE_SUPPORT_HASKELL

# Call supporting macro for bddbddb
ROSE_SUPPORT_BDDBDDB

# Setup Automake conditional in Projects/DatalogAnalysis/Makefile.am
AM_CONDITIONAL(ROSE_USE_BDDBDDB,test ! "$with_bddbddb" = no)

# Call supporting macro for VISUALIZATION (FLTK and GraphViz)
ROSE_SUPPORT_VISUALIZATION

# if ((test ! "$with_FLTK_include" = no) || (test ! "$with_FLTK_libs" = no) || (test ! "$with_GraphViz_include" = no) || (test ! "$with_GraphViz_libs" = no)); then
#   echo "Skipping visualization support!"
# else
#   echo "Setting up visualization support!"
# fi

# Setup Automake conditional in src/roseIndependentSupport/visualization/Makefile.am
AM_CONDITIONAL(ROSE_USE_VISUALIZATION,(test ! "$with_FLTK_include" = no) || (test ! "$with_FLTK_libs" = no) || (test ! "$with_GraphViz_include" = no) || (test ! "$with_GraphViz_libs" = no))

# allow either user or developer level documentation using Doxygen
ROSE_SUPPORT_DOXYGEN

# DQ (8/25/2004): Disabled fast docs option.
# Setup Automake conditional to allow use of Doxygen Tag file to speedup
# generation of Rose documentation this does not however provide the
# best organized documentation so we use it as an option to speed up
# the development of the documenation and then alternatively build the 
# final documentation.
# AM_CONDITIONAL(DOXYGEN_GENERATE_FAST_DOCS,test "$enable_doxygen_generate_fast_docs" = yes)
# echo "In configure.in: enable_doxygen_generate_fast_docs = $enable_doxygen_generate_fast_docs"

# Test for setup of document merge of Sage docs with Rose docs
# Causes document build process to take longer but builds better documentation
if (test "$enable_doxygen_generate_fast_docs" = yes) ; then
   AC_MSG_NOTICE([Generate Doxygen documentation faster (using tag file mechanism) ...])
else
   AC_MSG_NOTICE([Generate Doxygen documentation slower (reading all of Sage III and Rose together) ...])
fi

AC_PROG_CXXCPP
dnl AC_PROG_RANLIB
# echo "In configure.in (before libtool win32 setup): libtool test for 64 bit libs = `/usr/bin/file conftest.o`"
dnl AC_LIBTOOL_WIN32_DLL -- ROSE is probably not set up for this

# echo "In configure.in (before libtool setup): disabling static libraries by default (use --enable-static or --enable-static= to override)"
AC_DISABLE_STATIC

# echo "In configure.in (before libtool setup): libtool test for 64 bit libs = `/usr/bin/file conftest.o`"
LT_AC_PROG_SED dnl This seems to not be called, even though it is needed in the other macros
m4_pattern_allow([LT_LIBEXT])dnl From http://www.mail-archive.com/libtool-commit@gnu.org/msg01369.html
AC_PROG_LIBTOOL
AC_LIBLTDL_CONVENIENCE dnl We need to use our version because libtool can't handle when we use libtool v2 but the v1 libltdl is installed on a system
AC_SUBST(LTDLINCL)
AC_SUBST(LIBLTDL)
AC_LIBTOOL_DLOPEN
AC_LIB_LTDL(recursive)
dnl AC_LT DL_SHLIBPATH dnl Get the environment variable like LD_LIBRARY_PATH for the Fortran support to use
dnl This seems to be an internal variable, set by different macros in different
dnl Libtool versions, but with the same name
AC_DEFINE_UNQUOTED(ROSE_SHLIBPATH_VAR, ["$shlibpath_var"], [Variable like LD_LIBRARY_PATH])

echo 'int i;' > conftest.$ac_ext
AC_TRY_EVAL(ac_compile);
# echo "In configure.in (after libtool setup): libtool test for 64 bit libs = `/usr/bin/file conftest.o`"

# Various functions for finding the location of librose.* (used to make the
# ROSE executables relocatable to different locations without recompilation on
# some platforms)
AC_CHECK_HEADERS([dlfcn.h], [have_dladdr=yes], [have_dladdr=no])
if test "x$have_dladdr" = "xyes"; then
  AC_CHECK_LIB([dl], [dladdr], [], [have_dladdr=no])
fi
if test "x$have_dladdr" = "xyes"; then
  AC_DEFINE([HAVE_DLADDR], [], [Whether <dlfcn.h> and -ldl contain dladdr()])
  use_rose_in_build_tree_var=no
else
  AC_MSG_WARN([ROSE cannot find the locations of loaded shared libraries using your dynamic linker.  ROSE can only be used with the given build directory or prefix, and the ROSE_IN_BUILD_TREE environment variable must be used to distinguish the two cases.])
  use_rose_in_build_tree_var=yes
fi
AM_CONDITIONAL(USE_ROSE_IN_BUILD_TREE_VAR, [test "x$use_rose_in_build_tree_var" = "xyes"])

# exit 1

# Figure out what version of lex we have available
# flex works better than lex (this gives a preference to flex (flex is gnu))
dnl AM_PROG_LEX
dnl AC_SUBST(LEX)
# This will work with flex and lex (but flex will not set LEXLIB to -ll unless it finds the gnu
# flex library which is not often installed (and at any rate not installed on our system at CASC)).
# Once the lex file contains its own version of yywrap then we will not need this set explicitly.

# next two lines commented out by BP : 10/29/2001,
# the flex library IS installed on our systems, setting it to -ll causes problems on
# Linux systems
# echo "Setting LEXLIB explicitly to -ll (even if flex is used: remove this once lex file contains it's own version of yywrap)"
# dnl LEXLIB='-ll'
# dnl AC_SUBST(LEXLIB)

# Determine what C++ compiler is being used.
AC_MSG_CHECKING(what the C++ compiler $CXX really is)
BTNG_INFO_CXX_ID
AC_MSG_RESULT($CXX_ID-$CXX_VERSION)

# Define various C++ compiler options.
# echo "Before ROSE_FLAG _ CXX_OPTIONS macro"
ROSE_FLAG_CXX_OPTIONS
# echo "Outside of ROSE_FLAG _ CXX_OPTIONS macro: CXX_DEBUG= $CXX_DEBUG"

# Enable turning on purify and setting its options, etc.
ROSE_SUPPORT_PURIFY
# echo "In ROSE/configure: AUX_LINKER = $AUX_LINKER" 

# Enable turning on Insure and setting its options, etc.
ROSE_SUPPORT_INSURE
# echo "In ROSE/configure: AUX_LINKER = $AUX_LINKER" 

# DQ (7/8/2004): Added support for shared libraries using Brian's macros
# ROSE_TEST_LIBS="-L`pwd`/src"

# DQ (9/7/2006): build the directory where libs will be placed.
# mkdir -p $prefix/libs
# echo "Before calling \"mkdir -p $prefix/lib\": prefix = $prefix"
# mkdir -p $prefix/lib

# DQ (1/14/2007): I don't think this is required any more!
# ROSE_TEST_LIBS="-L$prefix/lib"

# DQ (1/14/2007): I don't know if this is required, but too many people are resetting this variable!
# LIBS_WITH_RPATH="$(WAVE_LIBRARIES)"

dnl PC (09/15/2006): None of the following should not be relevant any more
dnl
dnl echo "Calling LIBS_ADD_RPATH ROSE_TEST_LIBS = $ROSE_TEST_LIBS"
dnl # Macro copied from Brian Gummey's implementation and turned on by default.
dnl ROSE_LIBS_ADD_RPATH(ROSE_TEST_LIBS,LIBS_WITH_RPATH,0)
dnl 
dnl # This is part of support for Boost-Wave (CPP Preprocessor Library)
dnl # Only add the Boost-Wave library to rpath if it has been set
dnl if (test "$with_boost_wave" = yes); then
dnl    MY_WAVE_PATH="-L$wave_libraries"
dnl    ROSE_LIBS_ADD_RPATH(MY_WAVE_PATH,LIBS_WITH_RPATH,0)
dnl fi
dnl 
dnl echo "DONE: MY_WAVE_PATH                   = $MY_WAVE_PATH"
dnl echo "DONE: LIBS_ADD_RPATH ROSE_TEST_LIBS  = $ROSE_TEST_LIBS"
dnl echo "DONE: LIBS_ADD_RPATH LIBS_WITH_RPATH = $LIBS_WITH_RPATH"
dnl 
dnl # exit 1
dnl 
dnl # This is part of support for QRose (specification of QT Graphics Library)
dnl # Only add the QT library to rpath if it has been set
dnl if (test "$ac_qt_libraries"); then
dnl    MY_QT_PATH="-L$ac_qt_libraries"
dnl    ROSE_LIBS_ADD_RPATH(MY_QT_PATH,LIBS_WITH_RPATH,0)
dnl fi
dnl 
dnl echo "DONE: MY_QT_PATH                     = $MY_QT_PATH"
dnl echo "DONE: LIBS_ADD_RPATH ROSE_TEST_LIBS  = $ROSE_TEST_LIBS"
dnl echo "DONE: LIBS_ADD_RPATH LIBS_WITH_RPATH = $LIBS_WITH_RPATH"

AC_SUBST(LIBS_WITH_RPATH)

# DQ (exit to test rpath macro)
# exit 1

# Determine how to create C++ libraries.
AC_MSG_CHECKING(how to create C++ libraries)
BTNG_CXX_AR
AC_MSG_RESULT($CXX_STATIC_LIB_UPDATE and $CXX_DYNAMIC_LIB_UPDATE)

# DQ (6/23/2004) Commented out due to warning in running build
# I do not know why in this case, INCLUDES is not generically
# defined and automatically substituted.  It usually is.  BTNG.
# INCLUDES='-I. -I$(srcdir) -I$(top_builddir)'
# AC_SUBST(INCLUDES)

# We don't need to select between SAGE 2 and SAGE 3 anymore (must use SAGE 3)
# SAGE_VAR_INCLUDES_AND_LIBS

# Let user specify where to find A++P++ installation.
# Specify by --with-AxxPxx= or setting AxxPxx_PREFIX.
# Note that the prefix specified should be that specified
# when installing A++P++.  The prefix appendages are also
# added here.
# BTNG.
AC_MSG_CHECKING(for A++P++)
AC_ARG_WITH(AxxPxx,
[  --with-AxxPxx=PATH	Specify the prefix where A++P++ is installed],
,
if test "$AxxPxx_PREFIX" ; then 
   with_AxxPxx="$AxxPxx_PREFIX"
else
   with_AxxPxx=no
fi
)
test "$with_AxxPxx" && test "$with_AxxPxx" != no && AxxPxx_PREFIX="$with_AxxPxx"
AC_MSG_RESULT($AxxPxx_PREFIX)
if test "$AxxPxx_PREFIX" ; then
  # Note that the prefix appendages are added to AxxPxx_PREFIX to find A++ and P++.
  AC_MSG_RESULT(using $AxxPxx_PREFIX as path to A++ Library)
  Axx_INCLUDES="-I$AxxPxx_PREFIX/A++/lib/include"
  Axx_LIBS="-L$AxxPxx_PREFIX/A++/lib/lib -lApp -lApp_static -lApp"
  Pxx_INCLUDES="-I$AxxPxx_PREFIX/P++/lib/include"
  Pxx_LIBS="-L$AxxPxx_PREFIX/P++/lib/lib -lApp -lApp_static -lApp"
  # optional_AxxPxxSpecificExample_subdirs="EXAMPLES"
  # we will want to setup subdirectories in the TESTS directory later so set it up now
  # optional_AxxPxxSpecificTest_subdirs="A++Tests"
else
  AC_MSG_RESULT(No path specified for A++ Library)
fi
AC_SUBST(Axx_INCLUDES)
AC_SUBST(Axx_LIBS)
AC_SUBST(Pxx_INCLUDES)
AC_SUBST(Pxx_LIBS)
# AC_SUBST(optional_AxxPxxSpecificExample_subdirs)
# AC_SUBST(optional_AxxPxxSpecificTest_subdirs)
# Do not append to INCLUDES and LIBS because Axx is not needed everywhere.
# It is only needed in EXAMPLES.
# Set up A++/P++ directories that require A++/P++ Libraries (EXAMPLES)
AM_CONDITIONAL(AXXPXX_SPECIFIC_TESTS,test ! "$with_AxxPxx" = no)

# BTNG_CHOOSE_STL defines STL_DIR and STL_INCLUDES
# BTNG_CHOOSE_STL
# echo "STL_INCLUDE = $STL_INCLUDE"
# AC _SUB ST(STL_INCLUDES)
# AC _SUB ST(STL_DIR)

# We no longer want to have the ROSE configure.in setup the PerformanceTests/Makefile
# PerformanceTests/Makefile
AC_ARG_WITH(PERFORMANCE_TESTS,
   [  --with-PERFORMANCE_TESTS ... compile and run performance tests within both A++ and P++],, with_PERFORMANCE_TESTS=no )
# BTNG_AC_LOG(with_PERFORMANCE_TESTS is $with_PERFORMANCE_TESTS)
# with_PERFORMANCE_TESTS variable is exported so that other packages
# (e.g. indirect addressing) can set 
# themselves up dependent upon the use/non-use of PADRE
export with_PERFORMANCE_TESTS;

# Inclusion of PerformanceTests and/or its sublibraries.
# if test "$with_PERFORMANCE_TESTS" = no; then
#   # If PerformanceTests is not specified, then don't use it.
#     echo "Skipping PerformanceTests!"
# else
#   # If PERFORMANCE_TESTS is specified, then configure in PERFORMANCE_TESTS
#   # without regard to its sublibraries.
#   # subdir_list="BenchmarkBase $subdir_list"
#   # optional_PERFORMANCE_subdirs="TESTS/PerformanceTests/BenchmarkBase"
#   # optional_PERFORMANCE_subdirs="TESTS/PerformanceTests"
#   optional_PERFORMANCE_subdirs="PerformanceTests"
#   # echo "Setup PerformanceTests! optional_PERFORMANCE_subdirs = $optional_PERFORMANCE_subdirs"
#   AC_CONFIG_SUBDIRS(TESTS/PerformanceTests/BenchmarkBase)
# fi

dnl # PC (8/16/2006): Now we test for GCJ since MOPS uses it
dnl AC_ARG_WITH([gcj],
dnl [  --with-gcj .................. Specify use of Java (gcj must be in path, required for use with ROSE/projects/FiniteStateModelChecker which uses MOPS internally)], [
dnl    AM_PROG_GCJ
dnl    echo "GCJ = '$GCJ'"
dnl    if test "x$GCJ" == "x" ; then
dnl      echo "gcj not found in path; please add gcj to path or omit --with-gcj option"
dnl      exit 1
dnl    fi
dnl    with_gcj=yes
dnl ],[
dnl    _AM_IF_OPTION([no-dependencies],, [_AM_DEPENDENCIES(GCJ)])
dnl ]) 
with_gcj=no ; # JJW 5-22-2008 The code that was here before broke if gcj was not present, even if the --with-gcj flag was absent
AM_CONDITIONAL(USE_GCJ,test "$with_gcj" = yes)

AC_SEARCH_LIBS(clock_gettime, [rt], [
  RT_LIBS="$LIBS"
  LIBS=""
],[
  RT_LIBS=""
])
AC_SUBST(RT_LIBS)

# DQ (9/11/2006): Removed performance tests conditional, the performance tests were
# removed previously, but we still have the tests/PerformanceTests directory.
# AM_CONDITIONAL(ROSE_PERFORMANCE_TESTS,test ! "$with_PERFORMANCE_TESTS" = no)

# DQ (9/11/2006): skipping use of optional_PERFORMANCE_subdirs
# There is no configure.in in TESTS/PerformanceTests (only in TESTS/PerformanceTests/BenchmarkBase)
# AC_CONFIG_SUBDIRS(TESTS/PerformanceTests)
# AC_CONFIG_SUBDIRS(TESTS/PerformanceTests/BenchmarkBase)
# AC_SUBST(optional_PERFORMANCE_subdirs)

# Set up for Dan Quinlan's development test directory.
AC_ARG_ENABLE(dq-developer-tests,
[--enable-dq-developer-tests   Development option for Dan Quinlan (disregard).],
[ echo "Setting up optional ROSE/developersScratchSpace/Dan directory"
if test -d ${srcdir}/developersScratchSpace; then
  :
else
  echo "This is a non-developer version of ROSE (source distributed with EDG binary)"
  enable_dq_developer_tests=no
fi
])
AM_CONDITIONAL(DQ_DEVELOPER_TESTS,test "$enable_dq_developer_tests" = yes)

## This should be set after a complex test (turn it on as default)
AC_DEFINE([HAVE_EXPLICIT_TEMPLATE_INSTANTIATION],[],[Use explicit template instantiation.])

# Copied from the P++/configure.in
# Determine how to build a C++ library.
AC_MSG_CHECKING(how to build C++ libraries)
BTNG_CXX_AR
if test "$CXX_ID" = ibm; then
  # IBM does not have a method for supporting shared libraries
  # Here is a kludge.
  CXX_SHARED_LIB_UPDATE="`cd ${srcdir}/../config && pwd`/mklib.aix -o"
  BTNG_AC_LOG(CXX_SHARED_LIB_UPDATE changed to $CXX_SHARED_LIB_UPDATE especially for the IBM)
fi
AC_MSG_RESULT($CXX_STATIC_LIB_UPDATE and $CXX_SHARED_LIB_UPDATE)
AC_SUBST(CXX_STATIC_LIB_UPDATE)
AC_SUBST(CXX_SHARED_LIB_UPDATE)

# The STL tests use the CC command line which specifies -ptr$(CXX_TEMPLATE_REPOSITORY_PATH) but this
# is not defined in the shell so no substitution is done and a directory named
# $(CXX_TEMPLATE_REPOSITORY_PATH) is built in the top level directory.  The least we can do is
# delete it if we can't stop it from being generated.
# AC_MSG_RESULT(deleting temporary template directory built during STL tests.)
# rm -rf '$(CXX_TEMPLATE_REPOSITORY_PATH)'
rm -rf Templates.DB

## Setup the EDG specific stuff
SETUP_EDG

# Setup Automake conditional in Projects/DataBase/Makefile.am
# AM_CONDITIONAL(ROSE_USE_EDG_3_3,test "$with_EDG_3_3" = yes)

# Find md5 or md5sum and create a signature for ROSE binary compatibility
AC_CHECK_PROGS(MD5, [md5 md5sum], [false])
AC_SUBST(MD5)
if test -e ${srcdir}/src/frontend/CxxFrontend/EDG/Makefile.am; then
  has_edg_source=yes
  if test "x$MD5" = "xfalse"; then
    AC_MSG_WARN([Could not find either md5 or md5sum -- building binary EDG tarballs is disabled])
    binary_edg_tarball_enabled=no
  else
    binary_edg_tarball_enabled=yes
  fi
else
  has_edg_source=no
  binary_edg_tarball_enabled=no # This is a binary release version of ROSE anyway
fi

AM_CONDITIONAL(ROSE_HAS_EDG_SOURCE, [test "x$has_edg_source" = "xyes"])
AM_CONDITIONAL(BINARY_EDG_TARBALL_ENABLED, [test "x$binary_edg_tarball_enabled" = "xyes"])

#The build_triplet_without_redhat variable is used only in src/frontend/CxxFrontend/Makefile.am to determine the binary edg name
build_triplet_without_redhat=`${srcdir}/config/cleanConfigGuessOutput "$build" "$build_cpu" "$build_vendor"`
AC_SUBST(build_triplet_without_redhat) dnl This is done even with EDG source, since it is used to determine the binary to make in roseFreshTest
>>>>>>> 41f1beed

# Debugging strange behaviour associated with changing 
# the order of the header file generation.
ROSE_SUPPORT_ROSE_PART_2


# This appears to be a problem when put into the ROSE SUPPORT ROSE macro.
dnl ---------------------------------------------------------------
dnl CLASSPATH_COND_IF(COND, SHELL-CONDITION, [IF-TRUE], [IF-FALSE])
dnl ---------------------------------------------------------------
dnl Automake 1.11 can emit conditional rules for AC_CONFIG_FILES,
dnl using AM_COND_IF.  This wrapper uses it if it is available,
dnl otherwise falls back to code compatible with Automake 1.9.6.
AC_DEFUN([CLASSPATH_COND_IF],
[m4_ifdef([AM_COND_IF],
  [AM_COND_IF([$1], [$3], [$4])],
  [if $2; then
     m4_default([$3], [:])
   else
     m4_default([$4], [:])
   fi
])])

# This list should be the same as in build (search for Makefile.in)
CLASSPATH_COND_IF([ROSE_HAS_EDG_SOURCE], [test "x$has_edg_source" = "xyes"], [
AC_CONFIG_FILES([
src/frontend/CxxFrontend/EDG/Makefile
src/frontend/CxxFrontend/EDG/EDG_3.3/Makefile
src/frontend/CxxFrontend/EDG/EDG_3.3/misc/Makefile
src/frontend/CxxFrontend/EDG/EDG_3.3/src/Makefile
src/frontend/CxxFrontend/EDG/EDG_3.10/Makefile
src/frontend/CxxFrontend/EDG/EDG_3.10/misc/Makefile
src/frontend/CxxFrontend/EDG/EDG_3.10/src/Makefile
src/frontend/CxxFrontend/EDG/EDG_3.10/src/disp/Makefile
src/frontend/CxxFrontend/EDG/EDG_3.10/lib/Makefile
src/frontend/CxxFrontend/EDG/EDG_4.0/Makefile
src/frontend/CxxFrontend/EDG/EDG_4.0/misc/Makefile
src/frontend/CxxFrontend/EDG/EDG_4.0/src/Makefile
src/frontend/CxxFrontend/EDG/EDG_4.0/src/disp/Makefile
src/frontend/CxxFrontend/EDG/EDG_4.0/lib/Makefile
src/frontend/CxxFrontend/EDG/EDG_SAGE_Connection/Makefile
])], [])


# Build the autoconf generated files (Makefiles etc. within the 
# subdirectories of the build tree for ROSE).
AC_CONFIG_FILES([
stamp-h
Makefile
rose.docs
config/Makefile
src/Makefile
src/util/Makefile
src/util/stringSupport/Makefile
src/util/commandlineProcessing/Makefile
src/util/support/Makefile
src/util/graphs/Makefile
src/3rdPartyLibraries/Makefile
src/3rdPartyLibraries/MSTL/Makefile
src/3rdPartyLibraries/fortran-parser/Makefile
src/3rdPartyLibraries/antlr-jars/Makefile
src/3rdPartyLibraries/qrose/Makefile
src/3rdPartyLibraries/qrose/Framework/Makefile
src/3rdPartyLibraries/qrose/QRoseLib/Makefile
src/3rdPartyLibraries/qrose/Widgets/Makefile
src/3rdPartyLibraries/qrose/Components/Makefile
src/3rdPartyLibraries/qrose/Components/Common/Makefile
src/3rdPartyLibraries/qrose/Components/Common/icons/Makefile
src/3rdPartyLibraries/qrose/Components/QueryBox/Makefile
src/3rdPartyLibraries/qrose/Components/SourceBox/Makefile
src/3rdPartyLibraries/qrose/Components/TreeBox/Makefile
src/ROSETTA/Makefile
src/ROSETTA/src/Makefile
src/frontend/Makefile
src/frontend/SageIII/Makefile
src/frontend/SageIII/sage.docs
src/frontend/SageIII/astFixup/Makefile
src/frontend/SageIII/astPostProcessing/Makefile
src/frontend/SageIII/astFileIO/Makefile
src/frontend/SageIII/astMerge/Makefile
src/frontend/SageIII/sageInterface/Makefile
src/frontend/SageIII/virtualCFG/Makefile
src/frontend/SageIII/astTokenStream/Makefile
src/frontend/SageIII/astHiddenTypeAndDeclarationLists/Makefile
src/frontend/SageIII/astVisualization/Makefile
src/frontend/CxxFrontend/Makefile
src/frontend/OpenFortranParser_SAGE_Connection/Makefile
src/frontend/PHPFrontend/Makefile
src/frontend/BinaryDisassembly/Makefile
src/frontend/BinaryFormats/Makefile
src/frontend/Disassemblers/Makefile
src/midend/Makefile
src/midend/abstractHandle/Makefile
src/midend/astInlining/Makefile
src/midend/astOutlining/Makefile
src/midend/astUtil/Makefile
src/midend/astUtil/astInterface/Makefile
src/midend/astUtil/astSupport/Makefile  
src/midend/astUtil/symbolicVal/Makefile  
src/midend/astUtil/annotation/Makefile
src/midend/astQuery/Makefile
src/midend/astProcessing/Makefile
src/midend/astRewriteMechanism/Makefile
src/midend/astDiagnostics/Makefile
src/midend/binaryAnalyses/Makefile
src/midend/ompLowering/Makefile
src/midend/programAnalysis/Makefile
src/midend/programAnalysis/CallGraphAnalysis/Makefile
src/midend/programAnalysis/OAWrap/Makefile
src/midend/programAnalysis/CFG/Makefile
src/midend/programAnalysis/dataflowAnalysis/Makefile
src/midend/programAnalysis/pointerAnal/Makefile
src/midend/programAnalysis/valuePropagation/Makefile
src/midend/programAnalysis/defUseAnalysis/Makefile
src/midend/programAnalysis/dominanceAnalysis/Makefile
src/midend/programAnalysis/staticInterproceduralSlicing/Makefile
src/midend/programAnalysis/annotationLanguageParser/Makefile
src/midend/programAnalysis/sideEffectAnalysis/Makefile
src/midend/programAnalysis/distributedMemoryAnalysis/Makefile
src/midend/programAnalysis/graphAnalysis/Makefile
src/midend/programTransformation/Makefile
src/midend/programTransformation/partialRedundancyElimination/Makefile
src/midend/programTransformation/finiteDifferencing/Makefile
src/midend/programTransformation/functionCallNormalization/Makefile
src/midend/programTransformation/constantFolding/Makefile
src/midend/programTransformation/implicitCodeGeneration/Makefile
src/midend/loopProcessing/Makefile
src/midend/loopProcessing/prepostTransformation/Makefile
src/midend/loopProcessing/depInfo/Makefile
src/midend/loopProcessing/depGraph/Makefile
src/midend/loopProcessing/computation/Makefile
src/midend/loopProcessing/slicing/Makefile
src/midend/loopProcessing/outsideInterface/Makefile
src/midend/loopProcessing/driver/Makefile
src/backend/Makefile
src/backend/unparser/Makefile
src/backend/unparser/formatSupport/Makefile
src/backend/unparser/languageIndependenceSupport/Makefile
src/backend/unparser/CxxCodeGeneration/Makefile
src/backend/unparser/FortranCodeGeneration/Makefile
src/backend/unparser/PHPCodeGeneration/Makefile
src/backend/asmUnparser/Makefile
src/roseSupport/Makefile
src/roseExtensions/Makefile
src/roseExtensions/SQLiteConnection/Makefile
src/roseExtensions/sqlite3x/Makefile
src/roseExtensions/databaseConnection/Makefile
src/roseExtensions/databaseConnection/GlobalDatabaseConnection.C
src/roseExtensions/dataStructureTraversal/Makefile
src/roseExtensions/highLevelGrammar/Makefile
src/roseExtensions/qtWidgets/Makefile
src/roseExtensions/qtWidgets/AsmInstructionBar/Makefile
src/roseExtensions/qtWidgets/AsmView/Makefile
src/roseExtensions/qtWidgets/AstBrowserWidget/Makefile
src/roseExtensions/qtWidgets/AstGraphWidget/Makefile
src/roseExtensions/qtWidgets/AstProcessing/Makefile
src/roseExtensions/qtWidgets/BeautifiedAst/Makefile
src/roseExtensions/qtWidgets/FlopCounter/Makefile
src/roseExtensions/qtWidgets/InstructionCountAnnotator/Makefile
src/roseExtensions/qtWidgets/KiviatView/Makefile
src/roseExtensions/qtWidgets/MetricFilter/Makefile
src/roseExtensions/qtWidgets/MetricsConfig/Makefile
src/roseExtensions/qtWidgets/MetricsKiviat/Makefile
src/roseExtensions/qtWidgets/NodeInfoWidget/Makefile
src/roseExtensions/qtWidgets/ProjectManager/Makefile
src/roseExtensions/qtWidgets/PropertyTreeWidget/Makefile
src/roseExtensions/qtWidgets/QtGradientEditor/Makefile
src/roseExtensions/qtWidgets/QCodeEditWidget/Makefile
src/roseExtensions/qtWidgets/QCodeEditWidget/QCodeEdit/Makefile
src/roseExtensions/qtWidgets/QCodeEditWidget/QCodeEdit/document/Makefile
src/roseExtensions/qtWidgets/QCodeEditWidget/QCodeEdit/widgets/Makefile
src/roseExtensions/qtWidgets/QCodeEditWidget/QCodeEdit/qnfa/Makefile
src/roseExtensions/qtWidgets/RoseCodeEdit/Makefile
src/roseExtensions/qtWidgets/RoseFileSelector/Makefile
src/roseExtensions/qtWidgets/SrcBinView/Makefile
src/roseExtensions/qtWidgets/TaskSystem/Makefile
src/roseExtensions/qtWidgets/TreeModel/Makefile
src/roseExtensions/qtWidgets/util/Makefile
src/roseExtensions/qtWidgets/WidgetCreator/Makefile
src/roseExtensions/roseHPCToolkit/Makefile
src/roseExtensions/roseHPCToolkit/src/Makefile
src/roseExtensions/roseHPCToolkit/include/Makefile
src/roseExtensions/roseHPCToolkit/include/rosehpct/Makefile
src/roseExtensions/roseHPCToolkit/src/util/Makefile
src/roseExtensions/roseHPCToolkit/include/rosehpct/util/Makefile
src/roseExtensions/roseHPCToolkit/src/xml/Makefile
src/roseExtensions/roseHPCToolkit/include/rosehpct/xml/Makefile
src/roseExtensions/roseHPCToolkit/src/xml-xercesc/Makefile
src/roseExtensions/roseHPCToolkit/include/rosehpct/xml-xercesc/Makefile
src/roseExtensions/roseHPCToolkit/src/profir/Makefile
src/roseExtensions/roseHPCToolkit/include/rosehpct/profir/Makefile
src/roseExtensions/roseHPCToolkit/src/gprof/Makefile
src/roseExtensions/roseHPCToolkit/include/rosehpct/gprof/Makefile
src/roseExtensions/roseHPCToolkit/src/xml2profir/Makefile
src/roseExtensions/roseHPCToolkit/include/rosehpct/xml2profir/Makefile
src/roseExtensions/roseHPCToolkit/src/sage/Makefile
src/roseExtensions/roseHPCToolkit/include/rosehpct/sage/Makefile
src/roseExtensions/roseHPCToolkit/src/profir2sage/Makefile
src/roseExtensions/roseHPCToolkit/include/rosehpct/profir2sage/Makefile
src/roseExtensions/roseHPCToolkit/docs/Makefile
src/roseIndependentSupport/Makefile
src/roseIndependentSupport/dot2gml/Makefile
projects/Makefile
projects/AstEquivalence/Makefile
projects/AstEquivalence/gui/Makefile
projects/autoParallelization/Makefile
projects/autoParallelization/tests/Makefile
projects/autoTuning/Makefile
projects/autoTuning/tests/Makefile
projects/autoTuning/doc/Makefile
projects/BinQ/Makefile
projects/CertSecureCodeProject/Makefile
projects/compass/Makefile
projects/compass/src/Makefile
projects/compass/src/compassSupport/Makefile
projects/compass/src/util/Makefile
projects/compass/src/util/C-API/Makefile
projects/compass/src/util/MPIAbstraction/Makefile
projects/compass/src/util/MPIAbstraction/alt-mpi-headers/Makefile
projects/compass/src/util/MPIAbstraction/alt-mpi-headers/mpich-1.2.7p1/Makefile
projects/compass/src/util/MPIAbstraction/alt-mpi-headers/mpich-1.2.7p1/include/Makefile
projects/compass/src/util/MPIAbstraction/alt-mpi-headers/mpich-1.2.7p1/include/mpi2c++/Makefile
projects/compass/tools/Makefile
projects/compass/tools/compass/Makefile
projects/compass/tools/compass/doc/compass.tex
projects/compass/tools/compass/gui/Makefile
projects/compass/tools/compass/gui2/Makefile
projects/compass/tools/compass/buildInterpreter/Makefile
projects/compass/tools/compass/doc/Makefile
projects/compass/tools/compass/tests/Makefile
projects/compass/tools/compass/tests/C_tests/Makefile
projects/compass/tools/compass/tests/Cxx_tests/Makefile
projects/compass/tools/compass/tests/OpenMP_tests/Makefile
projects/compass/tools/sampleCompassSubset/Makefile
projects/compass/tools/compassVerifier/Makefile
projects/BinaryCloneDetection/Makefile
projects/BinaryCloneDetection/gui/Makefile
projects/binCompass/Makefile
projects/binCompass/analyses/Makefile
projects/binCompass/graphanalyses/Makefile
projects/binaryVisualization/Makefile
projects/highLevelGrammars/Makefile
projects/BabelPreprocessor/Makefile
projects/checkPointExample/Makefile
projects/simpleCallGraphAnalysis/Makefile
projects/CloneDetection/Makefile
projects/arrayOptimization/Makefile
projects/arrayOptimization/test/Makefile
projects/dataStructureGraphing/Makefile
projects/programModeling/Makefile
projects/FiniteStateModelChecker/Makefile
projects/DatalogAnalysis/Makefile
projects/DatalogAnalysis/src/Makefile
projects/DatalogAnalysis/src/DBFactories/Makefile
projects/DatalogAnalysis/relationTranslatorGenerator/Makefile
projects/DatalogAnalysis/tests/Makefile
projects/DistributedMemoryAnalysisCompass/Makefile
projects/DocumentationGenerator/Makefile
projects/RTED/Makefile
projects/RTED/CppRuntimeSystem/Makefile
projects/RTED/CppRuntimeSystem/DebuggerQt/Makefile
projects/taintcheck/Makefile
projects/C_to_Promela/Makefile
projects/OpenMP_Translator/Makefile
projects/OpenMP_Translator/includes/Makefile
projects/OpenMP_Translator/tests/Makefile
projects/OpenMP_Translator/tests/cvalidationsuite/Makefile
projects/OpenMP_Translator/tests/developmentTests/Makefile
projects/OpenMP_Translator/tests/epcc-c/Makefile
projects/OpenMP_Translator/tests/npb2.3-omp-c/Makefile
projects/OpenMP_Translator/tests/npb2.3-omp-c/BT/Makefile
projects/OpenMP_Translator/tests/npb2.3-omp-c/CG/Makefile
projects/OpenMP_Translator/tests/npb2.3-omp-c/EP/Makefile
projects/OpenMP_Translator/tests/npb2.3-omp-c/FT/Makefile
projects/OpenMP_Translator/tests/npb2.3-omp-c/IS/Makefile
projects/OpenMP_Translator/tests/npb2.3-omp-c/LU/Makefile
projects/OpenMP_Translator/tests/npb2.3-omp-c/MG/Makefile
projects/OpenMP_Translator/tests/npb2.3-omp-c/SP/Makefile
projects/MPICodeMotion/Makefile
projects/javaport/Makefile
projects/haskellport/Makefile
projects/haskellport/rose.cabal.in
projects/haskellport/Setup.hs
projects/palette/Makefile
projects/reverseComputation/Makefile
projects/assemblyToSourceAst/Makefile
projects/assemblyToSourceAst/tests/Makefile
projects/SemanticSignatureVectors/Makefile
projects/SemanticSignatureVectors/tests/Makefile
projects/bugSeeding/Makefile
projects/bugSeeding/bugSeeding.tex
projects/UpcTranslation/Makefile
projects/UpcTranslation/tests/Makefile
projects/MacroRewrapper/Makefile
projects/QtDesignerPlugins/Makefile
projects/RoseQt/Makefile
projects/RoseQt/AstViewer/Makefile
projects/interpreter/Makefile
tests/Makefile
tests/RunTests/Makefile
tests/RunTests/A++Tests/Makefile
tests/RunTests/AstDeleteTests/Makefile
tests/PerformanceTests/Makefile
tests/CompilerOptionsTests/Makefile
tests/CompilerOptionsTests/testCpreprocessorOption/Makefile
tests/CompilerOptionsTests/testWave/Makefile
tests/CompilerOptionsTests/testForSpuriousOutput/Makefile
tests/CompilerOptionsTests/testHeaderFileOutput/Makefile
tests/CompilerOptionsTests/testOutputFileOption/Makefile
tests/CompilerOptionsTests/testGnuOptions/Makefile
tests/CompilerOptionsTests/testFileNamesAndExtensions/Makefile
tests/CompilerOptionsTests/testFileNamesAndExtensions/fileNames/Makefile
tests/CompilerOptionsTests/testFileNamesAndExtensions/fileExtensions/Makefile
tests/CompilerOptionsTests/testFileNamesAndExtensions/fileExtensions/caseInsensitive/Makefile
tests/CompilerOptionsTests/testFileNamesAndExtensions/fileExtensions/caseSensitive/Makefile
tests/CompilerOptionsTests/testGenerateSourceFileNames/Makefile
tests/CompileTests/Makefile
tests/CompileTests/A++Tests/Makefile
tests/CompileTests/P++Tests/Makefile
tests/CompileTests/A++Code/Makefile
tests/CompileTests/OvertureCode/Makefile
tests/CompileTests/ElsaTestCases/Makefile
tests/CompileTests/ElsaTestCases/ctests/Makefile
tests/CompileTests/ElsaTestCases/gnu/Makefile
tests/CompileTests/ElsaTestCases/kandr/Makefile
tests/CompileTests/ElsaTestCases/std/Makefile
tests/CompileTests/C_tests/Makefile
tests/CompileTests/C99_tests/Makefile
tests/CompileTests/Cxx_tests/Makefile
tests/CompileTests/C_subset_of_Cxx_tests/Makefile
tests/CompileTests/Fortran_tests/Makefile
tests/CompileTests/RoseExample_tests/Makefile
tests/CompileTests/ExpressionTemplateExample_tests/Makefile
tests/CompileTests/PythonExample_tests/Makefile
tests/CompileTests/UPC_tests/Makefile
tests/CompileTests/OpenMP_tests/Makefile
tests/CompileTests/OpenMP_tests/fortran/Makefile
tests/CompileTests/OpenMP_tests/cvalidation/Makefile
tests/CompileTests/copyAST_tests/Makefile
tests/CompileTests/colorAST_tests/Makefile
tests/CompileTests/mergeAST_tests/Makefile
tests/CompileTests/unparseToString_tests/Makefile
tests/CompileTests/boost_tests/Makefile
tests/CompileTests/virtualCFG_tests/Makefile
tests/CompileTests/uninitializedField_tests/Makefile
tests/CompileTests/sourcePosition_tests/Makefile
tests/CompileTests/hiddenTypeAndDeclarationListTests/Makefile
tests/CompileTests/sizeofOperation_tests/Makefile
tests/roseTests/Makefile
tests/roseTests/PHPTests/Makefile
tests/roseTests/astFileIOTests/Makefile
tests/roseTests/astInliningTests/Makefile
tests/roseTests/astInterfaceTests/Makefile
tests/roseTests/astMergeTests/Makefile
tests/roseTests/astOutliningTests/Makefile
tests/roseTests/astOutliningTests/fortranTests/Makefile
tests/roseTests/astPerformanceTests/Makefile
tests/roseTests/astProcessingTests/Makefile
tests/roseTests/astQueryTests/Makefile
tests/roseTests/astRewriteTests/Makefile
tests/roseTests/astSymbolTableTests/Makefile
tests/roseTests/astTokenStreamTests/Makefile
tests/roseTests/binaryTests/Makefile
tests/roseTests/binaryTests/SemanticVerification/Makefile
tests/roseTests/loopProcessingTests/Makefile
tests/roseTests/ompLoweringTests/Makefile
tests/roseTests/programAnalysisTests/Makefile
tests/roseTests/programAnalysisTests/defUseAnalysisTests/Makefile
tests/roseTests/programAnalysisTests/sideEffectAnalysisTests/Makefile
tests/roseTests/programAnalysisTests/staticInterproceduralSlicingTests/Makefile
tests/roseTests/programAnalysisTests/testCallGraphAnalysis/Makefile
tests/roseTests/programAnalysisTests/variableLivenessTests/Makefile
tests/roseTests/programTransformationTests/Makefile
tests/roseTests/roseHPCToolkitTests/Makefile
tests/roseTests/roseHPCToolkitTests/data/01/ANALYSIS/Makefile
tests/roseTests/roseHPCToolkitTests/data/01/Makefile
tests/roseTests/roseHPCToolkitTests/data/01/PROFILE/Makefile
tests/roseTests/roseHPCToolkitTests/data/01/PROGRAM/Makefile
tests/roseTests/roseHPCToolkitTests/data/02/Makefile
tests/roseTests/roseHPCToolkitTests/data/02/PROFILE/Makefile
tests/roseTests/roseHPCToolkitTests/data/02/struct_ls/Makefile
tests/roseTests/roseHPCToolkitTests/data/03/Makefile
tests/roseTests/roseHPCToolkitTests/data/03/PROFILE/Makefile
tests/roseTests/roseHPCToolkitTests/data/03/struct_ls/Makefile
tests/roseTests/roseHPCToolkitTests/data/Makefile
tests/roseTests/utilTests/Makefile
tests/translatorTests/Makefile
tutorial/Makefile
tutorial/exampleMakefile
tutorial/database/Makefile
tutorial/roseHPCT/Makefile
tutorial/outliner/Makefile
tutorial/intelPin/Makefile
exampleTranslators/Makefile
exampleTranslators/AstCopyReplTester/Makefile
exampleTranslators/DOTGenerator/Makefile
exampleTranslators/PDFGenerator/Makefile
exampleTranslators/documentedExamples/Makefile
exampleTranslators/documentedExamples/simpleTranslatorExamples/Makefile
exampleTranslators/documentedExamples/simpleTranslatorExamples/exampleMakefile
exampleTranslators/documentedExamples/AstRewriteExamples/Makefile
exampleTranslators/documentedExamples/dataBaseExamples/Makefile
exampleTranslators/defaultTranslator/Makefile
docs/Makefile
docs/Rose/footer.html
docs/Rose/leftmenu.html
docs/Rose/AvailableDocumentation.docs
docs/Rose/Makefile
docs/Rose/manual.tex
docs/Rose/ROSE_InstallationInstructions.tex
docs/Rose/ROSE_DeveloperInstructions.tex
docs/Rose/ROSE_DemoGuide.tex
docs/Rose/gettingStarted.tex
docs/Rose/rose.cfg
docs/Rose/roseQtWidgets.doxygen
docs/Rose/sage.cfg
docs/Rose/Tutorial/Makefile
docs/Rose/Tutorial/tutorial.tex
docs/Rose/Tutorial/gettingStarted.tex
docs/testDoxygen/test.cfg
docs/testDoxygen/Makefile
tools/Makefile
scripts/Makefile
demo/Makefile
demo/qrose/Makefile
binaries/Makefile
binaries/samples/Makefile
])


AC_CONFIG_COMMANDS([default],[[
     echo "Ensuring Grammar in the compile tree (assuming source tree is not the same as the compile tree)."
     pathToSourceDir="`cd $srcdir && pwd`"
     test -d src/ROSETTA/Grammar || ( rm -rf src/ROSETTA/Grammar && ln -s "$pathToSourceDir/src/ROSETTA/Grammar" src/ROSETTA/Grammar )
]],[[
]])


# Generate rose_paths.C
AC_CONFIG_COMMANDS([rose_paths.C], [[
	make src/util/rose_paths.C
]])

# Now generate all the output files (specified above)
AC_OUTPUT

echo ""
echo "******************************"
echo "Configure Terminated Normally!"
echo "******************************"
echo ""<|MERGE_RESOLUTION|>--- conflicted
+++ resolved
@@ -23,728 +23,6 @@
   GENERATE_BACKEND_C_COMPILER_SPECIFIC_HEADERS
   GENERATE_BACKEND_CXX_COMPILER_SPECIFIC_HEADERS
 fi
-
-<<<<<<< HEAD
-=======
-# echo "DONE: configure.in ...(after calling: generate backend C compiler specific headers)"
-# echo "Exiting in configure.in ...(after calling: generate backend C compiler specific headers)"
-# exit 1
-
-# AC_REQUIRE([AC_PROG_CXX])
-AC_PROG_CXX
-
-echo "In configure.in ... CXX = $CXX"
-# exit 1
-
-# DQ (9/17/2006): These should be the same for both C and C++ (else we will need separate macros)
-# Setup the -D<xxx> defines required to allow EDG to take the same path through the compiler 
-# specific and system specific header files as for the backend compiler.  These depend
-# upon the selection of the back-end compiler.
-GET_COMPILER_SPECIFIC_DEFINES
-
-# DQ (1/15/2007): These are no longer used, I think!
-# Setup the location of header files after building the 
-# default header files based on the back-end compiler.
-# ROSE_C_HEADER_OPTIONS
-# ROSE_CXX_HEADER_OPTIONS
-
-# echo "DONE: configure.in ...(after calling: rose C and Cxx header options)"
-# echo "Exiting in configure.in ...(after calling: rose C and Cxx header options)"
-# exit 1
-
-# This must go after the setup of the headers options
-# Setup the CXX_INCLUDE_STRING to be used by EDG to find the correct headers
-# SETUP_BACKEND_COMPILER_SPECIFIC_REFERENCES
-# JJW (12/10/2008): We don't preprocess the header files for the new interface,
-# but we still need to use the original C++ header directories
-SETUP_BACKEND_C_COMPILER_SPECIFIC_REFERENCES
-SETUP_BACKEND_CXX_COMPILER_SPECIFIC_REFERENCES
-
-# echo "DONE: configure.in ...(after calling: setup backend C and Cxx compiler specific references)"
-# echo "Exiting in configure.in ...(after calling: setup backend C and Cxx compiler specific references)"
-# exit 1
-
-# echo "Before test for LEX: CC (CC = $CC)"
-
-# DQ (1/15/2007): Check if longer internal make check rule is to be used (default is short tests)
-ROSE_SUPPORT_LONG_MAKE_CHECK_RULE
-
-# Make the use of longer test optional where it is used in some ROSE/tests directories
-AM_CONDITIONAL(ROSE_USE_LONG_MAKE_CHECK_RULE,test "$with_ROSE_LONG_MAKE_CHECK_RULE" = yes)
-
-# The libxml2 library is availabe in /usr/lib on most Linux systems, however this is not
-# enough when using the Intel compilers.  So we need to turn it on explicitly when we
-# expect it to work with a specific platform/compiler combination.
-
-# JJW -- use standard version in /usr/share/aclocal, and configure XML only
-# once for roseHPCT and BinaryContextLookup
-with_xml="no"
-AM_PATH_XML2(2.0.0, [with_xml="yes"])
-
-# Make the use of libxml2 explicitly controlled.
-AM_CONDITIONAL(ROSE_USE_XML,test "$with_xml" != no)
-
-# DQ (10/17/2009): This is a bug introduced (again) into ROSE which disables the Java support.
-# See elsewhere in this file where this macro is commented out and the reason explained in 
-# more details.
-# AS Check for ssl for the binary clone detection work
-# CHECK_SSL
-
-# Check for objdump for BinaryContextLookup since it doesn't normally exist on
-# Mac
-AC_CHECK_TOOL(ROSE_OBJDUMP_PATH, [objdump], [no])
-AM_CONDITIONAL(ROSE_USE_OBJDUMP, [test "$ROSE_OBJDUMP_PATH" != "no"])
-AM_CONDITIONAL(ROSE_USE_BINARYCONTEXTLOOKUP, [test "$with_xml" != "no" -a "$ROSE_OBJDUMP_PATH" != "no"])
-
-AC_C_BIGENDIAN
-AC_CHECK_HEADERS([byteswap.h machine/endian.h])
-
-# PKG_CHECK_MODULES([VALGRIND], [valgrind], [with_valgrind=yes; AC_DEFINE([ROSE_USE_VALGRIND], 1, [Use Valgrind calls in ROSE])], [with_valgrind=no])
-VALGRIND_BINARY=""
-AC_ARG_WITH(valgrind, [  --with-valgrind ... Run uninitialized field tests that use Valgrind],
-            [AC_DEFINE([ROSE_USE_VALGRIND], 1, [Use Valgrind calls in ROSE])
-             if test "x$withval" = "xyes"; then VALGRIND_BINARY="`which valgrind`"; else VALGRIND_BINARY="$withval"; fi])
-
-AC_ARG_WITH(wave-default, [  --with-wave-default ... Use Wave as the default preprocessor],
-            [AC_DEFINE([ROSE_WAVE_DEFAULT], true, [Use Wave as default in ROSE])],
-            [AC_DEFINE([ROSE_WAVE_DEFAULT], false, [Simple preprocessor as default in ROSE])]
-            )
-
-# Don't set VALGRIND here because that turns on actually running valgrind in
-# many tests, as opposed to just having the path available for
-# uninitializedField_tests
-AC_SUBST(VALGRIND_BINARY)
-AM_CONDITIONAL(USE_VALGRIND, [test "x$VALGRIND_BINARY" != "x"])
-
-# Add --disable-binary-analysis-tests flag to turn off tests that sometimes
-# sometimes break.
-AC_ARG_ENABLE(binary-analysis-tests, AS_HELP_STRING([--disable-binary-analysis-tests], [Disable tests of ROSE binary analysis code]), binary_analysis_tests="$withval", binary_analysis_tests=yes)
-AM_CONDITIONAL(USE_BINARY_ANALYSIS_TESTS, test "x$binary_analysis_tests" = "xyes")
-
-# Figure out what version of lex we have available
-# flex works better than lex (this gives a preference to flex (flex is gnu))
-AM_PROG_LEX
-AC_SUBST(LEX)
-AC_PROG_YACC
-AC_SUBST(YACC)
-
-# echo "After test for LEX: CC (CC = $CC)"
-
-# DQ (4/1/2001) Need to call this macro to avoid having "MAKE" set to "make" in the
-# top level Makefile (this is important to getting gmake to be used in the "make distcheck"
-# makefile rule.  (This does not seem to work, since calling "make distcheck" still fails and
-# only "gmake distcheck" seems to work.  I don't know why!
-AC_PROG_MAKE_SET
-
-# Call supporting macro for MySQL (more complex than SQLite, MySQL will be removed from optional use within ROSE)
-ROSE_SUPPORT_MYSQL
-# echo "In configure: with_MySQL = $with_MySQL"
-
-# Setup Automake conditional in Projects/DataBase/Makefile.am
-AM_CONDITIONAL(ROSE_USE_MYSQL_DATABASE,[test "x$MYSQL_VERSION" != "x"])
-
-# Setup Automake conditional in ROSE/projects/DataBase/Makefile.am
-AM_CONDITIONAL(ROSE_USE_SQLITE_DATABASE,[test "x$SQLITE3_VERSION" != "x"])
-
-# DQ (9/21/2009): Debugging for RH release 5
-echo "Testing the value of CC: (CC = $CC)"
-echo "Testing the value of CPPFLAGS: (CPPFLAGS = $CPPFLAGS)"
-
-# exit 1
-
-# Call supporting macro for MAPLE
-ROSE_SUPPORT_MAPLE
-
-# Setup Automake conditional in Projects/programModeling/Makefile.am
-AM_CONDITIONAL(ROSE_USE_MAPLE,test ! "$with_maple" = no)
-
-#Call supporting macro for IDA PRO
-ROSE_SUPPORT_IDA
-
-# Setup Automake conditional in projects/AstEquivalence/Makefile.am
-AM_CONDITIONAL(ROSE_USE_IDA,test ! "$with_ida" = no)
-
-# Call supporting macro to Yices Satisfiability Modulo Theories (SMT) Solver
-ROSE_SUPPORT_YICES
-
-# Setup Automake conditional in --- (not yet distributed)
-AM_CONDITIONAL(ROSE_USE_YICES,test ! "$with_yices" = no)
-
-# Call supporting macro to Intel Pin Dynamic Instrumentation
-ROSE_SUPPORT_INTEL_PIN
-
-# Setup Automake conditional in --- (not yet distributed)
-AM_CONDITIONAL(ROSE_USE_INTEL_PIN,test ! "$with_IntelPin" = no)
-
-# Call supporting macro to DWARF (libdwarf)
-ROSE_SUPPORT_DWARF
-
-# Setup Automake conditional in --- (not yet distributed)
-AM_CONDITIONAL(ROSE_USE_DWARF,test ! "$with_dwarf" = no)
-
-# Call supporting macro for libffi (Foreign Function Interface library)
-# This library is used by Peter's work on the Interpreter in ROSE.
-ROSE_SUPPORT_LIBFFI
-
-# Setup Automake conditional in projects/interpreter/Makefile.am
-AM_CONDITIONAL(ROSE_USE_LIBFFI,test ! "$with_libffi" = no)
-
-TEST_SMT_SOLVER=""
-AC_ARG_WITH(smt-solver,
-[  --with-smt-solver=PATH	Specify the path to an SMT-LIB compatible SMT solver.  Used only for testing.],
-if test "x$with_smt_solver" = "xcheck" -o "x$with_smt_solver" = "xyes"; then
-  AC_ERROR([--with-smt-solver cannot be auto-detected])
-fi
-if test "x$with_smt_solver" != "xno"; then
-  TEST_SMT_SOLVER="$with_smt_solver"
-fi,
-)
-
-AM_CONDITIONAL(ROSE_USE_TEST_SMT_SOLVER,test ! "$TEST_SMT_SOLVER" = "")
-AC_SUBST(TEST_SMT_SOLVER)
-
-# DQ (3/13/2009): Trying to get Intel Pin and ROSE to both use the same version of libdwarf.
-# DQ (3/10/2009): The Dwarf support in Intel Pin conflicts with the Dwarf support in ROSE.
-# Maybe there is a way to fix this later, for now we want to disallow it.
-# echo "with_dwarf    = $with_dwarf"
-# echo "with_IntelPin = $with_IntelPin"
-#if test "$with_dwarf" != no && test "$with_IntelPin" != no; then
-# # echo "Support for both DWARF and Intel Pin fails, these configure options are incompatable."
-#   AC_MSG_ERROR([Support for both DWARF and Intel Pin fails, these configure options are incompatable!])
-#fi
-
-ROSE_SUPPORT_PHP
-
-AM_CONDITIONAL(ROSE_USE_PHP,test ! "$with_php" = no)
-
-#TPS (03/13/08) introduced optional DB support for binary work
-HASH_ROSE_BINARY_SQL
-
-AM_CONDITIONAL(ROSE_USE_BINARY_SQL,test ! "$with_binarysql" = no)
-
-
-# Call supporting macro for Windows Source Code Analysis
-ROSE_SUPPORT_WINDOWS_ANALYSIS
-
-# Setup Automake conditional in Projects/programModeling/Makefile.am
-AM_CONDITIONAL(ROSE_USE_WINDOWS_ANALYSIS_SUPPORT,test ! "$with_wine" = no)
-
-# Control use of debugging support to convert most unions in EDG to structs.
-ROSE_SUPPORT_EDG_DEBUGGING
-
-# Call supporting macro for Omni OpenMP
-# 
-ROSE_SUPPORT_OMNI_OPENMP
-
-# Configuration commandline support for OMP project using ROSE
-#AM_CONDITIONAL(ROSE_USE_OPENMP,test ! "$with_omp_runtime_support" = no)
-AM_CONDITIONAL(ROSE_USE_OMNI_OPENMP,test ! "$with_omni_omp_runtime_support" = no)
-
-# call supporting macro for GCC 4.4.x gomp OpenMP runtime library
-# AM_CONDITIONAL is already included into the macro
-ROSE_WITH_GOMP_OPENMP_LIBRARY
-
-# Call supporting macro for GCC OpenMP
-ROSE_SUPPORT_GCC_OMP
-
-# Configuration commandline support for OpenMP in ROSE
-AM_CONDITIONAL(ROSE_USE_GCC_OMP,test ! "$with_gcc_omp" = no)
-
-
-# JJW and TP (3-17-2008) -- added MPI support
-AC_ARG_WITH(mpi,
-[--with-mpi                    Configure option to have MPI-based tools built.],
-[ echo "Setting up optional MPI-based tools"
-])
-AM_CONDITIONAL(ROSE_MPI,test "$with_mpi" = yes)
-AC_CHECK_TOOLS(MPICXX, [mpiCC mpic++ mpicxx])
-
-
-# TPS (2-11-2009) -- added PCH Support
-AC_ARG_WITH(pch,
-[--with-pch                    Configure option to have pre-compiled header support enabled.],
-[ echo "Enabling precompiled header"
-])
-AM_CONDITIONAL(ROSE_PCH,test "$with_pch" = yes)
-if test "x$with_pch" = xyes; then
-  CPPFLAGS="-U_REENTRANT $CPPFLAGS";
-  AC_MSG_NOTICE( "PCH enabled: You got the following CPPFLAGS: $CPPFLAGS" );
-if test "x$with_mpi" = xyes; then
-  AC_MSG_ERROR( "PCH Support cannot be configured together with MPI support" );
-fi
-if test "x$with_gcc_omp" = xyes; then
-  AC_MSG_ERROR( "PCH Support cannot be configured together with GCC_OMP support" );
-fi
-else
-  AC_MSG_NOTICE( "PCH disabled: No Support for PCH." );
-fi
-
-
-# TP (2-27-2009) -- support for RTED
-ROSE_SUPPORT_RTED
-
-AM_CONDITIONAL(ROSE_USE_RTED,test ! "$with_rted" = no)
-
-# TP SUPPORT FOR OPENGL
-AC_PATH_X dnl We need to do this by hand for some reason
-MDL_HAVE_OPENGL
-# echo "have_GL = '$have_GL' and have_glut = '$have_glut'"
-AM_CONDITIONAL(ROSE_USE_OPENGL, test ! "x$have_GL" = xno -a ! "x$have_glut" = xno)
-
-# Call supporting macro for python
-ROSE_SUPPORT_PYTHON
-
-AC_CHECK_PROGS(PERL, [perl])
-
-# DQ (9/4/2009): Added checking for indent command (common in Linux, but not on some platforms).
-# This command is used in the tests/roseTests/astInterfaceTests/Makefile.am file.
-AC_CHECK_PROGS(INDENT, [indent])
-AM_CONDITIONAL(ROSE_USE_INDENT, [test "x$INDENT" = "xindent"])
-echo "value of INDENT variable = $INDENT"
-
-# DQ (9/30/2009): Added checking for tclsh command (common in Linux, but not on some platforms).
-# This command is used in the src/frontend/BinaryDisassembly/Makefile.am file.
-AC_CHECK_PROGS(TCLSH, [tclsh])
-AM_CONDITIONAL(ROSE_USE_TCLSH, [test "x$TCLSH" = "xtclsh"])
-echo "value of TCLSH variable = $TCLSH"
-
-# DQ & PC (11/3/2009): Debugging the Java support.
-if false; then
-if test "x$JAVA_HOME" = "x"; then
-  JAVA="`which javac`"
-  if test -f /usr/bin/javaconfig; then # Mac Java
-    :
-  else
-    while test `readlink "$JAVA"` ; do 
-      JAVA=`readlink "$JAVA"` ; 
-   done
-
-   if test $JAVA = "gcj"; then 
-      AC_MSG_ERROR( "Error: gcj not supported. Please configure sun java as javac" );
-   fi
-
-  fi
-  JAVA_HOME="`dirname $JAVA`/.."
-fi
-fi
-# Call supporting macro for the Java path required by the Open Fortran Parser (for Fortran 2003 support)
-# Use our classpath in case the user's is messed up
-AS_SET_CATFILE([ABSOLUTE_SRCDIR], [`pwd`], [${srcdir}])
-CLASSPATH=${ABSOLUTE_SRCDIR}/src/3rdPartyLibraries/antlr-jars/antlr-2.7.7.jar:${ABSOLUTE_SRCDIR}/src/3rdPartyLibraries/antlr-jars/antlr-3.0.1.jar:${ABSOLUTE_SRCDIR}/src/3rdPartyLibraries/antlr-jars/antlr-runtime-3.0.1.jar:${ABSOLUTE_SRCDIR}/src/3rdPartyLibraries/antlr-jars/stringtemplate-3.1b1.jar:.
-export CLASSPATH
-AC_SUBST(CLASSPATH)
-ROSE_SUPPORT_JAVA # This macro uses JAVA_HOME
-
-OPEN_FORTRAN_PARSER_PATH="${ac_top_builddir}/src/3rdPartyLibraries/fortran-parser" # For the one rule that uses it
-AC_SUBST(OPEN_FORTRAN_PARSER_PATH)
-
-AX_WITH_PROG(GFORTRAN_PATH, [gfortran], [])
-
-ofp_enabled=no
-AC_MSG_CHECKING([whether Fortran support can be used])
-if test "x$USE_JAVA" = x1; then
-  CPPFLAGS="$CPPFLAGS $JAVA_JVM_INCLUDE"
-  if test "x$GFORTRAN_PATH" != "x"; then
-    AC_DEFINE([USE_ROSE_OPEN_FORTRAN_PARSER_SUPPORT], [1], [Always enable Fortran support whenever Java and gfortran are present])
-    ofp_enabled=yes
-    AC_MSG_RESULT([yes])
-    AC_DEFINE([USE_GFORTRAN_IN_ROSE], [1], [Mark that GFORTRAN is available])
-
-  # Test that we have correctly evaluated the major and minor versions numbers...
-    if test x$BACKEND_FORTRAN_COMPILER_MAJOR_VERSION_NUMBER == x; then
-      echo "Error: Could not compute the MAJOR version number of $BACKEND_FORTRAN_COMPILER"
-      exit 1
-    fi
-    if test x$BACKEND_FORTRAN_COMPILER_MINOR_VERSION_NUMBER == x; then
-      echo "Error: Could not compute the MINOR version number of $BACKEND_FORTRAN_COMPILER"
-      exit 1
-    fi
-  else
-    AC_MSG_RESULT([no ... gfortran cannot be found (try --with-gfortran)])
-  fi
-else
-  AC_MSG_RESULT([no ... Java cannot be found (try --with-java)])
-fi
-AM_CONDITIONAL(ROSE_USE_OPEN_FORTRAN_PARSER, [test "x$ofp_enabled" = "xyes"])
-AC_SUBST(GFORTRAN_PATH)
-
-AC_PROG_SWIG(1.3.31)
-SWIG_ENABLE_CXX
-#AS (10/23/07): introduced conditional use of javaport
-AC_ARG_WITH(javaport,
-   [  --with-javaport ... Enable Java bindings using Swig],
-   [with_javaport=yes],
-   [with_javaport=no])
-AM_CONDITIONAL(ENABLE_JAVAPORT,test "$with_javaport" = yes)
-
-if test "x$with_javaport" = "xyes"; then
-  if test "x$USE_JAVA" = "x0"; then
-    AC_MSG_ERROR([Trying to enable --with-javaport without --with-java also being set])
-  fi
-  if /bin/sh -c "$SWIG -version" >& /dev/null; then
-    :
-  else
-    AC_MSG_ERROR([Trying to enable --with-javaport without SWIG installed])
-  fi
-  AC_MSG_WARN([Enabling Java binding support -- SWIG produces invalid C++ code, so -fno-strict-aliasing is being added to CXXFLAGS to work around this issue.  If you are not using GCC as a compiler, this flag will need to be changed.])
-  CXXFLAGS="$CXXFLAGS -fno-strict-aliasing"
-fi
-
-# Call supporting macro for Haskell
-ROSE_SUPPORT_HASKELL
-
-# Call supporting macro for bddbddb
-ROSE_SUPPORT_BDDBDDB
-
-# Setup Automake conditional in Projects/DatalogAnalysis/Makefile.am
-AM_CONDITIONAL(ROSE_USE_BDDBDDB,test ! "$with_bddbddb" = no)
-
-# Call supporting macro for VISUALIZATION (FLTK and GraphViz)
-ROSE_SUPPORT_VISUALIZATION
-
-# if ((test ! "$with_FLTK_include" = no) || (test ! "$with_FLTK_libs" = no) || (test ! "$with_GraphViz_include" = no) || (test ! "$with_GraphViz_libs" = no)); then
-#   echo "Skipping visualization support!"
-# else
-#   echo "Setting up visualization support!"
-# fi
-
-# Setup Automake conditional in src/roseIndependentSupport/visualization/Makefile.am
-AM_CONDITIONAL(ROSE_USE_VISUALIZATION,(test ! "$with_FLTK_include" = no) || (test ! "$with_FLTK_libs" = no) || (test ! "$with_GraphViz_include" = no) || (test ! "$with_GraphViz_libs" = no))
-
-# allow either user or developer level documentation using Doxygen
-ROSE_SUPPORT_DOXYGEN
-
-# DQ (8/25/2004): Disabled fast docs option.
-# Setup Automake conditional to allow use of Doxygen Tag file to speedup
-# generation of Rose documentation this does not however provide the
-# best organized documentation so we use it as an option to speed up
-# the development of the documenation and then alternatively build the 
-# final documentation.
-# AM_CONDITIONAL(DOXYGEN_GENERATE_FAST_DOCS,test "$enable_doxygen_generate_fast_docs" = yes)
-# echo "In configure.in: enable_doxygen_generate_fast_docs = $enable_doxygen_generate_fast_docs"
-
-# Test for setup of document merge of Sage docs with Rose docs
-# Causes document build process to take longer but builds better documentation
-if (test "$enable_doxygen_generate_fast_docs" = yes) ; then
-   AC_MSG_NOTICE([Generate Doxygen documentation faster (using tag file mechanism) ...])
-else
-   AC_MSG_NOTICE([Generate Doxygen documentation slower (reading all of Sage III and Rose together) ...])
-fi
-
-AC_PROG_CXXCPP
-dnl AC_PROG_RANLIB
-# echo "In configure.in (before libtool win32 setup): libtool test for 64 bit libs = `/usr/bin/file conftest.o`"
-dnl AC_LIBTOOL_WIN32_DLL -- ROSE is probably not set up for this
-
-# echo "In configure.in (before libtool setup): disabling static libraries by default (use --enable-static or --enable-static= to override)"
-AC_DISABLE_STATIC
-
-# echo "In configure.in (before libtool setup): libtool test for 64 bit libs = `/usr/bin/file conftest.o`"
-LT_AC_PROG_SED dnl This seems to not be called, even though it is needed in the other macros
-m4_pattern_allow([LT_LIBEXT])dnl From http://www.mail-archive.com/libtool-commit@gnu.org/msg01369.html
-AC_PROG_LIBTOOL
-AC_LIBLTDL_CONVENIENCE dnl We need to use our version because libtool can't handle when we use libtool v2 but the v1 libltdl is installed on a system
-AC_SUBST(LTDLINCL)
-AC_SUBST(LIBLTDL)
-AC_LIBTOOL_DLOPEN
-AC_LIB_LTDL(recursive)
-dnl AC_LT DL_SHLIBPATH dnl Get the environment variable like LD_LIBRARY_PATH for the Fortran support to use
-dnl This seems to be an internal variable, set by different macros in different
-dnl Libtool versions, but with the same name
-AC_DEFINE_UNQUOTED(ROSE_SHLIBPATH_VAR, ["$shlibpath_var"], [Variable like LD_LIBRARY_PATH])
-
-echo 'int i;' > conftest.$ac_ext
-AC_TRY_EVAL(ac_compile);
-# echo "In configure.in (after libtool setup): libtool test for 64 bit libs = `/usr/bin/file conftest.o`"
-
-# Various functions for finding the location of librose.* (used to make the
-# ROSE executables relocatable to different locations without recompilation on
-# some platforms)
-AC_CHECK_HEADERS([dlfcn.h], [have_dladdr=yes], [have_dladdr=no])
-if test "x$have_dladdr" = "xyes"; then
-  AC_CHECK_LIB([dl], [dladdr], [], [have_dladdr=no])
-fi
-if test "x$have_dladdr" = "xyes"; then
-  AC_DEFINE([HAVE_DLADDR], [], [Whether <dlfcn.h> and -ldl contain dladdr()])
-  use_rose_in_build_tree_var=no
-else
-  AC_MSG_WARN([ROSE cannot find the locations of loaded shared libraries using your dynamic linker.  ROSE can only be used with the given build directory or prefix, and the ROSE_IN_BUILD_TREE environment variable must be used to distinguish the two cases.])
-  use_rose_in_build_tree_var=yes
-fi
-AM_CONDITIONAL(USE_ROSE_IN_BUILD_TREE_VAR, [test "x$use_rose_in_build_tree_var" = "xyes"])
-
-# exit 1
-
-# Figure out what version of lex we have available
-# flex works better than lex (this gives a preference to flex (flex is gnu))
-dnl AM_PROG_LEX
-dnl AC_SUBST(LEX)
-# This will work with flex and lex (but flex will not set LEXLIB to -ll unless it finds the gnu
-# flex library which is not often installed (and at any rate not installed on our system at CASC)).
-# Once the lex file contains its own version of yywrap then we will not need this set explicitly.
-
-# next two lines commented out by BP : 10/29/2001,
-# the flex library IS installed on our systems, setting it to -ll causes problems on
-# Linux systems
-# echo "Setting LEXLIB explicitly to -ll (even if flex is used: remove this once lex file contains it's own version of yywrap)"
-# dnl LEXLIB='-ll'
-# dnl AC_SUBST(LEXLIB)
-
-# Determine what C++ compiler is being used.
-AC_MSG_CHECKING(what the C++ compiler $CXX really is)
-BTNG_INFO_CXX_ID
-AC_MSG_RESULT($CXX_ID-$CXX_VERSION)
-
-# Define various C++ compiler options.
-# echo "Before ROSE_FLAG _ CXX_OPTIONS macro"
-ROSE_FLAG_CXX_OPTIONS
-# echo "Outside of ROSE_FLAG _ CXX_OPTIONS macro: CXX_DEBUG= $CXX_DEBUG"
-
-# Enable turning on purify and setting its options, etc.
-ROSE_SUPPORT_PURIFY
-# echo "In ROSE/configure: AUX_LINKER = $AUX_LINKER" 
-
-# Enable turning on Insure and setting its options, etc.
-ROSE_SUPPORT_INSURE
-# echo "In ROSE/configure: AUX_LINKER = $AUX_LINKER" 
-
-# DQ (7/8/2004): Added support for shared libraries using Brian's macros
-# ROSE_TEST_LIBS="-L`pwd`/src"
-
-# DQ (9/7/2006): build the directory where libs will be placed.
-# mkdir -p $prefix/libs
-# echo "Before calling \"mkdir -p $prefix/lib\": prefix = $prefix"
-# mkdir -p $prefix/lib
-
-# DQ (1/14/2007): I don't think this is required any more!
-# ROSE_TEST_LIBS="-L$prefix/lib"
-
-# DQ (1/14/2007): I don't know if this is required, but too many people are resetting this variable!
-# LIBS_WITH_RPATH="$(WAVE_LIBRARIES)"
-
-dnl PC (09/15/2006): None of the following should not be relevant any more
-dnl
-dnl echo "Calling LIBS_ADD_RPATH ROSE_TEST_LIBS = $ROSE_TEST_LIBS"
-dnl # Macro copied from Brian Gummey's implementation and turned on by default.
-dnl ROSE_LIBS_ADD_RPATH(ROSE_TEST_LIBS,LIBS_WITH_RPATH,0)
-dnl 
-dnl # This is part of support for Boost-Wave (CPP Preprocessor Library)
-dnl # Only add the Boost-Wave library to rpath if it has been set
-dnl if (test "$with_boost_wave" = yes); then
-dnl    MY_WAVE_PATH="-L$wave_libraries"
-dnl    ROSE_LIBS_ADD_RPATH(MY_WAVE_PATH,LIBS_WITH_RPATH,0)
-dnl fi
-dnl 
-dnl echo "DONE: MY_WAVE_PATH                   = $MY_WAVE_PATH"
-dnl echo "DONE: LIBS_ADD_RPATH ROSE_TEST_LIBS  = $ROSE_TEST_LIBS"
-dnl echo "DONE: LIBS_ADD_RPATH LIBS_WITH_RPATH = $LIBS_WITH_RPATH"
-dnl 
-dnl # exit 1
-dnl 
-dnl # This is part of support for QRose (specification of QT Graphics Library)
-dnl # Only add the QT library to rpath if it has been set
-dnl if (test "$ac_qt_libraries"); then
-dnl    MY_QT_PATH="-L$ac_qt_libraries"
-dnl    ROSE_LIBS_ADD_RPATH(MY_QT_PATH,LIBS_WITH_RPATH,0)
-dnl fi
-dnl 
-dnl echo "DONE: MY_QT_PATH                     = $MY_QT_PATH"
-dnl echo "DONE: LIBS_ADD_RPATH ROSE_TEST_LIBS  = $ROSE_TEST_LIBS"
-dnl echo "DONE: LIBS_ADD_RPATH LIBS_WITH_RPATH = $LIBS_WITH_RPATH"
-
-AC_SUBST(LIBS_WITH_RPATH)
-
-# DQ (exit to test rpath macro)
-# exit 1
-
-# Determine how to create C++ libraries.
-AC_MSG_CHECKING(how to create C++ libraries)
-BTNG_CXX_AR
-AC_MSG_RESULT($CXX_STATIC_LIB_UPDATE and $CXX_DYNAMIC_LIB_UPDATE)
-
-# DQ (6/23/2004) Commented out due to warning in running build
-# I do not know why in this case, INCLUDES is not generically
-# defined and automatically substituted.  It usually is.  BTNG.
-# INCLUDES='-I. -I$(srcdir) -I$(top_builddir)'
-# AC_SUBST(INCLUDES)
-
-# We don't need to select between SAGE 2 and SAGE 3 anymore (must use SAGE 3)
-# SAGE_VAR_INCLUDES_AND_LIBS
-
-# Let user specify where to find A++P++ installation.
-# Specify by --with-AxxPxx= or setting AxxPxx_PREFIX.
-# Note that the prefix specified should be that specified
-# when installing A++P++.  The prefix appendages are also
-# added here.
-# BTNG.
-AC_MSG_CHECKING(for A++P++)
-AC_ARG_WITH(AxxPxx,
-[  --with-AxxPxx=PATH	Specify the prefix where A++P++ is installed],
-,
-if test "$AxxPxx_PREFIX" ; then 
-   with_AxxPxx="$AxxPxx_PREFIX"
-else
-   with_AxxPxx=no
-fi
-)
-test "$with_AxxPxx" && test "$with_AxxPxx" != no && AxxPxx_PREFIX="$with_AxxPxx"
-AC_MSG_RESULT($AxxPxx_PREFIX)
-if test "$AxxPxx_PREFIX" ; then
-  # Note that the prefix appendages are added to AxxPxx_PREFIX to find A++ and P++.
-  AC_MSG_RESULT(using $AxxPxx_PREFIX as path to A++ Library)
-  Axx_INCLUDES="-I$AxxPxx_PREFIX/A++/lib/include"
-  Axx_LIBS="-L$AxxPxx_PREFIX/A++/lib/lib -lApp -lApp_static -lApp"
-  Pxx_INCLUDES="-I$AxxPxx_PREFIX/P++/lib/include"
-  Pxx_LIBS="-L$AxxPxx_PREFIX/P++/lib/lib -lApp -lApp_static -lApp"
-  # optional_AxxPxxSpecificExample_subdirs="EXAMPLES"
-  # we will want to setup subdirectories in the TESTS directory later so set it up now
-  # optional_AxxPxxSpecificTest_subdirs="A++Tests"
-else
-  AC_MSG_RESULT(No path specified for A++ Library)
-fi
-AC_SUBST(Axx_INCLUDES)
-AC_SUBST(Axx_LIBS)
-AC_SUBST(Pxx_INCLUDES)
-AC_SUBST(Pxx_LIBS)
-# AC_SUBST(optional_AxxPxxSpecificExample_subdirs)
-# AC_SUBST(optional_AxxPxxSpecificTest_subdirs)
-# Do not append to INCLUDES and LIBS because Axx is not needed everywhere.
-# It is only needed in EXAMPLES.
-# Set up A++/P++ directories that require A++/P++ Libraries (EXAMPLES)
-AM_CONDITIONAL(AXXPXX_SPECIFIC_TESTS,test ! "$with_AxxPxx" = no)
-
-# BTNG_CHOOSE_STL defines STL_DIR and STL_INCLUDES
-# BTNG_CHOOSE_STL
-# echo "STL_INCLUDE = $STL_INCLUDE"
-# AC _SUB ST(STL_INCLUDES)
-# AC _SUB ST(STL_DIR)
-
-# We no longer want to have the ROSE configure.in setup the PerformanceTests/Makefile
-# PerformanceTests/Makefile
-AC_ARG_WITH(PERFORMANCE_TESTS,
-   [  --with-PERFORMANCE_TESTS ... compile and run performance tests within both A++ and P++],, with_PERFORMANCE_TESTS=no )
-# BTNG_AC_LOG(with_PERFORMANCE_TESTS is $with_PERFORMANCE_TESTS)
-# with_PERFORMANCE_TESTS variable is exported so that other packages
-# (e.g. indirect addressing) can set 
-# themselves up dependent upon the use/non-use of PADRE
-export with_PERFORMANCE_TESTS;
-
-# Inclusion of PerformanceTests and/or its sublibraries.
-# if test "$with_PERFORMANCE_TESTS" = no; then
-#   # If PerformanceTests is not specified, then don't use it.
-#     echo "Skipping PerformanceTests!"
-# else
-#   # If PERFORMANCE_TESTS is specified, then configure in PERFORMANCE_TESTS
-#   # without regard to its sublibraries.
-#   # subdir_list="BenchmarkBase $subdir_list"
-#   # optional_PERFORMANCE_subdirs="TESTS/PerformanceTests/BenchmarkBase"
-#   # optional_PERFORMANCE_subdirs="TESTS/PerformanceTests"
-#   optional_PERFORMANCE_subdirs="PerformanceTests"
-#   # echo "Setup PerformanceTests! optional_PERFORMANCE_subdirs = $optional_PERFORMANCE_subdirs"
-#   AC_CONFIG_SUBDIRS(TESTS/PerformanceTests/BenchmarkBase)
-# fi
-
-dnl # PC (8/16/2006): Now we test for GCJ since MOPS uses it
-dnl AC_ARG_WITH([gcj],
-dnl [  --with-gcj .................. Specify use of Java (gcj must be in path, required for use with ROSE/projects/FiniteStateModelChecker which uses MOPS internally)], [
-dnl    AM_PROG_GCJ
-dnl    echo "GCJ = '$GCJ'"
-dnl    if test "x$GCJ" == "x" ; then
-dnl      echo "gcj not found in path; please add gcj to path or omit --with-gcj option"
-dnl      exit 1
-dnl    fi
-dnl    with_gcj=yes
-dnl ],[
-dnl    _AM_IF_OPTION([no-dependencies],, [_AM_DEPENDENCIES(GCJ)])
-dnl ]) 
-with_gcj=no ; # JJW 5-22-2008 The code that was here before broke if gcj was not present, even if the --with-gcj flag was absent
-AM_CONDITIONAL(USE_GCJ,test "$with_gcj" = yes)
-
-AC_SEARCH_LIBS(clock_gettime, [rt], [
-  RT_LIBS="$LIBS"
-  LIBS=""
-],[
-  RT_LIBS=""
-])
-AC_SUBST(RT_LIBS)
-
-# DQ (9/11/2006): Removed performance tests conditional, the performance tests were
-# removed previously, but we still have the tests/PerformanceTests directory.
-# AM_CONDITIONAL(ROSE_PERFORMANCE_TESTS,test ! "$with_PERFORMANCE_TESTS" = no)
-
-# DQ (9/11/2006): skipping use of optional_PERFORMANCE_subdirs
-# There is no configure.in in TESTS/PerformanceTests (only in TESTS/PerformanceTests/BenchmarkBase)
-# AC_CONFIG_SUBDIRS(TESTS/PerformanceTests)
-# AC_CONFIG_SUBDIRS(TESTS/PerformanceTests/BenchmarkBase)
-# AC_SUBST(optional_PERFORMANCE_subdirs)
-
-# Set up for Dan Quinlan's development test directory.
-AC_ARG_ENABLE(dq-developer-tests,
-[--enable-dq-developer-tests   Development option for Dan Quinlan (disregard).],
-[ echo "Setting up optional ROSE/developersScratchSpace/Dan directory"
-if test -d ${srcdir}/developersScratchSpace; then
-  :
-else
-  echo "This is a non-developer version of ROSE (source distributed with EDG binary)"
-  enable_dq_developer_tests=no
-fi
-])
-AM_CONDITIONAL(DQ_DEVELOPER_TESTS,test "$enable_dq_developer_tests" = yes)
-
-## This should be set after a complex test (turn it on as default)
-AC_DEFINE([HAVE_EXPLICIT_TEMPLATE_INSTANTIATION],[],[Use explicit template instantiation.])
-
-# Copied from the P++/configure.in
-# Determine how to build a C++ library.
-AC_MSG_CHECKING(how to build C++ libraries)
-BTNG_CXX_AR
-if test "$CXX_ID" = ibm; then
-  # IBM does not have a method for supporting shared libraries
-  # Here is a kludge.
-  CXX_SHARED_LIB_UPDATE="`cd ${srcdir}/../config && pwd`/mklib.aix -o"
-  BTNG_AC_LOG(CXX_SHARED_LIB_UPDATE changed to $CXX_SHARED_LIB_UPDATE especially for the IBM)
-fi
-AC_MSG_RESULT($CXX_STATIC_LIB_UPDATE and $CXX_SHARED_LIB_UPDATE)
-AC_SUBST(CXX_STATIC_LIB_UPDATE)
-AC_SUBST(CXX_SHARED_LIB_UPDATE)
-
-# The STL tests use the CC command line which specifies -ptr$(CXX_TEMPLATE_REPOSITORY_PATH) but this
-# is not defined in the shell so no substitution is done and a directory named
-# $(CXX_TEMPLATE_REPOSITORY_PATH) is built in the top level directory.  The least we can do is
-# delete it if we can't stop it from being generated.
-# AC_MSG_RESULT(deleting temporary template directory built during STL tests.)
-# rm -rf '$(CXX_TEMPLATE_REPOSITORY_PATH)'
-rm -rf Templates.DB
-
-## Setup the EDG specific stuff
-SETUP_EDG
-
-# Setup Automake conditional in Projects/DataBase/Makefile.am
-# AM_CONDITIONAL(ROSE_USE_EDG_3_3,test "$with_EDG_3_3" = yes)
-
-# Find md5 or md5sum and create a signature for ROSE binary compatibility
-AC_CHECK_PROGS(MD5, [md5 md5sum], [false])
-AC_SUBST(MD5)
-if test -e ${srcdir}/src/frontend/CxxFrontend/EDG/Makefile.am; then
-  has_edg_source=yes
-  if test "x$MD5" = "xfalse"; then
-    AC_MSG_WARN([Could not find either md5 or md5sum -- building binary EDG tarballs is disabled])
-    binary_edg_tarball_enabled=no
-  else
-    binary_edg_tarball_enabled=yes
-  fi
-else
-  has_edg_source=no
-  binary_edg_tarball_enabled=no # This is a binary release version of ROSE anyway
-fi
-
-AM_CONDITIONAL(ROSE_HAS_EDG_SOURCE, [test "x$has_edg_source" = "xyes"])
-AM_CONDITIONAL(BINARY_EDG_TARBALL_ENABLED, [test "x$binary_edg_tarball_enabled" = "xyes"])
-
-#The build_triplet_without_redhat variable is used only in src/frontend/CxxFrontend/Makefile.am to determine the binary edg name
-build_triplet_without_redhat=`${srcdir}/config/cleanConfigGuessOutput "$build" "$build_cpu" "$build_vendor"`
-AC_SUBST(build_triplet_without_redhat) dnl This is done even with EDG source, since it is used to determine the binary to make in roseFreshTest
->>>>>>> 41f1beed
 
 # Debugging strange behaviour associated with changing 
 # the order of the header file generation.
